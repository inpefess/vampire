--- conflicted
+++ resolved
@@ -58,10 +58,6 @@
     ASS_EQ(rhs.size(), perm.size());
 
     for (unsigned i = 0; i < perm.size(); i++) {
-<<<<<<< HEAD
-=======
-      // DBG(lhs[i], " ?= ", rhs[perm[i]]);
->>>>>>> ed1c051f
       if (!elemEq(lhs[i], rhs[perm[i]])) return false;
     }
     return true;
