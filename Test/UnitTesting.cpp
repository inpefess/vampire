
/*
 * File UnitTesting.cpp.
 *
 * This file is part of the source code of the software program
 * Vampire. It is protected by applicable
 * copyright laws.
 *
 * This source code is distributed under the licence found here
 * https://vprover.github.io/license.html
 * and in the source directory
 */
/**
 * @file RuntimeStatistics.cpp
 * Implements class RuntimeStatistics.
 */

#include <iomanip>
#include <fstream>
#include "Debug/Tracer.hpp"

#include "Lib/Sys/Multiprocessing.hpp"

#include "Lib/Comparison.hpp"
#include "Lib/Int.hpp"
#include "Lib/Sort.hpp"
#include "Lib/Stack.hpp"

#include "UnitTesting.hpp"

namespace Test {

using namespace Lib;
using namespace Lib::Sys;

TestUnit::TestUnit(vstring const& name)
: _tests(), _name(name)
{ }

UnitTesting* UnitTesting::_instance = nullptr;  

UnitTesting& UnitTesting::instance() 
{ 
  if (_instance == nullptr) {
    _instance = new UnitTesting();
  }
  return *_instance; 
}

bool UnitTesting::runTest(vstring const& unitId, vstring const& testCase) 
{
  auto unit = findUnit(unitId);
  if (unit == nullptr) return false;
  else return unit->runTest(testCase);
}
bool TestUnit::runTest(vstring const& testCase)
{
  for (auto test : _tests) {
    if (test.name == testCase) {
      test.proc();
      return true;
    }
  }
  std::cerr << "test \"" << testCase << "\" not found in " << id() << std::endl;
  return false;
}

bool UnitTesting::run(Stack<vstring> const& args) 
{
  if (args.size() == 2) {
    return runTest(args[0], args[1]);
  } else {
    ASS_EQ(args.size(), 1)
    return runUnit(args[0]);
  }
}

TestUnit* UnitTesting::findUnit(vstring const& id) 
{
  TestUnit* found = nullptr;
  for (auto& test : _units) {
    if (test.id() == id) {
      if (found == nullptr) {
        found = &test;
        break;
      } else {
        std::cerr << "found duplicate test id: " << test.id() << std::endl;
        return nullptr;
      }
    }
  }
  if (found == nullptr) {
    std::cerr << "test not found: " << id << std::endl;
  }
  return found;
}

bool UnitTesting::runUnit(vstring const& id)
{
  auto unit = findUnit(id);
  if (unit == nullptr) return false;
  else return unit->run(std::cout);
}

bool UnitTesting::listTests(Stack<vstring> const&)
{
  auto& out = std::cout;
  for (auto unit : _units) {
    for (auto test : unit.tests()) {
      out << unit.id() << "\t" << test.name << std::endl;
    }
  }
  return true;
}

<<<<<<< HEAD
bool TestUnit::get(const char* id, Test& out)
{
  TestUnit::Iterator iter = getTests();
  while (iter.hasNext()) {
    auto t = iter.next();
    if (!strcmp(t.name, id)) {
      out = t;
      return true;
    }
  }
  return false;
}

bool UnitTesting::runUnit(TestUnit* unit, ostream& out)
=======
bool TestUnit::run(ostream& out)
>>>>>>> 785130fd
{
  Stack<Test>::BottomFirstIterator uit(_tests);

  if(!uit.hasNext()) {
    out<<"No tests to run."<<endl;
  }
  unsigned cnt_fail = 0;
  unsigned cnt_ok  = 0;
  while(uit.hasNext()) {
    TestUnit::Test t=uit.next();
    out << "Running " << t.name << "... ";
    out.flush();
    bool ok;
    {
      CALL(t.name);
      ok = spawnTest(t.proc);
    }
    out << "\r" << ( ok ? "[  OK  ]" : "[ FAIL ]" ) << " " << t.name << "          " << endl;
    if (ok) cnt_ok++;
    else cnt_fail++;
  }
  out << endl;
  auto cnt = cnt_fail + cnt_ok;
  out << fixed << setprecision(1);
  out << "Tests run: " << cnt << endl;
  out << "  - ok   " << cnt_ok   << "\t(" << (cnt_ok   * 100.0 / cnt) << ") %" << endl;
  out << "  - fail " << cnt_fail << "\t(" << (cnt_fail * 100.0 / cnt) << ") %" << endl;
  return cnt_fail == 0;
}

void TestUnit::add(Test t)
{ _tests.push(t); }

TestAdder::TestAdder(const char* unitId, TestProc proc, const char* name)
{ UnitTesting::instance().add(unitId, TestUnit::Test(proc, name)); }

/**
 * Run test in a different process and wait for its termination
 * This is to provide isolation when running multiple tests in one go.
 *
 * returns true iff the test process exited with status code 0
 */
bool TestUnit::spawnTest(TestProc proc)
{
  auto mp = Multiprocessing::instance();
  pid_t fres = mp->fork();
  if(fres == 0) {
    proc();
    _exit(0); // don't call parent's atexit! 
  } else {
    int childRes;
    Multiprocessing::instance()->waitForParticularChildTermination(fres, childRes);
    return  childRes == 0;
  }
}

bool UnitTesting::add(vstring const& testUnit, TestUnit::Test test)
{
  for (auto& unit : _units) {
    if (unit.id() == testUnit) {
      unit.add(test);
      return true;
    }
  }
  _units.push(TestUnit(testUnit));
  _units.top().add(test);
  return true;
}

std::ostream& operator<<(ostream& out, TestUnit::Test const& t) 
{ return out << t.name; }

} // namespace Test

int main(int argc, const char** argv) 
{
  CALL("UnitTesting::main")
  using namespace Lib;
  using namespace std;
  bool success;
  auto cmd = vstring(argv[1]);
  auto args = Stack<vstring>(argc - 2);
  for (unsigned i = 2; i < argc; i++) {
    args.push(vstring(argv[i]));
  }
  if (cmd == "ls") {
    success = Test::UnitTesting::instance().listTests(args);
  } else if (cmd == "run") {
    success = Test::UnitTesting::instance().run(args);
  } else {
    cerr << "unknown command: " << cmd << endl;
    success = false;
  }
  return success ? 0 : -1;
}
<|MERGE_RESOLUTION|>--- conflicted
+++ resolved
@@ -113,24 +113,7 @@
   return true;
 }
 
-<<<<<<< HEAD
-bool TestUnit::get(const char* id, Test& out)
-{
-  TestUnit::Iterator iter = getTests();
-  while (iter.hasNext()) {
-    auto t = iter.next();
-    if (!strcmp(t.name, id)) {
-      out = t;
-      return true;
-    }
-  }
-  return false;
-}
-
-bool UnitTesting::runUnit(TestUnit* unit, ostream& out)
-=======
 bool TestUnit::run(ostream& out)
->>>>>>> 785130fd
 {
   Stack<Test>::BottomFirstIterator uit(_tests);
 
