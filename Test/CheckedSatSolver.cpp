--- conflicted
+++ resolved
@@ -28,17 +28,9 @@
 
 void CheckedSatSolver::addClause(SATClause* cl)
 {
-<<<<<<< HEAD
   CALL("CheckedSatSolver::addClause");
-=======
-  CALL("CheckedSatSolver::addClauses");
   ASS(_inner);
 
-  static SATClauseStack newClauses;
-  newClauses.reset();
-  newClauses.loadFromIterator(cit);
->>>>>>> 28b50b77
-  
   _clauses.push(cl);
   _inner->addClause(cl);
   _checked = false;
