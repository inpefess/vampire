/*
 * This file is part of the source code of the software program
 * Vampire. It is protected by applicable
 * copyright laws.
 *
 * This source code is distributed under the licence found here
 * https://vprover.github.io/license.html
 * and in the source directory
 */
/**! This file contains macros to provide syntax sugar for building formulas,
 * terms, etc. for test cases.
 *
 * Macros that are not meant to be used from outside of this file are prefixed 
 * with two underscores.
 *
 * @autor Johannes Schoisswohl
 * @date 2020-04-29
 */

#ifndef __TEST__SYNTAX_SUGAR__H__
#define __TEST__SYNTAX_SUGAR__H__

#include<functional>

#include "Forwards.hpp"
#include "Lib/Environment.hpp"
#include "Kernel/Inference.hpp"
#include "Kernel/Clause.hpp"
#include "Kernel/SortHelper.hpp"
#include "Kernel/NumTraits.hpp"
#include "Kernel/ApplicativeHelper.hpp"

#include "Indexing/TermSharing.hpp"
#include "Kernel/Signature.hpp"
#include "Kernel/TermIterators.hpp"
#include "Kernel/OperatorType.hpp"
#include "Shell/TermAlgebra.hpp"
#include "Shell/FunctionDefinitionHandler.hpp"

#define __TO_SORT_RAT RationalConstantType::getSort()
#define __TO_SORT_INT IntegerConstantType::getSort()
#define __TO_SORT_REAL RealConstantType::getSort()

#define __CONSTANT_TYPE_INT  IntegerConstantType
#define __CONSTANT_TYPE_REAL RealConstantType
#define __CONSTANT_TYPE_RAT  RationalConstantType
#if defined(__clang__)
#  define __ALLOW_UNUSED(...)                                                                                 \
    _Pragma("GCC diagnostic push")                                                                            \
    _Pragma("GCC diagnostic ignored \"-Wunused\"")                                                            \
    __VA_ARGS__                                                                                               \
    _Pragma("GCC diagnostic pop")                                                                             \

#elif defined(__GNUC__) || defined(__GNUG__)

#  define __ALLOW_UNUSED(...)                                                                                 \
    _Pragma("GCC diagnostic push")                                                                            \
    _Pragma("GCC diagnostic ignored \"-Wunused-but-set-variable\"")                                           \
    __VA_ARGS__                                                                                               \
    _Pragma("GCC diagnostic pop")                                                                             \

#else
#  define __ALLOW_UNUSED(...) __VA_ARGS__             
#endif
 
#define __ARGS_DECL(Type, arity) __ARGS_DECL_ ## arity(Type)
#define __ARGS_DECL_1(Type) Type arg0_ 
#define __ARGS_DECL_2(Type) Type arg0_ , Type arg1_ 

#define __ARGS_EXPR(Type, arity) __ARGS_EXPR_ ## arity(Type)
#define __ARGS_EXPR_1(Type) arg0_
#define __ARGS_EXPR_2(Type) arg0_, arg1_

#if defined(__clang__)
#  define __ALLOW_UNUSED(...)                                                                                 \
    _Pragma("GCC diagnostic push")                                                                            \
    _Pragma("GCC diagnostic ignored \"-Wunused\"")                                                            \
    __VA_ARGS__                                                                                               \
    _Pragma("GCC diagnostic pop")                                                                             \

#elif defined(__GNUC__) || defined(__GNUG__)

#  define __ALLOW_UNUSED(...)                                                                                 \
    _Pragma("GCC diagnostic push")                                                                            \
    _Pragma("GCC diagnostic ignored \"-Wunused-but-set-variable\"")                                           \
    __VA_ARGS__                                                                                               \
    _Pragma("GCC diagnostic pop")                                                                             \

#else
#  define __ALLOW_UNUSED(...) __VA_ARGS__             
#endif
 

#define __CLSR_FUN_INTERPRETED(arity, mul, INT, _MULTIPLY)                                                    \
    auto mul = [](__ARGS_DECL(TermSugar, arity)) -> TermSugar {                                               \
      return TermList(Term::create ## arity(                                                                  \
            env.signature->getInterpretingSymbol(Theory::Interpretation:: INT ## _MULTIPLY),                  \
            __ARGS_EXPR(Type, arity))                                                                         \
          );                                                                                                  \
    };                                                                                                        \

#define __REPEAT_1(sort) sort
#define __REPEAT_2(sort) sort, __REPEAT_1(sort)
#define __REPEAT_3(sort) sort, __REPEAT_2(sort)
#define __REPEAT_4(sort) sort, __REPEAT_3(sort)
#define __REPEAT_5(sort) sort, __REPEAT_4(sort)
#define __REPEAT_6(sort) sort, __REPEAT_5(sort)
#define __REPEAT_7(sort) sort, __REPEAT_6(sort)
#define __REPEAT_8(sort) sort, __REPEAT_7(sort)
#define __REPEAT_9(sort) sort, __REPEAT_8(sort)
#define __REPEAT_10(sort) sort, __REPEAT_9(sort)
#define __REPEAT(arity, sort) __REPEAT_ ## arity(sort)

#define DECL_CONST(f, sort) auto f = ConstSugar(#f, sort);
#define DECL_SKOLEM_CONST(f, sort) auto f = ConstSugar(#f, sort, true);
#define DECL_FUNC(f, ...)   auto f = FuncSugar(#f, __VA_ARGS__);
#define DECL_POLY_FUNC(f, i, ...)   auto f = FuncSugar(#f, __VA_ARGS__, i); 
#define DECL_POLY_CONST(f, i, sort)   auto f = FuncSugar(#f, Stack<SortSugar>(0), sort, i);    
#define DECL_PRED(f, ...)   auto f = PredSugar(#f, __VA_ARGS__);
#define DECL_TYPE_CON(f, arity) auto f = TypeConSugar(#f, arity);    
#define DECL_SORT(s)        auto s = TypeConstSugar(#s);
#define DECL_SORT_BOOL      auto Bool = SortSugar(AtomicSort::boolSort());
#define DECL_VAR(x, i) auto x = TermSugar(TermList::var(i));
#define DECL_SORT_VAR(x, i) auto x = SortSugar(TermList::var(i));    
#define DECL_VAR_SORTED(x, i, s) auto x = TermSugar(TermList::var(i), s);
#define DECL_I_COMB(i) auto i = FuncSugar(env.signature->getCombinator(Signature::I_COMB));
#define DECL_K_COMB(k) auto k = FuncSugar(env.signature->getCombinator(Signature::K_COMB));
#define DECL_B_COMB(b) auto b = FuncSugar(env.signature->getCombinator(Signature::B_COMB));
#define DECL_C_COMB(c) auto c = FuncSugar(env.signature->getCombinator(Signature::C_COMB));
#define DECL_S_COMB(s) auto s = FuncSugar(env.signature->getCombinator(Signature::S_COMB));
#define DECL_FUN_DEF(d, t) auto d = PredSugar(env.signature->getFnDef(t.sugaredExpr().term()->functor()));
#define DECL_PRED_DEF(d, t) auto d = PredSugar(env.signature->getBoolDef(((Literal*)t)->functor()));

#define DECL_DEFAULT_VARS                                                                                     \
  __ALLOW_UNUSED(                                                                                             \
    DECL_VAR(x, 0)                                                                                            \
    DECL_VAR(y, 1)                                                                                            \
    DECL_VAR(z, 2)                                                                                            \
  )                                                                                                           \

// Sort variables are just variables 
// numbers chosen to make a clash with term variables unlikely
// Only these vars should be used when creating polymorphic sorts
// if more are required this macro should be modified. 
#define DECL_DEFAULT_SORT_VARS                                                                                \
  __ALLOW_UNUSED(                                                                                             \
    DECL_SORT_VAR(alpha, 101)                                                                                 \
    DECL_SORT_VAR(beta, 102)                                                                                  \
    DECL_SORT_VAR(gamma, 103)                                                                                 \
  )

#define DECL_COMBINATORS                                                                                      \
  __ALLOW_UNUSED(                                                                                             \
    DECL_I_COMB(I)                                                                                            \
    DECL_K_COMB(K)                                                                                            \
    DECL_B_COMB(B)                                                                                            \
    DECL_C_COMB(C)                                                                                            \
    DECL_S_COMB(S)                                                                                            \
  )


/** tldr: For examples on usage see UnitTesting/tSyntaxSugar.cpp
 *
 * This macro provides syntax sugar for building terms and clauses in a one-sorted theory of numbers. 
 *
 * i.e. the theories supported are:
 * NUMBER_SUGAR(Int) ==> integer arithmetic 
 * NUMBER_SUGAR(Rat) ==> rational arithmetic 
 * NUMBER_SUGAR(Real) ==> rational arithmetic 
 *
 * The macro is meant to be called within a TEST_FUN(...){...} block to import the syntax sugar for 
 * the corresponding test case. It provides a class TermSugar that implicitly converts number literals 
 * to terms in the corresponding sort, and operators to build complex terms and literals. Further it sets 
 * some (C++) variables to variable terms and some to constant terms.
 *
 * Additionally the macros `DECL_FUNC`, `DECL_CONST`, and `DECL_PRED` can be 
 * used to declare uninterpreted functions/predicates/constants over the sort.
 *
 * These are the automatically defined operators and variables
 *
 * local variables:
 * x ... variable X0
 * y ... variable X1
 * z ... variable X2
 *
 * Operators for creating complex terms:
 * operator* ... interpreted multiplication
 * operator+ ... interpreted addition
 * operator- ... interpreted unary minus
 *
 * Operators for creating literals:
 * operator>   ... interpreted greater relation
 * operator>=  ... interpreted greater or equal relation
 * operator<   ... interpreted less relation
 * operator<=  ... interpreted less or equal relation
 * operator==  ... interpreted equality relation
 * operator!=  ... interpreted equality relation
 * operator~   ... flipping a literal's polarity
 *
 * Other closures:
 * frac(int,int) ... creates a fractional interpreted constant (only for REAL, and RAT)
 * num(int)      ... explicity converts a number to an interpreted constant 
 *                   this can be needed in order to prevent the compiler from pre-evaluating integer expressions.
 *                   e.g. {
 *                      Literal* l1 = (a == (3 * 2));
 *                                          ^^^^^^^ this will be evaluated to 6 before transforming it into a term
 *                                                  in order to prevent this we can write:
 *                      Literal* l2 = (a == (num(3) * 2));
 *                   }
 *
 * For examples see UnitTesting/tSyntaxSugar.cpp.
 */
#define NUMBER_SUGAR(Sort)                                                                                    \
  __ALLOW_UNUSED(                                                                                             \
    using NumTraits = Sort##Traits;                                                                           \
    syntaxSugarGlobals().setNumTraits(NumTraits{});                                            \
    auto Sort = SortSugar(NumTraits::sort());                                                                 \
  )

#define DECL_TERM_ALGEBRA(...) createTermAlgebra(__VA_ARGS__);

//////////////////////////////////////////////////////////////////////////////////////////////////////////////
// implementation
//////////////////////////////////////////////////////////////////////////////////////////////////////////////
using SortId = TermList;

class TermSugar;

class SyntaxSugarGlobals 
{
  static SyntaxSugarGlobals _instance;

  template<class NumTraits>
  void setAllNumTraits() 
  {
    createNumeral = [](int i) {return NumTraits::constantTl(i);};

    add = NumTraits::add;
    mul = NumTraits::mul;

    minus = NumTraits::minus;

    less = NumTraits::less;
    leq  = NumTraits::leq;
    greater = NumTraits::greater;
    geq  = NumTraits::geq;

    isInt = NumTraits::isInt;
    isRat = NumTraits::isRat;
    isReal = NumTraits::isReal;

  }


  template<class NumTraits>
  void setFracTraits() 
  { 
    setAllNumTraits<NumTraits>();
    div = NumTraits::div; 
    createFraction = [](int a, int b) {return NumTraits::constantTl(a,b);};
  }

public:
  static SyntaxSugarGlobals& instance() 
  { return _instance; }


  void setNumTraits(IntTraits)
  {
    setAllNumTraits<IntTraits>();

    quotientT = IntTraits::quotientT;
    remainderT = IntTraits::remainderT;
    quotientF = IntTraits::quotientF;
    remainderF = IntTraits::remainderF;
    quotientE = IntTraits::quotientE;
    remainderE = IntTraits::remainderE;
  }

  void setNumTraits(RatTraits)
  { setFracTraits<RatTraits>(); }


  void setNumTraits(RealTraits)
  { setFracTraits<RealTraits>(); }

  std::function<TermList(int, int)> createFraction;
  std::function<TermList(int)> createNumeral;

  std::function<TermList(TermList, TermList)> add;
  std::function<TermList(TermList, TermList)> mul;
  std::function<TermList(TermList, TermList)> div;

  std::function<TermList(TermList, TermList)> quotientT;
  std::function<TermList(TermList, TermList)> remainderT;
  std::function<TermList(TermList, TermList)> quotientF;
  std::function<TermList(TermList, TermList)> remainderF;
  std::function<TermList(TermList, TermList)> quotientE;
  std::function<TermList(TermList, TermList)> remainderE;

  std::function<TermList(TermList)> minus;


  std::function<Literal*(bool, TermList, TermList)> less;
  std::function<Literal*(bool, TermList, TermList)> leq ;
  std::function<Literal*(bool, TermList, TermList)> greater;
  std::function<Literal*(bool, TermList, TermList)> geq ;

  std::function<Literal*(bool, TermList)> isInt;
  std::function<Literal*(bool, TermList)> isRat;
  std::function<Literal*(bool, TermList)> isReal;

};

inline SyntaxSugarGlobals& syntaxSugarGlobals() 
{ return SyntaxSugarGlobals::instance(); }


class ExpressionSugar
{
public: 
  ExpressionSugar() 
   : _sugaredExpr(TermList::empty())
  { }

  ExpressionSugar(TermList sugaredExpr) : 
    _sugaredExpr(sugaredExpr){}

  /** explicit conversion */ 
  TermList sugaredExpr() const { return _sugaredExpr;} 

  /** implicit conversion */ 
  operator TermList() const {return _sugaredExpr;}

protected:
  TermList _sugaredExpr;
};


struct SortSugar : public ExpressionSugar
{
public:

  SortSugar(SortId srt) : ExpressionSugar(srt) {
    ASS(srt.isVar() || srt.term()->isSort());    
  }

  SortSugar(const char* name, Stack<SortSugar> as_) 
  {
    if(as_.isEmpty()){
      _sugaredExpr = TermList(AtomicSort::createConstant(name));
    } else {
      Stack<SortId> as;     
      for (auto a : as_){ as.push(a.sugaredExpr()); }
      _sugaredExpr = AtomicSort::arrowSort(as, as.pop());      
    }
  }

  SortSugar(const char* name) 
    : SortSugar(TermList(AtomicSort::createConstant(name))) 
  {  }
};

class TermSugar : public ExpressionSugar
{
  SortId _srt;

public:
  TermSugar(bool foolConst) 
    : TermSugar(TermList(foolConst ? Term::foolTrue() : Term::foolFalse()))
  {}

  TermSugar(int trm) 
    : TermSugar(TermList(syntaxSugarGlobals().createNumeral(trm)))
  {}

  TermSugar(TermList trm) 
    : ExpressionSugar(trm)
  { 
    ASS_REP(!_sugaredExpr.isEmpty(), _sugaredExpr);
<<<<<<< HEAD
    if(!_sugaredExpr.isVar()){
      if (_sugaredExpr.term()->isLiteral()) {
        _srt = AtomicSort::boolSort();
      } else {
        _srt = SortHelper::getResultSort(_sugaredExpr.term());
      }
=======
    if (_sugaredExpr.isVar()) {
      _srt = TermList::empty();
    } else {
      _srt = SortHelper::getResultSort(_sugaredExpr.term());
>>>>>>> 0a2f057b
    }
  }

  TermSugar(TermList trm, SortSugar sort)
    : ExpressionSugar(trm)
  {
    ASS(_sugaredExpr.isVar());
    _srt = sort.sugaredExpr();
  }

  /** explicit conversion */ 
  SortId sort() const { return _srt; }

  TermSugar sort(SortId s) { _srt = s; return *this; }

  static TermSugar createConstant(const char* name, SortSugar s, bool skolem) {
    unsigned f = env.signature->addFunction(name,0);                                                                

    env.signature->getFunction(f)->setType(OperatorType::getFunctionType({}, s.sugaredExpr()));
    if (skolem) {
      env.signature->getFunction(f)->markSkolem();
    }
    return TermSugar(TermList(Term::createConstant(f)));                                                          
  }                                                                                                                 

  operator TypedTermList() const { return TypedTermList(TermList(*this), sort()); }
};

class Lit
{
  Literal* _lit;
  bool _selected;
public:
  Lit(Literal* lit) : _lit(lit), _selected(false) {}

  operator Literal*() const 
  { return _lit; }

  bool selected() const 
  { return _selected; }

  friend Lit selected(Lit l) 
  {
    l._selected = true;
    return l;
  }

  TermSugar wrapInTerm()
  {
    return TermSugar(TermList(_lit));
  }
};

inline TermSugar frac(int a, int b) 
{ return syntaxSugarGlobals().createFraction(a,b); }

inline TermSugar num(int a)
{ return syntaxSugarGlobals().createNumeral(a); }

inline TermSugar fool(bool b)
{ return TermSugar(b); }

////////////////////////// operators to create terms ////////////////////////// 

inline TermSugar ap(SortSugar sort, TermSugar lhs, TermSugar rhs) 
{ return ApplicativeHelper::createAppTerm(sort, lhs, rhs); }  

inline TermSugar ap(TermSugar lhs, TermSugar rhs) 
{ return ap(lhs.sort(), lhs, rhs); }  

inline TermSugar operator+(TermSugar lhs, TermSugar rhs)  { return syntaxSugarGlobals().add(lhs, rhs); }  
inline TermSugar operator*(TermSugar lhs, TermSugar rhs)  { return syntaxSugarGlobals().mul(lhs, rhs); }  
inline TermSugar operator/(TermSugar lhs, TermSugar rhs)  { return syntaxSugarGlobals().div(lhs, rhs); }  

#define __IMPL_NUMBER_BIN_FUN(op, result_t)                                                                   \
  inline result_t op(int lhs, TermSugar rhs) { return op(TermSugar(lhs), rhs); }                              \
  inline result_t op(TermSugar lhs, int rhs) { return op(lhs, TermSugar(rhs)); }                              \

__IMPL_NUMBER_BIN_FUN(operator+, TermSugar)
__IMPL_NUMBER_BIN_FUN(operator*, TermSugar)
__IMPL_NUMBER_BIN_FUN(operator/, TermSugar)

#define __BIN_FUNC_QUOTIENT_REMAINDER(X)                                                                      \
  inline TermSugar  quotient##X(TermSugar lhs, TermSugar rhs){ return syntaxSugarGlobals(). quotient##X(lhs, rhs); }   \
  inline TermSugar remainder##X(TermSugar lhs, TermSugar rhs){ return syntaxSugarGlobals().remainder##X(lhs, rhs); }   \
                                                                                                              \
  __IMPL_NUMBER_BIN_FUN( quotient##X, TermSugar)                                                              \
  __IMPL_NUMBER_BIN_FUN(remainder##X, TermSugar)                                                              \

__BIN_FUNC_QUOTIENT_REMAINDER(E)
__BIN_FUNC_QUOTIENT_REMAINDER(T)
__BIN_FUNC_QUOTIENT_REMAINDER(F)

#undef __BIN_FUNC_QUOTIENT_REMAINDER


inline TermSugar operator-(TermSugar x) { return syntaxSugarGlobals().minus(x); }

////////////////////////// operators to create literals ////////////////////////// 


inline Lit operator==(TermSugar lhs, TermSugar rhs) 
{
  SortId sort;
  ALWAYS(SortHelper::tryGetResultSort(lhs, sort) || SortHelper::tryGetResultSort(rhs, sort));
  return Literal::createEquality(true, lhs, rhs, sort);
}


inline Lit operator< (TermSugar lhs, TermSugar rhs) { return syntaxSugarGlobals().less   (true, lhs, rhs); }
inline Lit operator<=(TermSugar lhs, TermSugar rhs) { return syntaxSugarGlobals().leq    (true, lhs, rhs); }
inline Lit operator> (TermSugar lhs, TermSugar rhs) { return syntaxSugarGlobals().greater(true, lhs, rhs); }
inline Lit operator>=(TermSugar lhs, TermSugar rhs) { return syntaxSugarGlobals().geq    (true, lhs, rhs); }

inline Lit isInt (TermSugar trm) { return syntaxSugarGlobals().isInt (true, trm); }
inline Lit isRat (TermSugar trm) { return syntaxSugarGlobals().isRat (true, trm); }
inline Lit isReal(TermSugar trm) { return syntaxSugarGlobals().isReal(true, trm); }

inline Lit operator~(Lit lit) 
{
  Literal* l = lit;
  return Literal::create(l, !l->polarity());
}

inline Lit operator!=(TermSugar lhs, TermSugar rhs) 
{ return ~(lhs == rhs); }

__IMPL_NUMBER_BIN_FUN(operator==, Lit)
__IMPL_NUMBER_BIN_FUN(operator!=, Lit)
__IMPL_NUMBER_BIN_FUN(operator< , Lit)
__IMPL_NUMBER_BIN_FUN(operator<=, Lit)
__IMPL_NUMBER_BIN_FUN(operator> , Lit)
__IMPL_NUMBER_BIN_FUN(operator>=, Lit)


inline SortSugar arrow(TermList args, TermList res) 
{ return AtomicSort::arrowSort({ args }, res);      }

inline SortSugar arrow(Stack<TermList> args, TermList res) 
{ return AtomicSort::arrowSort(args, res);      }
  
class FuncSugar {
  unsigned _functor;
  unsigned _arity;

public:
  explicit FuncSugar(unsigned functor) 
    : _functor(functor)
    , _arity(env.signature->getFunction(functor)->arity()) {}

  FuncSugar(vstring const& name, Stack<SortSugar> as_, 
    ExpressionSugar result, unsigned taArity = 0) 
  {
    Stack<SortId> as;
    for (auto a : as_) 
      as.push(a.sugaredExpr());

    bool added = false;
    _functor = env.signature->addFunction(name, as.size() + taArity, added);
    _arity = as.size();
    if (added){
      TermList res = result.sugaredExpr();

      if(taArity){
        TermStack vars = {TermList(101, false), TermList(102, false), TermList(103, false)};
        SortHelper::normaliseArgSorts(vars, as);
        SortHelper::normaliseSort(vars, res);
      }

      env.signature
        ->getFunction(_functor)
        ->setType(OperatorType::getFunctionType(as.size(), as.begin(), res, taArity));    
    }
  }

  FuncSugar dtor(unsigned i) const {
    ASS_L(i, arity())
    ASS (symbol()->termAlgebraCons()) 
    return FuncSugar(
        env.signature->getTermAlgebraConstructor(functor())
          ->destructorFunctor(i));
  }

  auto result()        const { return symbol()->fnType()->result(); }
  auto arg(unsigned i) const { return symbol()->fnType()->arg(i);   }

  template<class... As>
  TermSugar operator()(As... args) const {
    Stack<TermList> as { TermSugar(args).sugaredExpr()... };
    return TermList(Term::create(_functor, 
        as.size(), 
        as.begin()));
  }
  unsigned functor() const { return _functor; }
  unsigned arity() const { return _arity; }
  Signature::Symbol* symbol() const { return env.signature->getFunction(functor()); }

  friend std::ostream& operator<<(std::ostream& out, FuncSugar const& self) 
  { return out << self.symbol()->name(); }
};

class ConstSugar : public TermSugar, public FuncSugar
{
public:

  ConstSugar(const char* name, SortSugar s, bool skolem = false)
    : TermSugar(TermSugar::createConstant(name, s, skolem).sugaredExpr())
    , FuncSugar(functor())
  { }
  unsigned functor() const { return this->sugaredExpr().term()->functor(); }
};

class TypeConSugar {
  unsigned _functor;

public:
  TypeConSugar(const char* name, unsigned arity)
  {
    bool added = false;
    _functor = env.signature->addTypeCon(name, arity, added);
    if (added)
      env.signature
        ->getTypeCon(_functor)
        ->setType(OperatorType::getTypeConType(arity));   
  }

  template<class... As>
  SortSugar operator()(As... args) const {
    Stack<TermList> as { SortSugar(args).sugaredExpr()... };
    return TermList(AtomicSort::create(_functor, 
        as.size(), 
        as.begin() ));
  }
  unsigned functor() const { return _functor; }
};

class TypeConstSugar : public SortSugar, public TypeConSugar
{
public:

  TypeConstSugar(const char* name) 
    : SortSugar(name) 
    , TypeConSugar(name, 0)
  { }
  unsigned functor() const { return this->sugaredExpr().term()->functor(); }
};

class PredSugar {
  unsigned _functor;

public:
  explicit PredSugar(unsigned functor)
    : _functor(functor) {}

  PredSugar(const char* name, Stack<SortSugar> args, unsigned taArity = 0) 
  {
    Stack<SortId> as;
    for (auto a : args) {
      as.push(a.sugaredExpr());
    }

    if(taArity){
      TermStack vars = {TermList(101, false), TermList(102, false), TermList(103, false)};      
      SortHelper::normaliseArgSorts(vars, as);
    }

    _functor = env.signature->addPredicate(name, as.size() + taArity);
    env.signature
      ->getPredicate(_functor)
      ->setType(OperatorType::getPredicateType(as.size(), as.begin(), taArity));    
  }

  template<class... As>
  Lit operator()(As... args) const {
    Stack<TermList> as { TermSugar(args).sugaredExpr()... };
    return Literal::create(_functor, 
        as.size(), 
        /* polarity */ true, 
        /* commutative */ false, 
        as.begin() );
  }
  unsigned functor() const { return _functor; }
};

inline Clause* clause(std::initializer_list<Lit> ls_) { 
  static Inference testInf = Kernel::NonspecificInference0(UnitInputType::ASSUMPTION, InferenceRule::INPUT); 

  Stack<Lit> ls(ls_);
  std::stable_sort(ls.begin(), ls.end(), [](Lit const& l1, Lit const& l2){ return l1.selected() > l2.selected(); });
  auto nSelected = iterTraits(ls.iterFifo())
    .findPosition([](Lit const& l) 
        { return !l.selected(); })
    .unwrapOrElse( [&]() {return ls.size(); });

  Clause& out = *new(ls.size()) Clause(ls.size(), testInf); 

  auto l = ls.begin(); 
  for (unsigned i = 0; i < ls.size(); i++) { 
    Literal* lit = *l;
    out[i] = lit; 
    l++; 
  }
  out.setSelected(nSelected);
  return &out; 
}


inline Stack<Clause*> clauses(std::initializer_list<std::initializer_list<Lit>> cls) { 
  auto out = Stack<Clause*>();
  for (auto cl : cls) {
    out.push(clause(cl));
  }
  return out;
}

inline void createTermAlgebra(SortSugar sort, std::initializer_list<FuncSugar> fs) {
  // avoid redeclaration
  if (env.signature->isTermAlgebraSort(sort.sugaredExpr())) {
    return;
  }

  using namespace Shell;

  Stack<FuncSugar> funcs = fs;
  Stack<TermAlgebraConstructor*> cons;

  for (auto f : funcs) {
    env.signature->getFunction(f.functor())
      ->markTermAlgebraCons();
    auto dtor = [&](unsigned i) {
      vstringstream name;
      name << f << "@" << i;
      auto d = FuncSugar(name.str(), { f.result() }, f.arg(i));
      env.signature->getFunction(d.functor())
        ->markTermAlgebraDest();
      return d;
    };

    Array<unsigned> dtors(f.arity()); 
    for (unsigned i = 0; i < f.arity(); i++) {
      dtors[i] = dtor(i).functor();
    }

    cons.push(new TermAlgebraConstructor(f.functor(), dtors));
  }
  auto ta = new TermAlgebra(sort.sugaredExpr(), cons.size(), cons.begin());
  env.signature->addTermAlgebra(ta);
}

#endif // __TEST__SYNTAX_SUGAR__H__<|MERGE_RESOLUTION|>--- conflicted
+++ resolved
@@ -378,19 +378,14 @@
     : ExpressionSugar(trm)
   { 
     ASS_REP(!_sugaredExpr.isEmpty(), _sugaredExpr);
-<<<<<<< HEAD
-    if(!_sugaredExpr.isVar()){
+    if (_sugaredExpr.isVar()) {
+      _srt = TermList::empty();
+    } else {
       if (_sugaredExpr.term()->isLiteral()) {
         _srt = AtomicSort::boolSort();
       } else {
         _srt = SortHelper::getResultSort(_sugaredExpr.term());
       }
-=======
-    if (_sugaredExpr.isVar()) {
-      _srt = TermList::empty();
-    } else {
-      _srt = SortHelper::getResultSort(_sugaredExpr.term());
->>>>>>> 0a2f057b
     }
   }
 
