/*
 * This file is part of the source code of the software program
 * Vampire. It is protected by applicable
 * copyright laws.
 *
 * This source code is distributed under the licence found here
 * https://vprover.github.io/license.html
 * and in the source directory
 */
/**
 * @file LambdaElimination.cpp
 * Takes a single lambda term and eliminates the lambda(s)
 * from the term by translating to combinatory logic.
 * A term of the form ^[X, Y, Z]:exp is interpreted as:
 * ^[X]:(^[Y]:(^[Z]:exp)). I.e. as three lambdas in a single term.
 */
 

#include "Indexing/TermSharing.hpp"

#include "Lib/Environment.hpp"
#include "Lib/Deque.hpp"
#include "Lib/Sort.hpp"

#include "Kernel/Clause.hpp"
#include "Kernel/FormulaUnit.hpp"
#include "Kernel/Inference.hpp"
#include "Kernel/Problem.hpp"
#include "Kernel/Formula.hpp"
#include "Kernel/Signature.hpp"
#include "Kernel/SortHelper.hpp"
#include "Kernel/ApplicativeHelper.hpp"
#include "Kernel/SKIKBO.hpp"
#include "Kernel/TermIterators.hpp"

#include "Skolem.hpp"
#include "Options.hpp"
//#include "Shell/SymbolOccurrenceReplacement.hpp"


#include "LambdaElimination.hpp"

using namespace Lib;
using namespace Kernel;
using namespace Shell;

typedef ApplicativeHelper AH;


/**
 * Return true if t1 is less than t2 in some arbitrary
 * total ordering.
 *
 * Is used just for normalization of commutative term and
 * literal arguments.
 */
bool LambdaElimination::TermListComparator::lessThan(TermList t1, TermList t2)
{
  CALL("TermListComparator::lessThan");

  if(t1.tag()!=t2.tag()) {
    return t1.tag() < t2.tag();
  }
  if(!t2.isTerm()) {
    return t2.content() > t1.content();
  }
  Term* trm1=t1.term();
  Term* trm2=t2.term();
  if(trm1->functor()!=trm2->functor()) {
    return trm1->functor()<trm2->functor();
  }
  if(trm1->weight()!=trm2->weight()) {
    return trm1->weight()<trm2->weight();
  }
  if(trm1->vars()!=trm2->vars()) {
    return trm1->vars()<trm2->vars();
  }

  //To avoid non-determinism, now we'll compare the terms lexicographicaly.
  static DisagreementSetIterator dsit;
  dsit.reset(trm1, trm2, false);

  if(!dsit.hasNext()) {
    ASS_EQ(trm1,trm2);
    return false;
  }

  pair<TermList, TermList> diff=dsit.next();
  TermList st1=diff.first;
  TermList st2=diff.second;
  if(st1.isTerm()) {
    if(st2.isTerm()) {
      unsigned f1=st1.term()->functor();
      unsigned f2=st2.term()->functor();
      ASS_NEQ(f1,f2);
      return f1<f2;
    } else {
      return false;
    }
  } else {
    if(st2.isTerm()) {
      return true;
    } else {
      ASS_NEQ(st1.var(),st2.var());
      return st1.var()<st2.var();
    }
  }
  ASSERTION_VIOLATION;
  return false;
}


TermList LambdaElimination::elimLambda(Formula* formula)
{
  CALL("LambdaElimination::elimLambda(Formula*)");

  TermList appTerm; //The resulting term to be pushed onto _toBeProcessed 
  TermList constant; //The HOL constant for various connectives

  Connective conn = formula->connective();
                                        
  switch(conn){
    case LITERAL: {
      Literal* lit = formula->literal();
      ASS(lit->isEquality()); //Is this a valid assumption?
    
      TermList lhs = *lit->nthArgument(0);
      TermList rhs = *lit->nthArgument(1);                                

      if (lhs.isTerm()) { lhs = elimLambda(lhs); }
      if (rhs.isTerm()) { rhs = elimLambda(rhs); }            
                
      TermList equalsSort = SortHelper::getEqualityArgumentSort(lit);
      
      unsigned eqProxy = env.signature->getEqualityProxy();
      constant = TermList(Term::create1(eqProxy, equalsSort));             
      appTerm = AH::createAppTerm3(sortOf(constant), constant, lhs, rhs);
      
      if(!lit->polarity()){
        constant = TermList(Term::createConstant(env.signature->getNotProxy()));
        appTerm = AH::createAppTerm(sortOf(constant), constant, appTerm);
      }
      return appTerm;
    }
    case IFF:
    case IMP:
    case XOR:{
      Formula* lhs = formula->left();
      Formula* rhs = formula->right();
                    
      vstring name = (conn == IFF ? "vIFF" : (conn == IMP ? "vIMP" : "vXOR"));
      constant = TermList(Term::createConstant(env.signature->getBinaryProxy(name)));

      TermList form1 = elimLambda(lhs);
      TermList form2 = elimLambda(rhs);

      /*TermListComparator tlc;
      if((conn == IFF || conn == XOR) && tlc.lessThan(form2, form1)){
        TermList temp = form1;
        form1 = form2;
        form2 = temp;
      }*/

      return AH::createAppTerm3(sortOf(constant), constant, form1, form2);;
    }
    case AND:
    case OR:{
      FormulaList::Iterator argsIt(formula->args());
      
      vstring name = (conn == AND ? "vAND" : "vOR");
      constant = TermList(Term::createConstant(env.signature->getBinaryProxy(name)));
      
      /*TermListComparator tlc;
      unsigned length = FormulaList::length(formula->args());
      Sort<TermList,TermListComparator> srt(length, tlc);
      while(argsIt.hasNext()){
        srt.add(processBeyondLambda(argsIt.next()));
      }
      srt.sort();

      appTerm = AH::createAppTerm3(sortOf(constant), constant, srt[0], srt[1]);
      for(unsigned i = 2; i < length; i++){
        appTerm = AH::createAppTerm3(sortOf(constant), constant, appTerm, srt[i]);
      }*/
      TermList form;
      unsigned count = 1;
      while(argsIt.hasNext()){
        Formula* arg = argsIt.next();
        form = elimLambda(arg);
        if(count == 1){
          appTerm = AH::createAppTerm(sortOf(constant), constant, form);
        }else if(count == 2){
          appTerm = AH::createAppTerm(sortOf(appTerm), appTerm, form);
        }else{
          appTerm = AH::createAppTerm3(sortOf(constant), constant, appTerm, form);
        }
        count++;
      }
      return appTerm;                           
    }
    case NOT: {
      constant = TermList(Term::createConstant(env.signature->getNotProxy()));
      TermList form = elimLambda(formula->uarg());
      return  AH::createAppTerm(sortOf(constant), constant, form);                                                    
    }
    case FORALL:
    case EXISTS: {
      VList* vars = formula->vars();
      VList::Iterator vit(vars);
      SList* sort = SList::singleton(TermList(0, true)); //dummy data
      VList* var = VList::singleton(0);

      TermList form = elimLambda(formula->qarg());
      vstring name = (conn == FORALL ? "vPI" : "vSIGMA");
      unsigned proxy = env.signature->getPiSigmaProxy(name);

      TermList s;
      while(vit.hasNext()){
        int v = vit.next();
        ALWAYS(SortHelper::tryGetVariableSort(v, formula->qarg(), s));
        var->setHead(v);
        sort->setHead(s);
        form = elimLambda(Term::createLambda(form, var, sort, AtomicSort::boolSort())); 
        constant = TermList(Term::create1(proxy, s));
        form = AH::createAppTerm(sortOf(constant), constant, form);
      }
      return form;
    }
    case BOOL_TERM:
      return elimLambda(formula->getBooleanTerm());
    case TRUE:
      return TermList(Term::foolTrue());
    case FALSE:
      return TermList(Term::foolFalse());
    default:
      ASSERTION_VIOLATION;
    
  }//switch conn             
}   

TermList LambdaElimination::elimLambda(TermList term)
{
  CALL("LambdaElimination::elimLambda(TermList)");

  if(term.isVar()){
    return term;
  }

  Term* t = term.term();
  if(t->isSpecial()){   
    switch(t->functor()){
      case Term::SF_FORMULA: 
        return elimLambda(t->getSpecialData()->getFormula());

      case Term::SF_LAMBDA:{
        Stack<int> vars;
        TermStack sorts;
        Term::SpecialTermData* sd = t->getSpecialData();
        SList* srts = sd->getLambdaVarSorts();
        VList* vrs = sd->getLambdaVars();
        
        VList::Iterator vlit(vrs);
        SList::Iterator slit(srts);

        while(vlit.hasNext()){
          vars.push(vlit.next());
          sorts.push(slit.next());
        }
        TermList eliminated = elimLambda(vars, sorts, sd->getLambdaExp(), sd->getLambdaExpSort());
        ASS_REP2(eliminated.isVar() || sortOf(eliminated) == sd->getSort(), t->toString(), eliminated.toString())
        return eliminated;
      }

      default:
        ASSERTION_VIOLATION;    
    }
  }
<<<<<<< HEAD
  
  if(term->isApplication()){
    TermList s1 = *(term->nthArgument(0));
    TermList s2 = *(term->nthArgument(1));
    TermList arg1 = *(term->nthArgument(2));
    TermList arg2 = *(term->nthArgument(3));
    arg1 = processBeyondLambda(arg1);
    arg2 = processBeyondLambda(arg2);
    return AH::createAppTerm(s1, s2, arg1, arg2);
  } 
   
  return TermList(term); 
}   
=======
>>>>>>> 44aae813

  if(!AH::isApp(t)){
    return term;
  }

  //must be of the form app(s1, s2, arg1, arg2)
  TermList s1 = *t->nthArgument(0);
  TermList s2 = *t->nthArgument(1);  
  TermList arg1 = *t->nthArgument(2);
  TermList arg2 = *t->nthArgument(3);

  return AH::createAppTerm(s1, s2, elimLambda(arg1), elimLambda(arg2));
}


TermList LambdaElimination::elimLambda(Stack<int>& vars, TermStack& sorts, 
                                       TermList body, TermList sort)
{
  CALL("LambdaElimination::elimLambda(Stack<int>& vars...)");

  TermList bodye = elimLambda(body);
  // Lambda elimination should not change the sort
  // of a term
  ASS(bodye.isVar() || sortOf(bodye) == sort);

  while(vars.size()){
    int v = vars.pop();
    TermList s = sorts.pop();
    bodye = elimLambda(v, s, bodye, sort);
    sort = Term::arrowSort(s, sort);
  }

  return bodye;
}


TermList LambdaElimination::elimLambda(int var, TermList varSort, 
                                       TermList body, TermList sort)
{
  CALL("LambdaElimination::elimLambda(int var...)");

  if(!body.isFreeVariable(var)){
    return createKTerm(sort, varSort, body);    
  }

  if(body.isVar()){
    ASS(body.var() == (unsigned)var);
    return TermList(Term::create1(env.signature->getCombinator(Signature::I_COMB), varSort));
  }

  Term* t = body.term();
  // Specials should already have been removed via earlier
  // recursive calls
  ASS(!t->isSpecial());
  
  //must be of the form app(s1, s2, arg1, arg2)
  TermList s1 = *t->nthArgument(0);
  TermList s2 = *t->nthArgument(1);  
  TermList arg1 = *t->nthArgument(2);
  TermList arg2 = *t->nthArgument(3);
  TermList a1sort = Term::arrowSort(s1, s2);
  TermList a2sort = s1;

  bool freeInArg1 = arg1.isFreeVariable(var);
  bool freeInArg2 = arg2.isFreeVariable(var);

  if(arg2.isVar() && (arg2.var() == (unsigned)var) && !freeInArg1){
    //This is the case [\x. exp @ x] wehere x is not free in exp.
    return arg1;
  }

  if (freeInArg1 && freeInArg2){
    TermList arg1e = elimLambda(var, varSort, arg1, a1sort);
    TermList s1e = Term::arrowSort(varSort, a1sort);
    TermList arg2e = elimLambda(var, varSort, arg2, a2sort);
    TermList s2e = Term::arrowSort(varSort, a2sort);     
    return createSCorBTerm(arg1e, s1e, arg2e, s2e, Signature::S_COMB);
  } else if (freeInArg1) {
    TermList arg1e = elimLambda(var, varSort, arg1, a1sort);
    TermList s1e = Term::arrowSort(varSort, a1sort);
    return createSCorBTerm(arg1e, s1e, arg2, a2sort, Signature::C_COMB);
  } else{
    ASS(freeInArg2);
    TermList arg2e = elimLambda(var, varSort, arg2, a2sort); 
    TermList s2e = Term::arrowSort(varSort, a2sort);     
    return createSCorBTerm(arg1, a1sort, arg2e, s2e, Signature::B_COMB);
  }
}

TermList LambdaElimination::elimLambda(Term* lambdaTerm)
{
  CALL("LambdaElimination::elimLambda");
  
  return elimLambda(TermList(lambdaTerm));
}

TermList LambdaElimination::createKTerm(TermList s1, TermList s2, TermList arg1)
{
  CALL("LambdaElimination::createKTerm");
  
  unsigned kcomb = env.signature->getCombinator(Signature::K_COMB);
  TermList res = TermList(Term::create2(kcomb, s1, s2));
  return AH::createAppTerm(sortOf(res), res, arg1);             
}   
    
TermList LambdaElimination::createSCorBTerm(TermList arg1, TermList arg1sort, 
                                            TermList arg2, TermList arg2sort, Signature::Combinator comb)
{
  CALL("LambdaElimination::createSCorBTerm");
  
  TermList s1, s2, s3;
  unsigned cb = env.signature->getCombinator(comb);
  
  if(comb == Signature::S_COMB || comb == Signature::C_COMB){
    s1 = AH::getNthArg(arg1sort, 1);
    s2 = AH::getNthArg(arg1sort, 2);
    s3 = AH::getResultApplieadToNArgs(arg1sort, 2);
  } else {
    s1 = AH::getNthArg(arg2sort, 1);
    s2 = AH::getNthArg(arg1sort, 1);
    s3 = AH::getResultApplieadToNArgs(arg1sort, 1);
  }
  
  TermList args[] = {s1, s2, s3};
  TermList c = TermList(Term::create(cb, 3, args));
  return AH::createAppTerm3(sortOf(c), c, arg1, arg2); 
}

TermList LambdaElimination::sortOf(TermList t)
{
  CALL("LambdaElimination::sortOf");
  
  ASS(t.isTerm());
  return SortHelper::getResultSort(t.term());
}

void LambdaElimination::addCombinatorAxioms(Problem& prb)
{
  CALL("LambdaElimination::addCombinatorAxioms"); 
 
  auto srtOf = [] (TermList t) { 
     ASS(t.isTerm());
     return SortHelper::getResultSort(t.term());
  };

  TermList s1 = TermList(0, false);  
  TermList s2 = TermList(1, false);
  TermList s3 = TermList(2, false);
  TermList x = TermList(3, false);
  TermList y = TermList(4, false);
  TermList z = TermList(5, false);
  TermList args[] = {s1, s2, s3};
  
  unsigned s_comb = env.signature->getCombinator(Signature::S_COMB);
  TermList constant = TermList(Term::create(s_comb, 3, args));
  TermList lhs = AH::createAppTerm(srtOf(constant), constant, x, y, z); //TODO fix
  TermList rhs = AH::createAppTerm3(AtomicSort::arrowSort(s1, s2, s3), x, z, AH::createAppTerm(AtomicSort::arrowSort(s1, s2), y, z));

  Clause* sAxiom = new(1) Clause(1, TheoryAxiom(InferenceRule::COMBINATOR_AXIOM));
  (*sAxiom)[0] = Literal::createEquality(true, lhs, rhs, s3);
  sAxiom->inference().setCombAxiomsDescendant(true);
  UnitList::push(sAxiom, prb.units());

  unsigned c_comb = env.signature->getCombinator(Signature::C_COMB);
  constant = TermList(Term::create(c_comb, 3, args));
  lhs = AH::createAppTerm(srtOf(constant), constant, x, y, z); //TODO fix
  rhs = AH::createAppTerm3(AtomicSort::arrowSort(s1, s2, s3), x, z, y);

  Clause* cAxiom = new(1) Clause(1, TheoryAxiom(InferenceRule::COMBINATOR_AXIOM));
  (*cAxiom)[0] = Literal::createEquality(true, lhs, rhs, s3);
  cAxiom->inference().setCombAxiomsDescendant(true);
  UnitList::push(cAxiom, prb.units());
     
  unsigned b_comb = env.signature->getCombinator(Signature::B_COMB);
  constant = TermList(Term::create(b_comb, 3, args));
  lhs = AH::createAppTerm(srtOf(constant), constant, x, y, z); //TODO fix
  rhs = AH::createAppTerm(AtomicSort::arrowSort(s2, s3), x, AH::createAppTerm(AtomicSort::arrowSort(s1, s2), y, z));

  Clause* bAxiom = new(1) Clause(1, TheoryAxiom(InferenceRule::COMBINATOR_AXIOM));
  (*bAxiom)[0] = Literal::createEquality(true, lhs, rhs, s3);
  bAxiom->inference().setCombAxiomsDescendant(true);
  UnitList::push(bAxiom, prb.units());

  unsigned k_comb = env.signature->getCombinator(Signature::K_COMB);
  constant = TermList(Term::create2(k_comb, s1, s2));
  lhs = AH::createAppTerm3(srtOf(constant), constant, x, y);
  
  Clause* kAxiom = new(1) Clause(1, TheoryAxiom(InferenceRule::COMBINATOR_AXIOM));
  (*kAxiom)[0] = Literal::createEquality(true, lhs, x, s1);
  bAxiom->inference().setCombAxiomsDescendant(true);
  UnitList::push(kAxiom, prb.units());

  unsigned i_comb = env.signature->getCombinator(Signature::I_COMB);
  constant = TermList(Term::create1(i_comb, s1));
  lhs = AH::createAppTerm(srtOf(constant), constant, x);
  
  Clause* iAxiom = new(1) Clause(1, TheoryAxiom(InferenceRule::COMBINATOR_AXIOM));
  (*iAxiom)[0] = Literal::createEquality(true, lhs, x, s1);
  iAxiom->inference().setCombAxiomsDescendant(true);  
  UnitList::push(iAxiom, prb.units());

  if (env.options->showPreprocessing()) {
    env.out() << "Added combinator axioms: " << std::endl;
    env.out() << sAxiom->toString() << std::endl;
    env.out() << cAxiom->toString() << std::endl;
    env.out() << bAxiom->toString() << std::endl;
    env.out() << kAxiom->toString() << std::endl;  
    env.out() << iAxiom->toString() << std::endl;        
  }
}


void LambdaElimination::addFunctionExtensionalityAxiom(Problem& prb)
{
  CALL("LambdaElimination::addFunctionExtensionalityAxiom"); 
 
  auto srtOf = [] (TermList t) { 
     ASS(t.isTerm());
     return SortHelper::getResultSort(t.term());
  };

  TermList alpha = TermList(0, false);
  TermList beta = TermList(1, false);
  TermList x = TermList(2, false);
  TermList y = TermList(3, false);
  unsigned diff = env.signature->getDiff();

  TermList diffT = TermList(Term::create2(diff, alpha, beta));
  TermList diffTApplied = AH::createAppTerm3(srtOf(diffT), diffT, x, y);
  TermList lhs = AH::createAppTerm(alpha, beta, x, diffTApplied);
  TermList rhs = AH::createAppTerm(alpha, beta, y, diffTApplied);

  Clause* funcExtAx = new(2) Clause(2,  NonspecificInference0(UnitInputType::AXIOM,InferenceRule::FUNC_EXT_AXIOM));
  (*funcExtAx)[0] = Literal::createEquality(false, lhs, rhs, beta);
  (*funcExtAx)[1] = Literal::createEquality(true, x, y, AtomicSort::arrowSort(alpha, beta));
  UnitList::push(funcExtAx, prb.units());


  if (env.options->showPreprocessing()) {
    env.out() << "Added functional extensionality axiom: " << std::endl;
    env.out() << funcExtAx->toString() << std::endl;       
  }
}

void LambdaElimination::addChoiceAxiom(Problem& prb)
{
  CALL("LambdaElimination::addChoiceAxiom"); 
 
  TermList alpha = TermList(0, false);
  TermList boolS = AtomicSort::boolSort();
  TermList alphaBool = AtomicSort::arrowSort(alpha, AtomicSort::boolSort());
  TermList p = TermList(1, false);
  TermList x = TermList(2, false);
  unsigned choice = env.signature->getChoice();

  TermList choiceT = TermList(Term::create1(choice, alpha));
  TermList choiceTApplied = AH::createAppTerm(alphaBool, alpha, choiceT, p);
  TermList px = AH::createAppTerm(alpha, boolS, p, x);
  TermList pchoiceT = AH::createAppTerm(alpha, boolS, p, choiceTApplied);

  Clause* choiceAx = new(2) Clause(2, NonspecificInference0(UnitInputType::AXIOM,InferenceRule::CHOICE_AXIOM));
  (*choiceAx)[0] = Literal::createEquality(true, px, TermList(Term::foolFalse()), boolS);
  (*choiceAx)[1] = Literal::createEquality(true, pchoiceT, TermList(Term::foolTrue()), boolS);
  UnitList::push(choiceAx, prb.units());


  if (env.options->showPreprocessing()) {
    env.out() << "Added Hilbert choice axiom: " << std::endl;
    env.out() << choiceAx->toString() << std::endl;       
  }
}

void LambdaElimination::addProxyAxioms(Problem& prb)
{
  CALL("LambdaElimination::addProxyAxioms");   

  auto srtOf = [] (TermList t) { 
    ASS(t.isTerm());
    return SortHelper::getResultSort(t.term());
  };

  TermList s1 = TermList(0, false);  
  TermList x = TermList(1, false);
  TermList y = TermList(2, false);
<<<<<<< HEAD
  TermList choiceSort = AtomicSort::arrowSort(AtomicSort::arrowSort(s1, AtomicSort::boolSort()), s1);
  unsigned skolem1 = Skolem::addSkolemFunction(1,0, choiceSort, new VList(0));
  unsigned skolem2 = Skolem::addSkolemFunction(1,0, choiceSort, new VList(0));
=======
  TermList choiceSort = Term::arrowSort(Term::arrowSort(s1, Term::boolSort()), s1);
  unsigned skolem1 = Skolem::addSkolemFunction(1,1,0, choiceSort);
  unsigned skolem2 = Skolem::addSkolemFunction(1,1,0, choiceSort);
>>>>>>> 44aae813
  TermList sk1 = TermList(Term::create1(skolem1, s1));
  TermList sk2 = TermList(Term::create1(skolem2, s1));

  unsigned eqProxy = env.signature->getEqualityProxy();
  TermList constant = TermList(Term::create1(eqProxy, s1));

  Clause* eqAxiom1 = new(2) Clause(2, TheoryAxiom(InferenceRule::EQUALITY_PROXY_AXIOM));
  (*eqAxiom1)[0] = toEquality(AH::createAppTerm3(srtOf(constant), constant, x, y), true);
  (*eqAxiom1)[1] = Literal::createEquality(false,x,y,s1); 
  eqAxiom1->inference().setProxyAxiomsDescendant(true);  
  UnitList::push(eqAxiom1, prb.units());

  Clause* eqAxiom2 = new(2) Clause(2, TheoryAxiom(InferenceRule::EQUALITY_PROXY_AXIOM));
  (*eqAxiom2)[0] = toEquality(AH::createAppTerm3(srtOf(constant), constant, x, y), false);
  (*eqAxiom2)[1] = Literal::createEquality(true,x,y,s1); 
  eqAxiom2->inference().setProxyAxiomsDescendant(true);   
  UnitList::push(eqAxiom2, prb.units());

  unsigned notProxy = env.signature->getNotProxy();
  constant = TermList(Term::createConstant(notProxy));

  Clause* notAxiom1 = new(2) Clause(2, TheoryAxiom(InferenceRule::NOT_PROXY_AXIOM));
  (*notAxiom1)[0] = toEquality(AH::createAppTerm(srtOf(constant), constant, x), true);
  (*notAxiom1)[1] = toEquality(x, true);
  notAxiom1->inference().setProxyAxiomsDescendant(true);    
  UnitList::push(notAxiom1, prb.units());

  Clause* notAxiom2 = new(2) Clause(2, TheoryAxiom(InferenceRule::NOT_PROXY_AXIOM));
  (*notAxiom2)[0] = toEquality(AH::createAppTerm(srtOf(constant), constant, x), false);
  (*notAxiom2)[1] = toEquality(x, false);
  notAxiom2->inference().setProxyAxiomsDescendant(true);    
  UnitList::push(notAxiom2, prb.units());  

  unsigned piProxy = env.signature->getPiSigmaProxy("vPI");
  constant = TermList(Term::create1(piProxy, s1));

  Clause* piAxiom1 = new(2) Clause(2, TheoryAxiom(InferenceRule::PI_PROXY_AXIOM));
  (*piAxiom1)[0] = toEquality(AH::createAppTerm(srtOf(constant), constant, x), true);
  (*piAxiom1)[1] = toEquality(AH::createAppTerm(s1, AtomicSort::boolSort(), x, AH::createAppTerm(srtOf(sk1), sk1, x)), false);
  piAxiom1->inference().setProxyAxiomsDescendant(true);    
  UnitList::push(piAxiom1, prb.units());

  Clause* piAxiom2 = new(2) Clause(2, TheoryAxiom(InferenceRule::PI_PROXY_AXIOM));
  (*piAxiom2)[0] = toEquality(AH::createAppTerm(srtOf(constant), constant, x), false);
  (*piAxiom2)[1] = toEquality(AH::createAppTerm(s1, AtomicSort::boolSort(), x, y), true);
  piAxiom2->inference().setProxyAxiomsDescendant(true);      
  UnitList::push(piAxiom2, prb.units());  

  unsigned sigmaProxy = env.signature->getPiSigmaProxy("vSIGMA");
  constant = TermList(Term::create1(sigmaProxy, s1));

  Clause* sigmaAxiom1 = new(2) Clause(2, TheoryAxiom(InferenceRule::SIGMA_PROXY_AXIOM));
  (*sigmaAxiom1)[0] = toEquality(AH::createAppTerm(srtOf(constant), constant, x), true); 
  (*sigmaAxiom1)[1] = toEquality(AH::createAppTerm(s1, AtomicSort::boolSort(), x, y), false);
  sigmaAxiom1->inference().setProxyAxiomsDescendant(true);      
  UnitList::push(sigmaAxiom1, prb.units());

  Clause* sigmaAxiom2 = new(2) Clause(2, TheoryAxiom(InferenceRule::SIGMA_PROXY_AXIOM));
  (*sigmaAxiom2)[0] = toEquality(AH::createAppTerm(srtOf(constant), constant, x), false);
  (*sigmaAxiom2)[1] = toEquality(AH::createAppTerm(s1, AtomicSort::boolSort(), x, AH::createAppTerm(srtOf(sk2), sk2, x)), true);
  sigmaAxiom2->inference().setProxyAxiomsDescendant(true);    
  UnitList::push(sigmaAxiom2, prb.units()); 

  unsigned impProxy = env.signature->getBinaryProxy("vIMP");
  constant = TermList(Term::createConstant(impProxy));

  Clause* impAxiom1 = new(2) Clause(2, TheoryAxiom(InferenceRule::IMPLIES_PROXY_AXIOM));
  (*impAxiom1)[0] = toEquality(AH::createAppTerm3(srtOf(constant), constant, x, y), true);
  (*impAxiom1)[1] = toEquality(x, true);
  impAxiom1->inference().setProxyAxiomsDescendant(true);    
  UnitList::push(impAxiom1, prb.units());

  Clause* impAxiom2 = new(2) Clause(2, TheoryAxiom(InferenceRule::IMPLIES_PROXY_AXIOM));
  (*impAxiom2)[0] = toEquality(AH::createAppTerm3(srtOf(constant), constant, x, y), true);
  (*impAxiom2)[1] = toEquality(y, false);
  impAxiom2->inference().setProxyAxiomsDescendant(true);      
  UnitList::push(impAxiom2, prb.units());

  Clause* impAxiom3 = new(3) Clause(3, TheoryAxiom(InferenceRule::IMPLIES_PROXY_AXIOM));
  (*impAxiom3)[0] = toEquality(AH::createAppTerm3(srtOf(constant), constant, x, y), false);  
  (*impAxiom3)[1] = toEquality(x, false);
  (*impAxiom3)[2] = toEquality(y, true);
  impAxiom3->inference().setProxyAxiomsDescendant(true);
  UnitList::push(impAxiom3, prb.units());

  unsigned andProxy = env.signature->getBinaryProxy("vAND");
  constant = TermList(Term::createConstant(andProxy));

  Clause* andAxiom1 = new(2) Clause(2, TheoryAxiom(InferenceRule::AND_PROXY_AXIOM));
  (*andAxiom1)[0] = toEquality(AH::createAppTerm3(srtOf(constant), constant, x, y), false);
  (*andAxiom1)[1] = toEquality(x, true);
  andAxiom1->inference().setProxyAxiomsDescendant(true);
  UnitList::push(andAxiom1, prb.units());

  Clause* andAxiom2 = new(2) Clause(2, TheoryAxiom(InferenceRule::AND_PROXY_AXIOM));
  (*andAxiom2)[0] = toEquality(AH::createAppTerm3(srtOf(constant), constant, x, y), false);
  (*andAxiom2)[1] = toEquality(y, true);
  andAxiom2->inference().setProxyAxiomsDescendant(true);
  UnitList::push(andAxiom2, prb.units());

  Clause* andAxiom3 = new(3) Clause(3, TheoryAxiom(InferenceRule::AND_PROXY_AXIOM));
  (*andAxiom3)[0] = toEquality(AH::createAppTerm3(srtOf(constant), constant, x, y), true);  
  (*andAxiom3)[1] = toEquality(x, false);
  (*andAxiom3)[2] = toEquality(y, false);
  andAxiom3->inference().setProxyAxiomsDescendant(true);  
  UnitList::push(andAxiom3, prb.units());

  unsigned orProxy = env.signature->getBinaryProxy("vOR");
  constant = TermList(Term::createConstant(orProxy));

  Clause* orAxiom1 = new(2) Clause(2, TheoryAxiom(InferenceRule::OR_PROXY_AXIOM));
  (*orAxiom1)[0] = toEquality(AH::createAppTerm3(srtOf(constant), constant, x, y), true);
  (*orAxiom1)[1] = toEquality(x, false);
  orAxiom1->inference().setProxyAxiomsDescendant(true);
  UnitList::push(orAxiom1, prb.units());

  Clause* orAxiom2 = new(2) Clause(2, TheoryAxiom(InferenceRule::OR_PROXY_AXIOM));
  (*orAxiom2)[0] = toEquality(AH::createAppTerm3(srtOf(constant), constant, x, y), true);
  (*orAxiom2)[1] = toEquality(y, false);
  orAxiom2->inference().setProxyAxiomsDescendant(true);
  UnitList::push(orAxiom2, prb.units());

  Clause* orAxiom3 = new(3) Clause(3, TheoryAxiom(InferenceRule::OR_PROXY_AXIOM));
  (*orAxiom3)[0] = toEquality(AH::createAppTerm3(srtOf(constant), constant, x, y), false);  
  (*orAxiom3)[1] = toEquality(x, true);
  (*orAxiom3)[2] = toEquality(y, true);
  orAxiom3->inference().setProxyAxiomsDescendant(true);
  UnitList::push(orAxiom3, prb.units()); 
  

  //TODO iff and xor

  if (env.options->showPreprocessing()) {
    env.out() << "Added proxy axioms: " << std::endl;
    env.out() << eqAxiom1->toString() << std::endl;
    env.out() << eqAxiom2->toString() << std::endl;
    env.out() << notAxiom1->toString() << std::endl;
    env.out() << notAxiom2->toString() << std::endl;  
    env.out() << piAxiom1->toString() << std::endl;
    env.out() << piAxiom2->toString() << std::endl;            
    env.out() << sigmaAxiom1->toString() << std::endl;
    env.out() << sigmaAxiom2->toString() << std::endl;
    env.out() << impAxiom1->toString() << std::endl;  
    env.out() << impAxiom2->toString() << std::endl;
    env.out() << impAxiom3->toString() << std::endl;  
    env.out() << andAxiom1->toString() << std::endl;  
    env.out() << andAxiom2->toString() << std::endl;
    env.out() << andAxiom3->toString() << std::endl;   
    env.out() << orAxiom1->toString() << std::endl;  
    env.out() << orAxiom2->toString() << std::endl;
    env.out() << orAxiom3->toString() << std::endl;      
  }
    
}
 
Literal* LambdaElimination::toEquality(TermList booleanTerm, bool polarity) {
  TermList boolVal = polarity ? TermList(Term::foolTrue()) : TermList(Term::foolFalse());
  return Literal::createEquality(true, booleanTerm, boolVal, AtomicSort::boolSort());
}<|MERGE_RESOLUTION|>--- conflicted
+++ resolved
@@ -275,22 +275,6 @@
         ASSERTION_VIOLATION;    
     }
   }
-<<<<<<< HEAD
-  
-  if(term->isApplication()){
-    TermList s1 = *(term->nthArgument(0));
-    TermList s2 = *(term->nthArgument(1));
-    TermList arg1 = *(term->nthArgument(2));
-    TermList arg2 = *(term->nthArgument(3));
-    arg1 = processBeyondLambda(arg1);
-    arg2 = processBeyondLambda(arg2);
-    return AH::createAppTerm(s1, s2, arg1, arg2);
-  } 
-   
-  return TermList(term); 
-}   
-=======
->>>>>>> 44aae813
 
   if(!AH::isApp(t)){
     return term;
@@ -575,15 +559,10 @@
   TermList s1 = TermList(0, false);  
   TermList x = TermList(1, false);
   TermList y = TermList(2, false);
-<<<<<<< HEAD
+
   TermList choiceSort = AtomicSort::arrowSort(AtomicSort::arrowSort(s1, AtomicSort::boolSort()), s1);
   unsigned skolem1 = Skolem::addSkolemFunction(1,0, choiceSort, new VList(0));
   unsigned skolem2 = Skolem::addSkolemFunction(1,0, choiceSort, new VList(0));
-=======
-  TermList choiceSort = Term::arrowSort(Term::arrowSort(s1, Term::boolSort()), s1);
-  unsigned skolem1 = Skolem::addSkolemFunction(1,1,0, choiceSort);
-  unsigned skolem2 = Skolem::addSkolemFunction(1,1,0, choiceSort);
->>>>>>> 44aae813
   TermList sk1 = TermList(Term::create1(skolem1, s1));
   TermList sk2 = TermList(Term::create1(skolem2, s1));
 
