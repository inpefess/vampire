/**
 * @file Property.hpp (syntactic properties of problems)
 *
 * @since 06/06/2001 Manchester
 * @since 17/07/2003 Manchester, changed to new representation
 * @since 02/12/2003 Manchester, allocation changed to use Allocator
 * @since 20/05/2007 Manchester, changed to new term representation
 */


#ifndef __Property__
#define __Property__

#include "Lib/DArray.hpp"
#include "Lib/Array.hpp"
#include "Kernel/Unit.hpp"
#include "Kernel/Theory.hpp"
#include "Lib/VString.hpp"

namespace Kernel {
  class Clause;
  class FormulaUnit;
  class Literal;
  class Term;
  class TermList;
  class Formula;
}

namespace Shell {

using namespace std;
using namespace Kernel;
using namespace Lib;

/**
 * Represents syntactic properties of problems.
 */
class Property
{
public:
  /**
   * CASC category
   */
  enum Category {
    NEQ,
    HEQ,
    PEQ,
    HNE,
    NNE,
    FEQ,
    FNE,
    EPR,
    UEQ
  };

  // Various boolean properties.
  /** CNF of the problem has a positive literal x=y */
  static const unsigned long PR_HAS_X_EQUALS_Y = 1ul; // 2^0
  /** Problem has function definitions f(X) = t[X] */
  static const unsigned long PR_HAS_FUNCTION_DEFINITIONS = 2ul; // 2^1
  /** Problem contains a subset axiom */
  static const unsigned long PR_HAS_SUBSET = 4ul; // 2^2
  /** Problem contains extensionality axiom */
  static const unsigned long PR_HAS_EXTENSIONALITY = 8ul; // 2^3
  /** Problem contains an axiomatisation of group theory */
  static const unsigned long PR_GROUP = 16ul; // 2^4
  /** Problem contains an axiomatisation of ring theory */
  static const unsigned long PR_RING = 32ul; // 2^5
  /** Problem contains an axiomatisation of robbins algebras */
  static const unsigned long PR_ROBBINS_ALGEBRA = 64ul; // 2^6
  /** Problem contains an axiomatisation of non-associative rings */
  static const unsigned long PR_NA_RING = 128ul; // 2^7
  /** Problem contains an axiomatisation of boolean algebras */
  static const unsigned long PR_BOOLEAN_ALGEBRA = 256ul; // 2^8
  /** Problem contains an axiomatisation of lattice theory */
  static const unsigned long PR_LATTICE = 512ul; // 2^9
  /** Problem contains an axiomatisation of lattice-ordered groups */
  static const unsigned long PR_LO_GROUP = 1024ul; // 2^10
  /** Problem contains an axiomatisation of the B combinator */
  static const unsigned long PR_COMBINATOR_B = 2048ul; // 2^11
  /** Problem contains an axiomatisation of a combinator S,T,O or Q */
  static const unsigned long PR_COMBINATOR = 4096ul; // 2^12
  /** Problem contains the condensed detachment axiom
   *  ~theorem(X) \/ ~theorem(imply(X,Y)) \/ theorem(Y) */
  static const unsigned long PR_HAS_CONDENSED_DETACHMENT1 = 8192ul; // 2^13
  /** Problem contains the condensed detachment axiom
   *  ~theorem(X) \/ ~theorem(or(not(X),Y)) \/ theorem(Y) */
  static const unsigned long PR_HAS_CONDENSED_DETACHMENT2 = 16384ul; // 2^14
  /** field axioms from TPTP */
  static const unsigned long PR_HAS_FLD1 = 32768ul; // 2^15
  /** other field axioms from TPTP */
  static const unsigned long PR_HAS_FLD2 = 65536ul; // 2^16
  /** Problem contains literal X=t with t non-containing X */
  static const unsigned long PR_HAS_INEQUALITY_RESOLVABLE_WITH_DELETION = 131072ul; // 2^17
  /** Uses string sort */
  static const unsigned long PR_HAS_STRINGS = 262144ul; // 2^18
  /** Uses integer sort */
  static const unsigned long PR_HAS_INTEGERS = 524288ul; // 2^19
  /** Uses rational sort */
  static const unsigned long PR_HAS_RATS = 1048576ul; // 2^20
  /** Uses real sort */
  static const unsigned long PR_HAS_REALS = 2097152ul; // 2^21
  /** Has sort declarations */
  static const unsigned long PR_SORTS = 4194304ul; // 2^22
  /** Uses integer comparisons $less, $lesseq, $greater, $greatereq */
  static const unsigned long PR_INTEGER_COMPARISON = 8388608ul; // 2^23
  /** Uses rational comparisons $less, $lesseq, $greater, $greatereq */
  static const unsigned long PR_RAT_COMPARISON = 16777216ul; // 2^24
  /** Uses real comparisons $less, $lesseq, $greater, $greatereq */
  static const unsigned long PR_REAL_COMPARISON = 33554432ul; // 2^25
  /** Uses integer functions $uminus,$sum,$difference */
  static const unsigned long PR_INTEGER_LINEAR = 67108864ul; // 2^26
  /** Uses rational functions $uminus,$sum,$difference */
  static const unsigned long PR_RAT_LINEAR = 134217728ul; // 2^27
  /** Uses real functions $uminus,$sum,$difference */
  static const unsigned long PR_REAL_LINEAR = 268435456ul; // 2^28
  /** Uses integer non-linear functions $product,$quotient,$remainder */
  static const unsigned long PR_INTEGER_NONLINEAR = 536870912ul; // 2^29
  /** Uses integer non-linear functions $product,$quotient,$remainder */
  static const unsigned long PR_RAT_NONLINEAR = 1073741824ul; // 2^30
  /** Uses integer non-linear functions $product,$quotient,$remainder */
  static const unsigned long PR_REAL_NONLINEAR = 2147483648ul; // 2^31
  /** Uses number conversion functions $floor, $ceiling, $truncate, $round, $is_int, $is_rat, $to_int, $to_int, $to_rat, $to_real */
  static const unsigned long PR_NUMBER_CONVERSION = 4294967296ul; // 2^32
  /** when skolemised, will become ground, probably useless */
  static const unsigned long PR_ESSENTIALLY_GROUND = 8589934592ul; // 2^33
  /** uses list axioms */
  static const unsigned long PR_LIST_AXIOMS = 17179869184ul; // 2^34

 public:
  CLASS_NAME(Property);
  USE_ALLOCATOR(Property);

  static Property* scan(UnitList*);
  void add(UnitList*);
  ~Property();

  /** Return the CASC category of the problem */
  Category category() const { return _category;}
  static vstring categoryToString(Category cat);
  vstring categoryString() const;

  vstring toString() const;
  vstring toSpider(const vstring& problemName) const;

  /** Total number of clauses in the problem. */
  int clauses() const { return _goalClauses + _axiomClauses; }
  /** Total number of formulas in the problem */
  int formulas() const { return _goalFormulas + _axiomFormulas; }
  /** Total number of unit clauses in the problem */
  int unitClauses() const { return _unitGoals + _unitAxioms; }
  /** Total number of Horn clauses in the problem */
  int hornClauses() const { return _hornGoals + _hornAxioms; }
  /** Total number of atoms in the problem */
  int atoms() const { return _atoms; }
  /** Total number of equality atoms in the problem */
  int equalityAtoms() const { return _equalityAtoms; }
  /** Total number of positive equality atoms in the problem, does not work correctly
      with formulas since polarity is not taken into account */
  int positiveEqualityAtoms() const { return _positiveEqualityAtoms; }
  /** True if has formulas */
  bool hasFormulas() const { return _axiomFormulas || _goalFormulas; }
  /** Maximal arity of a function in the problem */
  int maxFunArity() const { return _maxFunArity; }
  /** Total number of variables in problem */
  int totalNumberOfVariables() const { return _totalNumberOfVariables;}

  /** The problem has property p */
  bool hasProp(unsigned long p) const { return _props & p; }
  /** Add property p to the list of properties */
  void addProp(unsigned long p) { _props |= p; }
  /** Remove a property from the list of properties */
  void dropProp(unsigned long p) { _props &= ~p; }
  /** Return props as an integer, mainly for debugging */
  unsigned long int props() const { return _props; }

  /**
   * To be used from outside of the Property class when a preprocessing
   * rule may add into problem new operation
   *
   * @c t may be either a term or a literal
   */
  void scanForInterpreted(Term* t);

  bool hasInterpretedOperation(Interpretation i) const { return _interpretationPresence[i]; }
  //bool hasArrayOperation(Interpretation i) const { return true; }
  /** Problem contains an interpreted symbol excluding equality */
  bool hasInterpretedOperations() const { return _hasInterpreted; }
  bool hasInterpretedEquality() const { return _hasInterpretedEquality; }
  /** Problem contains non-default sorts */
  bool hasNonDefaultSorts() const { return _hasNonDefaultSorts; }
<<<<<<< HEAD
  bool hasFOOL() const { return _hasFOOL; }
=======
  bool usesSort(unsigned sort) const { return _usesSort[sort]; }
  bool usesSingleSort() const { return _sortsUsed==1; }
  unsigned sortsUsed() const { return _sortsUsed;}
  bool hasSpecialTermsOrLets() const { return _hasSpecialTermsOrLets; }
  bool hasFormulaItes() const { return _hasFormulaItes; }
>>>>>>> ad200a47
 private:
  // constructor, operators new and delete
  explicit Property();

  static bool hasXEqualsY(const Clause* c);
  static bool hasXEqualsY(const Formula*);

  // reading in properties of problems
  void scan(Unit*);
  void scan(Clause*);
  void scan(FormulaUnit*);
  void scan(Formula*);
  void scan(TermList* ts);
  void scan(Literal* lit);
  void scanSpecialTerm(Term* t);
  void scanSort(unsigned sort);

  char axiomTypes() const;
  char goalTypes() const;
  char equalityContent() const;
  char nonGroundUnitContent() const;
  char groundPositiveContent() const;
  char goalsAreGround() const;
  char setClauseSize() const;
  char setLiteralSize() const;
  char setTermSize() const;
  char maxPredArity() const;

  // structure
  int _goalClauses;
  int _axiomClauses;

  int _positiveEqualityAtoms;
  int _equalityAtoms;
  int _atoms;

  int _goalFormulas;
  int _axiomFormulas;
  int _subformulas;

  int _terms;
  int _unitGoals;
  int _unitAxioms;
  int _hornGoals;
  int _hornAxioms;
  int _equationalClauses;
  int _pureEquationalClauses;
  int _groundUnitAxioms;
  int _positiveAxioms;
  int _groundPositiveAxioms;
  int _groundGoals;
  int _maxFunArity;
  int _maxPredArity;

  /** Number of variables in this clause, used during counting */
  int _variablesInThisClause;
  /** Total number of variables in all clauses */
  int _totalNumberOfVariables;
  /** Maximal number of variables in a clause */
  int _maxVariablesInClause;

  /** Bitwise OR of all properties of this problem */
  unsigned long _props;

  /** CASC category of the problem, computed by read() */
  Category _category;

  /** Problem contains an interpreted symbol including equality */
  bool _hasInterpreted;
  bool _hasInterpretedEquality;
  /** Problem contains non-default sorts */
  bool _hasNonDefaultSorts;
  unsigned _sortsUsed;
  DArray<bool> _interpretationPresence;
  Array<bool> _usesSort;

<<<<<<< HEAD
  bool _hasFOOL;
=======
  bool _hasSpecialTermsOrLets;
  bool _hasFormulaItes;

  bool _allClausesGround;
  bool _allQuantifiersEssentiallyExistential;
>>>>>>> ad200a47
}; // class Property

}

#endif // __Property__<|MERGE_RESOLUTION|>--- conflicted
+++ resolved
@@ -189,15 +189,10 @@
   bool hasInterpretedEquality() const { return _hasInterpretedEquality; }
   /** Problem contains non-default sorts */
   bool hasNonDefaultSorts() const { return _hasNonDefaultSorts; }
-<<<<<<< HEAD
   bool hasFOOL() const { return _hasFOOL; }
-=======
   bool usesSort(unsigned sort) const { return _usesSort[sort]; }
   bool usesSingleSort() const { return _sortsUsed==1; }
   unsigned sortsUsed() const { return _sortsUsed;}
-  bool hasSpecialTermsOrLets() const { return _hasSpecialTermsOrLets; }
-  bool hasFormulaItes() const { return _hasFormulaItes; }
->>>>>>> ad200a47
  private:
   // constructor, operators new and delete
   explicit Property();
@@ -274,15 +269,10 @@
   DArray<bool> _interpretationPresence;
   Array<bool> _usesSort;
 
-<<<<<<< HEAD
   bool _hasFOOL;
-=======
-  bool _hasSpecialTermsOrLets;
-  bool _hasFormulaItes;
 
   bool _allClausesGround;
   bool _allQuantifiersEssentiallyExistential;
->>>>>>> ad200a47
 }; // class Property
 
 }
