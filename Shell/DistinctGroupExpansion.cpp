--- conflicted
+++ resolved
@@ -53,12 +53,8 @@
 
   Stack<Stack<unsigned>*> group_members = env.signature->getDistinctGroupMembers();
 
-<<<<<<< HEAD
-  // If you update this make sure you update the check in Kernel::Signature::Symol::addToDistinctGroup
-=======
   // If this is updated then make sure you update the check in
   // Kernel::Signature::Symol::addToDistinctGroup as well
->>>>>>> 76a7eadf
   bool expandEverything = 
     env.options->saturationAlgorithm()==Options::SaturationAlgorithm::FINITE_MODEL_BUILDING ||
     env.options->bfnt();
