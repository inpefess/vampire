--- conflicted
+++ resolved
@@ -187,23 +187,11 @@
     }
   }
 
-  // reorder units
-  if (_options.normalize()) {
-    env.statistics->phase=Statistics::NORMALIZATION;
-    if (env.options->showPreprocessing()){
-      env.out() << "normalization" << std::endl;
-    }
-    Normalisation().normalise(prb);
-  }
-
   //we ensure that in the beginning we have a valid property object, to
   //know that the queries to uncertain problem properties will be precise
   //enough
   prb.getProperty();
 
-<<<<<<< HEAD
-  /*if (prb.hasInterpretedOperations()) {
-=======
   /* CAREFUL, keep this at the beginning of the preprocessing pipeline,
    * so that it corresponds to how its done
    * in profileMode() in vampire.cpp and PortfolioMode::searchForProof()
@@ -217,9 +205,8 @@
   }
 
   if (prb.hasInterpretedOperations()) {
->>>>>>> f4cbb935
     env.interpretedOperationsUsed = true;
-  }*/
+  }
 
   if(_options.guessTheGoal() != Options::GoalGuess::OFF){
     prb.invalidateProperty();
@@ -287,8 +274,6 @@
     DistinctGroupExpansion().apply(prb);
   }
 
-<<<<<<< HEAD
-=======
   if (_options.sineToAge() || _options.useSineLevelSplitQueues() || (_options.sineToPredLevels() != Options::PredicateSineLevels::OFF)) {
     env.statistics->phase=Statistics::SINE_SELECTION;
 
@@ -301,7 +286,6 @@
         _options.sineToAgeGeneralityThreshold(),true).perform(prb);
   }
 
->>>>>>> f4cbb935
   if (_options.sineSelection()!=Options::SineSelection::OFF) {
     env.statistics->phase=Statistics::SINE_SELECTION;
     if (env.options->showPreprocessing())
