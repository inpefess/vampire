/*
 * This file is part of the source code of the software program
 * Vampire. It is protected by applicable
 * copyright laws.
 *
 * This source code is distributed under the licence found here
 * https://vprover.github.io/license.html
 * and in the source directory
 */
/**
 * @file Options.hpp
 * Defines Vampire options.
 *
 * INSTRUCTIONS on Adding a new Option
 *
 * Firstly, the easiest thing to do is copy what's been done for an existing option
 *
 * In Options.hpp
 * - Add an OptionValue object (see NOTE on OptionValues below) 
 * - Add enum for choices if ChoiceOptionValue
 * - Add getter for OptionValue
 * - Only if necessary (usually not), add setter for OptionValue
 *
 * In Options.cpp
 * - Initialise the OptionValue member, to do this you need to
 * -- Call the constructor with at least a long name, short name and default value
 * -- Provide a description
 * -- Insert the option into lookup (this is essential)
 * -- Tag the option, otherwise it will not appear nicely in showOptions
 * -- Add value constraints, they can be soft or hard (see NOTE on OptionValueConstraints below)
 * -- Add problem constraints (see NOTE on OptionProblemConstraints)
 *
 */

#ifndef __Options__
#define __Options__

#include <type_traits>
#include <cstring>
#include <memory>

#include "Forwards.hpp"

#include "Debug/Assertion.hpp"

#include "Lib/VString.hpp"
#include "Lib/VirtualIterator.hpp"
#include "Lib/DHMap.hpp"
#include "Lib/DArray.hpp"
#include "Lib/Stack.hpp"
#include "Lib/Int.hpp"
#include "Lib/Allocator.hpp"
#include "Lib/Comparison.hpp"
#include "Lib/STL.hpp"

#include "Property.hpp"

namespace Shell {

using namespace Lib;
using namespace Kernel;

class Property;

/**
 * Let us define a similarity measure for strings, used to compare option names 
 * 
 * This is a Levenshtein (edit) distance and therefore gives the number
 * of edits needed to change s1 into s2
 *
 * TODO does not really belong here!
 *
 * @author Giles
 */
static size_t distance(const vstring &s1, const vstring &s2)
{
  const size_t m(s1.size());
  const size_t n(s2.size());

  if( m==0 ) return n;
  if( n==0 ) return m;

  DArray<size_t> costs = DArray<size_t>(n+1);

  for( size_t k=0; k<=n; k++ ) costs[k] = k;

  size_t i = 0;
  for ( vstring::const_iterator it1 = s1.begin(); it1 != s1.end(); ++it1, ++i )
  {
    costs[0] = i+1;
    size_t corner = i;

    size_t j = 0;
    for ( vstring::const_iterator it2 = s2.begin(); it2 != s2.end(); ++it2, ++j )
    {
      size_t upper = costs[j+1];
      if( *it1 == *it2 ){costs[j+1] = corner;}
      else{
        size_t t(upper<corner?upper:corner);
        costs[j+1] = (costs[j]<t?costs[j]:t)+1;
      }
      corner = upper;
    }
  }

  return costs[n];
}


template<class Enum>
Stack<vstring> enumValueNames();

/**
 * Class that represents Vampire's options.
 * 11/11/2004 Shrigley Hall, completely reimplemented
 *
 * @since Sep 14 reimplemented by Giles
 */
class Options
{
public:

    Options ();
    // It is important that we can safely copy Options for use in CASC mode
    void init();
    void copyValuesFrom(const Options& that);
    Options(const Options& that);
    Options& operator=(const Options& that);

    // used to print help and options
    void output (ostream&) const;

    // Dealing with encoded options. Used by --decode option
    void readFromEncodedOptions (vstring testId);
    void readOptionsString (vstring testId,bool assign=true);
    vstring generateEncodedOptions() const;

    // deal with completeness
    bool complete(const Problem&) const;
    bool completeForNNE() const;
    void forceIncompleteness() { _forceIncompleteness.actualValue=true; }

    // deal with constraints
    void setForcedOptionValues(); // not currently used effectively
    bool checkGlobalOptionConstraints(bool fail_early=false);
    bool checkProblemOptionConstraints(Property*, bool fail_early=false); 

    // Randomize strategy (will only work if randomStrategy=on)
    // should only be called after all other options are set
    //
    // The usage is overloaded. If prop=0 then this function will randomize
    // options that do not require a Property (no ProblemConstraints) 
    // (note it is possible to supress the requirement, see Options.cpp)
    // Otherwise all other options will be randomized.
    //
    // This dual usage is required as the property object is created during
    // the preprocessing stage. This means that in vampire.cpp we call this twice
    void randomizeStrategy(Property* prop);
    
    /**
     * Return the problem name
     *
     * The problem name is computed from the input file name in
     * the @b setInputFile function. If the input file is not set,
     * the problem name is equal to "unknown". The problem name can
     * be set to a specific value using setProblemName().
     */
    const vstring& problemName () const { return _problemName.actualValue; }
    void setProblemName(vstring str) { _problemName.actualValue = str; }
    
    void setInputFile(const vstring& newVal){ _inputFile.set(newVal); }
    vstring includeFileName (const vstring& relativeName);

    CLASS_NAME(Options);
    USE_ALLOCATOR(Options);
    
    // standard ways of creating options
    void set(const vstring& name, const vstring& value); // implicitly the long version used here
    void set(const char* name, const char* value, bool longOpt);
    
public:
  //==========================================================
  // The Enums for Option Values
  //==========================================================
  //
  // If you create a ChoiceOptionValue you will also need to create an enum
   
 
    /**
     * Possible tags to group options by
     * Update _tagNames at the end of Options constructor if you add a tag
     * @author Giles
     */
    enum class OptionTag: unsigned int {
        UNUSED,
        OTHER,
        DEVELOPMENT,
        OUTPUT,
        INST_GEN,
	FMB,
        SAT,
        AVATAR,
        INFERENCES,
        LRS,
        SATURATION,
        PREPROCESSING,
        INPUT,
        HELP,
        LAST_TAG // Used for counting the number of tags
    };
    // update _tagNames at the end of Options constructor if you add a tag
    
  enum class TheoryInstSimp : unsigned int {
    OFF,
    ALL,    // select all interpreted
    STRONG, // select strong only
    OVERLAP, // select strong and weak which overlap with strong
    FULL,    // perform full abstraction
    NEW
  };
  enum class UnificationWithAbstraction : unsigned int {
    OFF,
    INTERP_ONLY,
    ONE_INTERP,
    CONSTANT,
    ALL,
    GROUND
  };

  enum class Induction : unsigned int {
    NONE,
    STRUCTURAL,
    MATHEMATICAL,
    BOTH
  };
  enum class StructuralInductionKind : unsigned int {
    ONE,
    TWO,
    THREE,
    ALL
  };
  enum class MathInductionKind : unsigned int {
    ONE,
    TWO,
    ALL
  };

  enum class PredicateSineLevels : unsigned int {
    NO,   // no means 1) the reverse of "on", 2) use with caution, it is predicted to be the worse value
    OFF,
    ON
  };

 
  enum class InductionChoice : unsigned int {
    ALL,
    GOAL,                     // only apply induction to goal constants
                              // a goal constant is one appearing in an explicit goal, or if gtg is used
                              // a constant that is used to lift a clause to a goal (uniqueness or Skolem) 
    GOAL_PLUS,                // above plus skolem terms introduced in induction inferences
  };

  enum class TheoryAxiomLevel : unsigned int {
    ON,  // all of them
    OFF, // none of them
    CHEAP 
  };

  enum class ProofExtra : unsigned int {
    OFF,
    FREE,
    FULL
  };
  enum class FMBWidgetOrders : unsigned int {
    FUNCTION_FIRST, // f(1) f(2) f(3) ... g(1) g(2) ...
    ARGUMENT_FIRST, // f(1) g(1) h(1) ... f(2) g(2) ...
    DIAGONAL,       // f(1) g(2) h(3) f(2) g(3) h(1) f(3) g(1) h(2)
  };
  enum class FMBSymbolOrders : unsigned int {
    OCCURENCE,
    INPUT_USAGE,
    PREPROCESSED_USAGE
  };
  enum class FMBAdjustSorts : unsigned int {
    OFF,
    EXPAND,
    GROUP,
    PREDICATE,
    FUNCTION
  };
  enum class FMBEnumerationStrategy : unsigned int {
    SBMEAM,
#if VZ3
    SMT,
#endif
    CONTOUR
  };

  enum class RandomStrategy : unsigned int {
    ON,
    OFF,
    SAT,
    NOCHECK
  };

  enum class BadOption : unsigned int {
    HARD,
    FORCED,
    OFF,
    SOFT
  };

  enum class LTBLearning : unsigned int {
    ON,
    OFF,
    BIASED
  };

  enum class IgnoreMissing : unsigned int {
    ON,
    OFF,
    WARN
  };

  //enums for the bound propagation purpose
  enum class BPAlmostHalfBoundingRemoval : unsigned int {
    BOUNDS_ONLY = 0,
    OFF = 1,
    ON = 2
  };

  enum class BPAssignmentSelector: unsigned int {
    ALTERNATIVE = 0,
    BMP = 1,
    LOWER = 2,
    MIDDLE = 3,
    RANDOM = 4,
    RATIONAL = 5,
    SMALLEST = 6,
    TIGHT = 7,
    TIGHTISH = 8,
    UPPER = 9
  };
  
  enum class BPConflictSelector: unsigned int {
    LEAST_RECENT = 0, 
    MOST_RECENT = 1, 
    SHORTEST_CONSTRAINT = 2
  };
  
  enum class BPVariableSelector: unsigned int {
    CONFLICTING = 0, 
    CONFLICTING_AND_COLLAPSING = 1, 
    FIRST = 2, 
    LOOK_AHEAD =3, 
    RANDOM = 4, 
    RECENTLY_CONFLICTING = 5,
    RECENTLY_COLLAPSING = 6,
    TIGHTEST_BOUND = 7

  };
  /**
   * Possible values for function_definition_elimination.
   * @since 29/05/2004 Manchester
   */
  enum class FunctionDefinitionElimination : unsigned int {
    ALL = 0,
    NONE = 1,
    UNUSED = 2
  };

  /**
   *
   *
   */
  enum class Instantiation : unsigned int {
    OFF = 0,
    ON = 1
  };

  /**
   * Possible values for the input syntax
   * @since 26/08/2009 Redmond
   */
  enum class InputSyntax : unsigned int {
    SMTLIB2 = 0,
    /** syntax of the TPTP prover */
    TPTP = 1, 
    AUTO = 2
    //HUMAN = 4, 
    //MPS = 5, 
    //NETLIB = 6
  };


  /**
   * Possible values for mode_name.
   * @since 06/05/2007 Manchester
   */
  enum class Mode : unsigned int {
    AXIOM_SELECTION,
    CASC,
    CASC_HOL,
    CASC_SAT,
    CASC_LTB,
    CLAUSIFY,
    CONSEQUENCE_ELIMINATION,
    GROUNDING,
    MODEL_CHECK,
    /** this mode only outputs the input problem, without any preprocessing */
    OUTPUT,
    PORTFOLIO,
    PREPROCESS,
    PREPROCESS2,
    PROFILE,
    RANDOM_STRATEGY,
    SMTCOMP,
    SPIDER,
    TCLAUSIFY,
    TPREPROCESS,
    VAMPIRE
};

  enum class Schedule : unsigned int {
    CASC,
    CASC_2019,
    CASC_SAT,
    CASC_SAT_2019,
    CASC_HOL_2020,
    LTB_DEFAULT_2017,
    LTB_HH4_2017,
    LTB_HLL_2017,
    LTB_ISA_2017,
    LTB_MZR_2017,
    SMTCOMP,
    SMTCOMP_2018
  };

/* TODO: use an enum for Selection. The current issue is the way these values are manipulated as ints
 *
  enum class Selection : unsigned int {
    TOTAL,
    MAXIMAL,
    TWO,
    THREE,
    FOUR,
    TEN,
    LOOKAHEAD,
    BEST_TWO,
    BEST_THREE,
    BEST_FOUR,
    BEST_TEN,
    BEST_LOOKAHED
  }
*/

  /** Various options for the output of statistics in Vampire */
  enum class Statistics : unsigned int {
    /** changed by the option "--statistics brief" */
    BRIEF = 0,
    /** changed by the option "--statistics full */
    FULL = 1,
    /** changed by the option "--statistics off" */
    NONE = 2
  };

  /** how much we want vampire talking and in what language */
  enum class Output : unsigned int {
    SMTCOMP,
    SPIDER,
    SZS,
    VAMPIRE
  };

  /** Possible values for sat_solver */
  enum class SatSolver : unsigned int {
     MINISAT = 0
#if VZ3
     ,Z3 = 1
#endif
  };

  /** Possible values for saturation_algorithm */
  enum class SaturationAlgorithm : unsigned int {
     DISCOUNT = 0,
     FINITE_MODEL_BUILDING = 1,
     INST_GEN = 2,
     LRS = 3,
     OTTER = 4,
     Z3 = 5,
   };

  /** Possible values for activity of some inference rules */
  enum class RuleActivity : unsigned int {
    INPUT_ONLY = 0,
    OFF = 1,
    ON = 2
  };

  enum class QuestionAnsweringMode : unsigned int {
    ANSWER_LITERAL = 0,
    FROM_PROOF = 1,
    OFF = 2
  };

  enum class InterpolantMode : unsigned int {
    NEW_HEUR = 0,
    NEW_OPT = 1,
    OFF = 2,
    OLD = 3,
    OLD_OPT = 4
  };

  enum class LiteralComparisonMode : unsigned int {
    PREDICATE = 0,
    REVERSE = 1,
    STANDARD = 2
  };

  enum class Condensation : unsigned int {
    FAST = 0,
    OFF = 1,
    ON = 2
  };

  enum class Demodulation : unsigned int {
    ALL = 0,
    OFF = 1,
    PREORDERED = 2
  };

  enum class Subsumption : unsigned int {
    OFF = 0,
    ON = 1,
    UNIT_ONLY = 2
  };

  enum class URResolution : unsigned int {
    EC_ONLY = 0,
    OFF = 1,
    ON = 2
  };

  enum class TermOrdering : unsigned int {
    KBO = 0,
    LPO = 1
  };

  enum class SymbolPrecedence : unsigned int {
    ARITY = 0,
    OCCURRENCE = 1,
    REVERSE_ARITY = 2,
    SCRAMBLE = 3,
    FREQUENCY = 4,
    REVERSE_FREQUENCY = 5,
    WEIGHTED_FREQUENCY = 6,
    REVERSE_WEIGHTED_FREQUENCY = 7
  };
  enum class SymbolPrecedenceBoost : unsigned int {
    NONE = 0,
    GOAL = 1,
    UNIT = 2,
    GOAL_UNIT = 3
  };
  enum class IntroducedSymbolPrecedence : unsigned int {
    TOP = 0,
    BOTTOM = 1
  };

  enum class SineSelection : unsigned int {
    AXIOMS = 0,
    INCLUDED = 1,
    OFF = 2
  };

  enum class Proof : unsigned int {
    OFF = 0,
    ON = 1,
    PROOFCHECK = 2,
    TPTP = 3,
    PROPERTY = 4
  };

  /** Values for --equality_proxy */
  enum class EqualityProxy : unsigned int {
    R = 0,
    RS = 1,
    RST = 2,
    RSTC = 3,
    OFF = 4,
  };

  /** Values for --extensionality_resolution */
  enum class ExtensionalityResolution : unsigned int {
    FILTER = 0,
    KNOWN = 1,
    TAGGED = 2,
    OFF = 3
  };

  enum class SplittingLiteralPolarityAdvice : unsigned int {
    FALSE,
    TRUE,
    NONE
  };

  enum class SplittingMinimizeModel : unsigned int {
    OFF = 0,
    SCO = 1,
    ALL = 2
  };

  enum class SplittingDeleteDeactivated : unsigned int {
    ON,
    LARGE_ONLY,
    OFF
  };
    
  enum class SplittingAddComplementary : unsigned int {
    GROUND = 0,
    NONE = 1
  };
  
  enum class SplittingCongruenceClosure : unsigned int {
    MODEL = 0,
    OFF = 1,
    ON = 2
  };

  enum class SplittingNonsplittableComponents : unsigned int {
    ALL = 0,
    ALL_DEPENDENT = 1,
    KNOWN = 2,
    NONE = 3
  };

  enum class CCUnsatCores : unsigned int {
    FIRST = 0,
    SMALL_ONES = 1,
    ALL = 2
  };

  enum class GlobalSubsumptionSatSolverPower : unsigned int {
    PROPAGATION_ONLY,
    FULL
  };

  enum class GlobalSubsumptionExplicitMinim : unsigned int {
    OFF,
    ON,
    RANDOMIZED
  };

  enum class GlobalSubsumptionAvatarAssumptions : unsigned int {
    OFF,
    FROM_CURRENT,
    FULL_MODEL
  };

  enum class Sos : unsigned int{
    ALL = 0,
    OFF = 1,
    ON = 2,
    THEORY = 3
  };

  enum class TARules : unsigned int {
    OFF = 0,
    INJECTGEN = 1,
    INJECTSIMPL = 2,
    INJECTOPT = 2,
    FULL = 3  
  };

  enum class TACyclicityCheck : unsigned int {
    OFF = 0,
    AXIOM = 1,
    RULE = 2,
    RULELIGHT = 3
  };

  enum class GoalGuess : unsigned int {
    OFF = 0,
    ALL = 1,
    EXISTS_TOP = 2,
    EXISTS_ALL = 3,
    EXISTS_SYM = 4,
    POSITION = 5
  };

  enum class EvaluationMode : unsigned int {
    SIMPLE,
    POLYNOMIAL_FORCE,
    POLYNOMIAL_CAUTIOUS,
  };

  enum class ArithmeticSimplificationMode : unsigned int {
    FORCE,
    CAUTIOUS,
    OFF,
  };

  enum class AgeWeightRatioShape {
    CONSTANT,
    DECAY,
    CONVERGE
  };

  enum class KboAdmissibilityCheck : unsigned int {
    ERROR = 0,
    WARNING = 1,
  };

  enum class FunctionExtensionality : unsigned int {
    OFF = 0,
    AXIOM = 1,
    ABSTRACTION = 2
  }; 

  enum class CNFOnTheFly : unsigned int {
    EAGER = 0,
    LAZY_GEN = 1,
    LAZY_SIMP = 2,
    LAZY_SIMP_NOT_GEN = 3,
    LAZY_SIMP_NOT_GEN_BOOL_EQ_OFF = 4,
    LAZY_SIMP_NOT_GEN_BOOL_EQ_GEN = 5,
    OFF = 6
  };

  enum class PISet : unsigned int {
    ALL = 0,
    ALL_EXCEPT_NOT_EQ = 1,
    FALSE_TRUE_NOT = 2,
    FALSE_TRUE_NOT_EQ_NOT_EQ = 3
  };

  enum class Narrow : unsigned int {
    ALL = 0,
    SK = 1,
    SKI = 2,
    OFF = 3
  };


    //==========================================================
    // The Internals
    //==========================================================
    // Here I define the internal structures used to specify Options
    // Normally these are not modified, see below for getters and values
    //
    // The internals consist of
    // - OptionChoiceValues: to store the names of a option choice
    // - OptionValue: stores an options value and meta-data
    // - OptionValueConstraint: to give a constraint on an option
    // - OptionProblemConstraint: to give a constraint on an option wrt the problem
    //
    // The details are explained in comments below
private:
    
    /**
     * These store the names of the choices for an option.
     * They can be declared using initializer lists i.e. {"on","off","half_on"}
     *
     * TODO: this uses a linear search, for alternative see NameArray
     *
     * @author Giles
     * @since 30/07/14
     */
    struct OptionChoiceValues{
        
        OptionChoiceValues() : _names() { };
        OptionChoiceValues(Stack<vstring> names) : _names(std::move(names))  
        {
          for (auto x : _names) {
            ASS(x.size() < 70)
          }
        }

        OptionChoiceValues(std::initializer_list<vstring> list) : _names(list)
        { }
        
        int find(vstring value) const {
            for(unsigned i=0;i<_names.length();i++){
                if(value.compare(_names[i])==0) return i;
            }
            return -1;
        }
        const int length() const { return _names.length(); }
        const vstring operator[](int i) const{ return _names[i];}

    private:
        Stack<vstring> _names;
    };
    
    // Declare constraints here so they can be referred to, but define them below
    template<typename T>
    struct OptionValueConstraint;
    template<typename T>
    using OptionValueConstraintUP = std::unique_ptr<OptionValueConstraint<T>>;
    struct AbstractWrappedConstraint;
    typedef std::unique_ptr<AbstractWrappedConstraint> AbstractWrappedConstraintUP;
    struct OptionProblemConstraint;
    typedef std::unique_ptr<OptionProblemConstraint> OptionProblemConstraintUP;
    
    /**
     * An AbstractOptionValue includes all the information and functionality that does not
     * depend on the type of the stored option. This is inherited by the templated OptionValue.
     *
     * The main purpose of the AbstractOptionValue is to allow us to have a collection of pointers
     * to OptionValue objects
     *
     * @author Giles
     */
    struct AbstractOptionValue {

        CLASS_NAME(AbstractOptionValue);
        USE_ALLOCATOR(AbstractOptionValue);

        AbstractOptionValue(){}
        AbstractOptionValue(vstring l,vstring s) :
        longName(l), shortName(s), experimental(false), is_set(false),_should_copy(true), _tag(OptionTag::LAST_TAG), supress_problemconstraints(false) {}

        // Never copy an OptionValue... the Constraint system would break
        AbstractOptionValue(const AbstractOptionValue&) = delete;
        AbstractOptionValue& operator=(const AbstractOptionValue&) = delete;

        // however move-assigment is needed for all the assigns in Options::init()
        AbstractOptionValue(AbstractOptionValue&&) = default;
        AbstractOptionValue& operator= (AbstractOptionValue && ) = default;

        virtual ~AbstractOptionValue() = default;

        // This is the main method, it sets the value of the option using an input string
        // Returns false if we cannot set (will cause a UserError in Options::set)
        virtual bool setValue(const vstring& value) = 0;

        bool set(const vstring& value){
          bool okay = setValue(value); 
          if(okay) is_set=true;
          return okay;
        }
        
        // Set to a random value
        virtual bool randomize(Property* P) = 0;

        // Experimental options are not included in help
        void setExperimental(){experimental=true;}
        
        // Meta-data
        vstring longName;
        vstring shortName;
        vstring description;
        bool experimental;
        bool is_set;
        
        // Checking constraits
        virtual bool checkConstraints() = 0;
        virtual bool checkProblemConstraints(Property* prop) = 0;
        
        // Tagging: options can be filtered by mode and are organised by Tag in showOptions
        void tag(OptionTag tag){ ASS(_tag==OptionTag::LAST_TAG);_tag=tag; }
        void tag(Options::Mode mode){ _modes.push(mode); }
        
        OptionTag getTag(){ return _tag;}
        bool inMode(Options::Mode mode){
            if(_modes.isEmpty()) return true;
            else return _modes.find(mode);
        }
        
        // This allows us to get the actual value in string form
        virtual vstring getStringOfActual() const = 0;
        // Check if default value
        virtual bool isDefault() const = 0;
        
        // For use in showOptions and explainOption
        //virtual void output(vstringstream& out) const {
        virtual void output(ostream& out,bool linewrap) const {
            CALL("Options::AbstractOptionValue::output");
            out << "--" << longName;
            if(!shortName.empty()){ out << " (-"<<shortName<<")"; }
            out << endl;
            
            if (experimental) {
              out << "\t[experimental]" << endl;
            }
            

            if(!description.empty()){
                // Break a the description into lines where there have been at least 70 characters
                // on the line at the next space
                out << "\t";
                int count=0;
                for(const char* p = description.c_str();*p;p++){
                    out << *p;
                    count++;
                    if(linewrap && count>70 && *p==' '){
                        out << endl << '\t';
                        count=0;
                    }
                    if(*p=='\n'){ count=0; out << '\t'; }
                }
                out << endl;
            }
            else{ out << "\tno description provided!" << endl; }
        }
        
        // Used to determine wheter the value of an option should be copied when
        // the Options object is copied.
        bool _should_copy;
        bool shouldCopy() const { return _should_copy; }
       
        typedef std::unique_ptr<DArray<vstring>> vstringDArrayUP;

        typedef pair<OptionProblemConstraintUP,vstringDArrayUP> RandEntry;

        void setRandomChoices(std::initializer_list<vstring> list){
          CALL("AbstractOptionValue::setRandomChoices(std::initializer_list<vstring> list)");
          rand_choices.push(RandEntry(OptionProblemConstraintUP(),toArray(list)));
        }
        void setRandomChoices(std::initializer_list<vstring> list,
                              std::initializer_list<vstring> list_sat){
          CALL("AbstractOptionValue::setRandomChoices(std::initializer_list<vstring> list, std::initializer_list<vstring> list_sat)");
          rand_choices.push(RandEntry(isRandOn(),toArray(list)));
          rand_choices.push(RandEntry(isRandSat(),toArray(list_sat)));
        }
        void setRandomChoices(OptionProblemConstraintUP c,
                              std::initializer_list<vstring> list){
          CALL("AbstractOptionValue::setRandomChoices(OptionProblemConstraintUP c, std::initializer_list<vstring> list)");
          rand_choices.push(RandEntry(std::move(c),toArray(list)));
        }
        void setNoPropertyRandomChoices(std::initializer_list<vstring> list){
          CALL("AbstractOptionValue::setNoPropertyRandomChoices(std::initializer_list<vstring> list)");
          rand_choices.push(RandEntry(OptionProblemConstraintUP(),toArray(list)));
          supress_problemconstraints=true;
        }

 
    private:
        // Tag state
        OptionTag _tag;
        Lib::Stack<Options::Mode> _modes;

        vstringDArrayUP toArray(std::initializer_list<vstring>& list){
          DArray<vstring>* array = new DArray<vstring>(list.size());
          unsigned index=0;
          for(typename std::initializer_list<vstring>::iterator it = list.begin();
           it!=list.end();++it){ (*array)[index++] =*it; }
          return vstringDArrayUP(array);
        }
    protected:
        // Note has LIFO semantics so use BottomFirstIterator
        Stack<RandEntry> rand_choices;
        bool supress_problemconstraints;
    };
    
    struct AbstractOptionValueCompatator{
      Comparison compare(AbstractOptionValue* o1, AbstractOptionValue* o2)
      {
        int value = strcmp(o1->longName.c_str(),o2->longName.c_str());
        return value < 0 ? LESS : (value==0 ? EQUAL : GREATER);
      }
    };

    /**
     * The templated OptionValue is used to store default and actual values for options
     *
     * There are also type-related helper functions
     *
     * @author Giles
     */
    template<typename T>
    struct OptionValue : public AbstractOptionValue {
        
        CLASS_NAME(OptionValue);
        USE_ALLOCATOR(OptionValue);
        
        // We need to include an empty constructor as all the OptionValue objects need to be initialized
        // with something when the Options object is created. They should then all be reconstructed
        // This is annoying but preferable to the alternative in my opinion
        OptionValue(){}
        OptionValue(vstring l, vstring s,T def) : AbstractOptionValue(l,s),
        defaultValue(def), actualValue(def){}
        
        // We store the defaultValue separately so that we can check if the actualValue is non-default
        T defaultValue;
        T actualValue;
        
        virtual bool isDefault() const { return defaultValue==actualValue;}

        // Getting the string versions of values, useful for output
        virtual vstring getStringOfValue(T value) const{ ASSERTION_VIOLATION;}
        virtual vstring getStringOfActual() const { return getStringOfValue(actualValue); }
        
        // Adding and checking constraints
        // By default constraints are soft and reaction to them is controlled by the bad_option option
        // But a constraint can be added as Hard, meaning that it always causes a UserError
        void addConstraint(OptionValueConstraintUP<T> c){ _constraints.push(std::move(c)); }
        void addHardConstraint(OptionValueConstraintUP<T> c){ c->setHard();addConstraint(std::move(c)); }

        // A reliesOn constraint gives a constraint that must be true if a non-default value is used
        // For example, split_at_activation relies on splitting being on
        // These are defined for OptionValueConstraints and WrappedConstraints - see below for explanation
        void reliesOn(AbstractWrappedConstraintUP c){
            _constraints.push(If(getNotDefault()).then(unwrap<T>(c)));
        }
        void reliesOn(OptionValueConstraintUP<T> c){
            _constraints.push(If(getNotDefault()).then(std::move(c)));
        }
        virtual OptionValueConstraintUP<T> getNotDefault(){ return isNotDefault<T>(); }
        void reliesOnHard(AbstractWrappedConstraintUP c){
            OptionValueConstraintUP<T> tc = If(getNotDefault()).then(unwrap<T>(c));
            tc->setHard();
            _constraints.push(std::move(tc));
        }
        void reliesOnHard(OptionValueConstraintUP<T> c){
            OptionValueConstraintUP<T> tc = If(getNotDefault()).then(c);
            tc->setHard();
            _constraints.push(std::move(tc));
        }
        // This checks the constraints and may cause a UserError
        bool checkConstraints();
        
        // Produces a separate constraint object based on this option
        /// Useful for IfThen constraints and reliesOn i.e. _splitting.is(equal(true))
        AbstractWrappedConstraintUP is(OptionValueConstraintUP<T> c);
        
        // Problem constraints place a restriction on problem properties and option values
        void addProblemConstraint(OptionProblemConstraintUP c){ _prob_constraints.push(std::move(c)); }
        bool hasProblemConstraints(){ 
          return !supress_problemconstraints && !_prob_constraints.isEmpty(); 
        }
        virtual bool checkProblemConstraints(Property* prop);
        
        virtual void output(ostream& out, bool linewrap) const {
            CALL("Options::OptionValue::output");
            AbstractOptionValue::output(out,linewrap);
            out << "\tdefault: " << getStringOfValue(defaultValue) << endl;
        }
       
        // This is where actual randomisation happens
        bool randomize(Property* p);
 
    private:
        Lib::Stack<OptionValueConstraintUP<T>> _constraints;
        Lib::Stack<OptionProblemConstraintUP> _prob_constraints;
    };
    
    /**
     * We now define particular OptionValues, see NOTE on OptionValues for high level usage
     */
    
    /**
     * A ChoiceOptionValue is templated by an enum, which must be defined above
     *
     * It is then necessary to provide names for the enum values.
     * We do not check that those names have the same length as the enum but this is very important.
     * The names must also be in the same order!
     *
     * @author Giles
     */
    template<typename T >
    struct ChoiceOptionValue : public OptionValue<T> {
        
        CLASS_NAME(ChoiceOptionValue);
        USE_ALLOCATOR(ChoiceOptionValue);
        
        ChoiceOptionValue(){}
        ChoiceOptionValue(vstring l, vstring s,T def,OptionChoiceValues c) :
        OptionValue<T>(l,s,def), choices(c) {}
        ChoiceOptionValue(vstring l, vstring s,T d) : ChoiceOptionValue(l,s,d, T::optionChoiceValues()) {}
        
        bool setValue(const vstring& value){
            // makes reasonable assumption about ordering of every enum
            int index = choices.find(value.c_str());
            if(index<0) return false;
            this->actualValue = static_cast<T>(index);
            return true;
        }
        
        virtual void output(ostream& out,bool linewrap) const {
            AbstractOptionValue::output(out,linewrap);
            out << "\tdefault: " << choices[static_cast<unsigned>(this->defaultValue)];
            out << endl;
            string values_header = "values: ";
            out << "\t" << values_header;
            // Again we restrict line length to 70 characters
            int count=0;
            for(int i=0;i<choices.length();i++){
                if(i==0){
                    out << choices[i];
                }
                else{
                    out << ",";
                    vstring next = choices[i];
                    if(linewrap && next.size()+count>60){ // next.size() will be <70, how big is a tab?
                        out << endl << "\t";
                        for(unsigned j=0;j<values_header.size();j++){out << " ";}
                        count = 0;
                    }
                    out << next;
                    count += next.size();
                }
            }
            out << endl;
        }
        
        vstring getStringOfValue(T value) const {
            unsigned i = static_cast<unsigned>(value);
            return choices[i];
        }
        
    private:
        OptionChoiceValues choices;
    };


    /**
     * For Booleans - we use on/off rather than true/false
     * @author Giles
     */
    struct BoolOptionValue : public OptionValue<bool> {
        BoolOptionValue(){}
        BoolOptionValue(vstring l,vstring s, bool d) : OptionValue(l,s,d){}
        bool setValue(const vstring& value){
            if (! value.compare("on") || ! value.compare("true")) {
                actualValue=true;
                
            }
            else if (! value.compare("off") || ! value.compare("false")) {
                actualValue=false;
            }
            else return false;
            
            return true;
        }
        
        vstring getStringOfValue(bool value) const { return (value ? "on" : "off"); }
    };

    struct IntOptionValue : public OptionValue<int> {
        IntOptionValue(){}
        IntOptionValue(vstring l,vstring s, int d) : OptionValue(l,s,d){}
        bool setValue(const vstring& value){
            return Int::stringToInt(value.c_str(),actualValue);
        }
        vstring getStringOfValue(int value) const{ return Lib::Int::toString(value); }
    };
    
    struct UnsignedOptionValue : public OptionValue<unsigned> {
        UnsignedOptionValue(){}
        UnsignedOptionValue(vstring l,vstring s, unsigned d) : OptionValue(l,s,d){}

        bool setValue(const vstring& value){
            return Int::stringToUnsignedInt(value.c_str(),actualValue);
        }
        vstring getStringOfValue(unsigned value) const{ return Lib::Int::toString(value); }
    };
    
    struct StringOptionValue : public OptionValue<vstring> {
        StringOptionValue(){}
        StringOptionValue(vstring l,vstring s, vstring d) : OptionValue(l,s,d){}
        bool setValue(const vstring& value){
            actualValue = (value=="<empty>") ? "" : value;
            return true;
        }
        vstring getStringOfValue(vstring value) const{
            if(value.empty()) return "<empty>";
            return value;
        }
    };
    
    struct LongOptionValue : public OptionValue<long> {
        LongOptionValue(){}
        LongOptionValue(vstring l,vstring s, long d) : OptionValue(l,s,d){}
        bool setValue(const vstring& value){
            return Int::stringToLong(value.c_str(),actualValue);
        }
        vstring getStringOfValue(long value) const{ return Lib::Int::toString(value); }
    };
    
struct FloatOptionValue : public OptionValue<float>{
FloatOptionValue(){}
FloatOptionValue(vstring l,vstring s, float d) : OptionValue(l,s,d){}
bool setValue(const vstring& value){
    return Int::stringToFloat(value.c_str(),actualValue);
}
vstring getStringOfValue(float value) const{ return Lib::Int::toString(value); }
};

/**
* Ratios have two actual values and two default values
* Therefore, we often need to tread them specially
* @author Giles
*/
struct RatioOptionValue : public OptionValue<int> {

CLASS_NAME(RatioOptionValue);
USE_ALLOCATOR(RatioOptionValue);

RatioOptionValue(){}
RatioOptionValue(vstring l, vstring s, int def, int other, char sp=':') :
OptionValue(l,s,def), sep(sp), defaultOtherValue(other), otherValue(other) {};

virtual OptionValueConstraintUP<int> getNotDefault() override { return isNotDefaultRatio(); }

void addConstraintIfNotDefault(AbstractWrappedConstraintUP c){
    addConstraint(If(isNotDefaultRatio()).then(unwrap<int>(c)));
}

bool readRatio(const char* val,char seperator);
bool setValue(const vstring& value) override {
    return readRatio(value.c_str(),sep);
}

char sep;
int defaultOtherValue;
int otherValue;

virtual void output(ostream& out,bool linewrap) const override {
    AbstractOptionValue::output(out,linewrap);
    out << "\tdefault left: " << defaultValue << endl;
    out << "\tdefault right: " << defaultOtherValue << endl;
}

virtual vstring getStringOfValue(int value) const override { ASSERTION_VIOLATION;}
virtual vstring getStringOfActual() const override {
    return Lib::Int::toString(actualValue)+sep+Lib::Int::toString(otherValue);
}

};

// We now have a number of option-specific values
// These are necessary when the option needs to be read in a special way

/**
* Oddly gets set with a float value and then creates a ratio of value*100/100
* @author Giles
*/
struct NonGoalWeightOptionValue : public OptionValue<float>{

CLASS_NAME(NonGoalWeightOptionValue);
USE_ALLOCATOR(NonGoalWeightOptionValue);

NonGoalWeightOptionValue(){}
NonGoalWeightOptionValue(vstring l, vstring s, float def) :
OptionValue(l,s,def), numerator(1), denominator(1) {};

bool setValue(const vstring& value);

// output does not output numerator and denominator as they
// are produced from defaultValue
int numerator;
int denominator;

virtual vstring getStringOfValue(float value) const{ return Lib::Int::toString(value); }
};

/**
* Selection is defined by a set of integers (TODO: make enum)
* For now we need to check the integer is a valid one
* @author Giles
*/
struct SelectionOptionValue : public OptionValue<int>{
SelectionOptionValue(){}
SelectionOptionValue(vstring l,vstring s, int def):
OptionValue(l,s,def){};

bool setValue(const vstring& value);

virtual void output(ostream& out,bool linewrap) const {
    AbstractOptionValue::output(out,linewrap);
    out << "\tdefault: " << defaultValue << endl;;
}

virtual vstring getStringOfValue(int value) const{ return Lib::Int::toString(value); }

AbstractWrappedConstraintUP isLookAheadSelection(){
  return AbstractWrappedConstraintUP(new WrappedConstraint<int>(*this,OptionValueConstraintUP<int>(new isLookAheadSelectionConstraint())));
}
};

/**
* This also updates problemName
* @author Giles
*/
struct InputFileOptionValue : public OptionValue<vstring>{
InputFileOptionValue(){}
InputFileOptionValue(vstring l,vstring s, vstring def,Options* p):
OptionValue(l,s,def), parent(p){};

bool setValue(const vstring& value);

virtual void output(ostream& out,bool linewrap) const {
    AbstractOptionValue::output(out,linewrap);
    out << "\tdefault: " << defaultValue << endl;;
}
virtual vstring getStringOfValue(vstring value) const{ return value; }
private:
Options* parent;

};
/**
* We need to decode the encoded option string
* @author Giles
*/
struct DecodeOptionValue : public OptionValue<vstring>{
DecodeOptionValue(){ AbstractOptionValue::_should_copy=false;}
DecodeOptionValue(vstring l,vstring s,Options* p):
OptionValue(l,s,""), parent(p){ AbstractOptionValue::_should_copy=false;}

bool setValue(const vstring& value){
    parent->readFromEncodedOptions(value);
    return true;
}
virtual vstring getStringOfValue(vstring value) const{ return value; }

private:
Options* parent;

};
/**
* Need to read the time limit. By default it assumes seconds (and stores deciseconds) but you can give
* a multiplier i.e. d,s,m,h,D for deciseconds,seconds,minutes,hours,Days
* @author Giles
*/
struct TimeLimitOptionValue : public OptionValue<int>{
TimeLimitOptionValue(){}
TimeLimitOptionValue(vstring l, vstring s, float def) :
OptionValue(l,s,def) {};

bool setValue(const vstring& value);

virtual void output(ostream& out,bool linewrap) const {
    CALL("Options::TimeLimitOptionValue::output");
    AbstractOptionValue::output(out,linewrap);
    out << "\tdefault: " << defaultValue << "d" << endl;
}
virtual vstring getStringOfValue(int value) const{ return Lib::Int::toString(value)+"d"; }
};

/**
* NOTE on OptionValueConstraints
*
* OptionValueConstraints are used to declare constraints on and between option values
* these are checked in checkGlobalOptionConstraints, which should be called after
* Options is updated
*
* As usual, see Options.cpp for examples.
*
* There are two kinds of ValueConstraints (see below for ProblemConstraints)
*
* - Unary constraints such as greaterThan, equals, ...
* - If-then constraints that capture dependencies
*
* In both cases an attempt has been made to make the declaration of constraints
* in Options.cpp as readable as possible. For example, an If-then constraint is
* written as follows
*
*  If(equals(0)).then(_otherOption.is(lessThan(5)))
*
* Note that the equals(0) will apply to the OptionValue that the constraint belongs to
*
* WrappedConstraints are produced by OptionValue.is and are used to provide constraints
* on other OptionValues, as seen in the example above. Most functions work with both
* OptionValueConstraint and WrappedConstraint but in some cases one of these options
* may need to be added. In this case see examples from AndWrapper below.
*
* MS: While OptionValueConstraints are expressions which wait for a concrete value to be evaluated against:
* as in λ value. expression(value),
* WrappedConstraints have already been "closed" by providing a concrete value:
* as in (λ value. expression(value))[concrete_value]
* Finally, we can at anytime "unwrap" a WrappedConstraint by providing a "fake" lambda again on top, to turn it into a OptionValueConstraints again:
* as in λ value. expression_ignoring_value
*
* The tricky part (C++-technology-wise) here is that unwrapping needs to get a type for the value
* and this type is indepedent form the expression_ignoring_value for obvious reasons.
* So virous overloads of things are needed until we get to the point, where the type is known and can be supplied.
* (e.g. there needs to be a separate hierarchy of Wrapped expressions along the one for OptionValueConstraint ones).
*/

template<typename T>
struct OptionValueConstraint{
CLASS_NAME(OptionValueConstraint);
USE_ALLOCATOR(OptionValueConstraint);
OptionValueConstraint() : _hard(false) {}

virtual ~OptionValueConstraint() {} // virtual methods present -> there should be virtual destructor

virtual bool check(const OptionValue<T>& value) = 0;
virtual vstring msg(const OptionValue<T>& value) = 0;

// By default cannot force constraint
virtual bool force(OptionValue<T>* value){ return false;}
// TODO - allow for hard constraints
bool isHard(){ return _hard; }
void setHard(){ _hard=true;}
bool _hard;
};

    // A Wrapped Constraint takes an OptionValue and a Constraint
    // It allows us to supply a constraint on another OptionValue in an If constraint for example
    struct AbstractWrappedConstraint {
      virtual bool check() = 0;
      virtual vstring msg() = 0;
      virtual ~AbstractWrappedConstraint() {};
    };

    template<typename T>
    struct WrappedConstraint : AbstractWrappedConstraint {
        CLASS_NAME(WrappedConstraint);
        USE_ALLOCATOR(WrappedConstraint);
        
        WrappedConstraint(const OptionValue<T>& v, OptionValueConstraintUP<T> c) : value(v), con(std::move(c)) {}
        
        bool check() override {
            return con->check(value);
        }
        vstring msg() override {
            return con->msg(value);
        }

        const OptionValue<T>& value;
        OptionValueConstraintUP<T> con;
    };
    
    struct WrappedConstraintOrWrapper : public AbstractWrappedConstraint {
        CLASS_NAME(WrappedConstraintOrWrapper);
        USE_ALLOCATOR(WrappedConstraintOrWrapper);
        WrappedConstraintOrWrapper(AbstractWrappedConstraintUP l, AbstractWrappedConstraintUP r) : left(std::move(l)),right(std::move(r)) {}
        bool check() override {
            return left->check() || right->check();
        }
        vstring msg() override { return left->msg() + " or " + right->msg(); }

        AbstractWrappedConstraintUP left;
        AbstractWrappedConstraintUP right;
    };

    struct WrappedConstraintAndWrapper : public AbstractWrappedConstraint {
        CLASS_NAME(WrappedConstraintAndWrapper);
        USE_ALLOCATOR(WrappedConstraintAndWrapper);
        WrappedConstraintAndWrapper(AbstractWrappedConstraintUP l, AbstractWrappedConstraintUP r) : left(std::move(l)),right(std::move(r)) {}
        bool check() override {
            return left->check() && right->check();
        }
        vstring msg() override { return left->msg() + " and " + right->msg(); }

        AbstractWrappedConstraintUP left;
        AbstractWrappedConstraintUP right;
    };

    template<typename T>
    struct OptionValueConstraintOrWrapper : public OptionValueConstraint<T>{
        CLASS_NAME(OptionValueConstraintOrWrapper);
        USE_ALLOCATOR(OptionValueConstraintOrWrapper);
        OptionValueConstraintOrWrapper(OptionValueConstraintUP<T> l, OptionValueConstraintUP<T> r) : left(std::move(l)),right(std::move(r)) {}
        bool check(const OptionValue<T>& value){
            return left->check(value) || right->check(value);
        }
        vstring msg(const OptionValue<T>& value){ return left->msg(value) + " or " + right->msg(value); }

        OptionValueConstraintUP<T> left;
        OptionValueConstraintUP<T> right;
    };

    template<typename T>
    struct OptionValueConstraintAndWrapper : public OptionValueConstraint<T>{
        CLASS_NAME(OptionValueConstraintAndWrapper);
        USE_ALLOCATOR(OptionValueConstraintAndWrapper);
        OptionValueConstraintAndWrapper(OptionValueConstraintUP<T> l, OptionValueConstraintUP<T> r) : left(std::move(l)),right(std::move(r)) {}
        bool check(const OptionValue<T>& value){
            return left->check(value) && right->check(value);
        }
        vstring msg(const OptionValue<T>& value){ return left->msg(value) + " and " + right->msg(value); }

        OptionValueConstraintUP<T> left;
        OptionValueConstraintUP<T> right;
    };

    template<typename T>
    struct UnWrappedConstraint : public OptionValueConstraint<T>{
        CLASS_NAME(UnWrappedConstraint);
        USE_ALLOCATOR(UnWrappedConstraint);
        
        UnWrappedConstraint(AbstractWrappedConstraintUP c) : con(std::move(c)) {}
        
        bool check(const OptionValue<T>&){ return con->check(); }
        vstring msg(const OptionValue<T>&){ return con->msg(); }
        
        AbstractWrappedConstraintUP con;
    };
    
    template <typename T>
    static OptionValueConstraintUP<T> maybe_unwrap(OptionValueConstraintUP<T> c) { return c; }

    template <typename T>
    static OptionValueConstraintUP<T> unwrap(AbstractWrappedConstraintUP& c) { return OptionValueConstraintUP<T>(new UnWrappedConstraint<T>(std::move(c))); }

    template <typename T>
    static OptionValueConstraintUP<T> maybe_unwrap(AbstractWrappedConstraintUP& c) { return unwrap<T>(c); }

    /*
     * To avoid too many cases a certain discipline is required from the user.
     * Namely, OptionValueConstraints need to precede WrappedConstraints in the arguments of Or and And
     **/

    // the base case (the unary Or)
    template <typename T>
    OptionValueConstraintUP<T> Or(OptionValueConstraintUP<T> a) { return a; }
    AbstractWrappedConstraintUP Or(AbstractWrappedConstraintUP a) { return a; }

    template<typename T, typename... Args>
    OptionValueConstraintUP<T> Or(OptionValueConstraintUP<T> a, Args... args)
    {
      OptionValueConstraintUP<T> r = maybe_unwrap<T>(Or(std::move(args)...));
      return OptionValueConstraintUP<T>(new OptionValueConstraintOrWrapper<T>(std::move(a),std::move(r)));
    }

    template<typename... Args>
    AbstractWrappedConstraintUP Or(AbstractWrappedConstraintUP a, Args... args)
    {
      AbstractWrappedConstraintUP r = Or(std::move(args)...);
      return AbstractWrappedConstraintUP(new WrappedConstraintOrWrapper(std::move(a),std::move(r)));
    }

    // the base case (the unary And)
    template <typename T>
    OptionValueConstraintUP<T> And(OptionValueConstraintUP<T> a) { return a; }
    AbstractWrappedConstraintUP And(AbstractWrappedConstraintUP a) { return a; }

    template<typename T, typename... Args>
    OptionValueConstraintUP<T> And(OptionValueConstraintUP<T> a, Args... args)
    {
      OptionValueConstraintUP<T> r = maybe_unwrap<T>(And(std::move(args)...));
      return OptionValueConstraintUP<T>(new OptionValueConstraintAndWrapper<T>(std::move(a),std::move(r)));
    }

    template<typename... Args>
    AbstractWrappedConstraintUP And(AbstractWrappedConstraintUP a, Args... args)
    {
      AbstractWrappedConstraintUP r = And(std::move(args)...);
      return AbstractWrappedConstraintUP(new WrappedConstraintAndWrapper(std::move(a),std::move(r)));
    }

    template<typename T>
    struct Equal : public OptionValueConstraint<T>{
        CLASS_NAME(Equal);
        USE_ALLOCATOR(Equal);
        Equal(T gv) : _goodvalue(gv) {}
        bool check(const OptionValue<T>& value){
            return value.actualValue == _goodvalue;
        }
        vstring msg(const OptionValue<T>& value){
            return value.longName+"("+value.getStringOfActual()+") is equal to " + value.getStringOfValue(_goodvalue);
        }
        T _goodvalue;
    };
    template<typename T>
    static OptionValueConstraintUP<T> equal(T bv){
        return OptionValueConstraintUP<T>(new Equal<T>(bv));
    }
    
    template<typename T>
    struct NotEqual : public OptionValueConstraint<T>{
        CLASS_NAME(NotEqual);
        USE_ALLOCATOR(NotEqual);
        NotEqual(T bv) : _badvalue(bv) {}
        bool check(const OptionValue<T>& value){
            return value.actualValue != _badvalue;
        }
        vstring msg(const OptionValue<T>& value){ return value.longName+"("+value.getStringOfActual()+") is not equal to " + value.getStringOfValue(_badvalue); }
        T _badvalue;
    };
    template<typename T>
    static OptionValueConstraintUP<T> notEqual(T bv){
        return OptionValueConstraintUP<T>(new NotEqual<T>(bv));
    }
    
    // Constraint that the value should be less than a given value
    // optionally we can allow it be equal to that value also
    template<typename T>
    struct LessThan : public OptionValueConstraint<T>{
        CLASS_NAME(LessThan);
        USE_ALLOCATOR(LessThan);
        LessThan(T gv,bool eq=false) : _goodvalue(gv), _orequal(eq) {}
        bool check(const OptionValue<T>& value){
            return (value.actualValue < _goodvalue || (_orequal && value.actualValue==_goodvalue));
        }
        vstring msg(const OptionValue<T>& value){
            if(_orequal) return value.longName+"("+value.getStringOfActual()+") is less than or equal to " + value.getStringOfValue(_goodvalue);
            return value.longName+"("+value.getStringOfActual()+") is less than "+ value.getStringOfValue(_goodvalue);
        }
        
        T _goodvalue;
        bool _orequal;
    };
    template<typename T>
    static OptionValueConstraintUP<T> lessThan(T bv){
        return OptionValueConstraintUP<T>(new LessThan<T>(bv,false));
    }
    template<typename T>
    static OptionValueConstraintUP<T> lessThanEq(T bv){
        return OptionValueConstraintUP<T>(new LessThan<T>(bv,true));
    }
    
    // Constraint that the value should be greater than a given value
    // optionally we can allow it be equal to that value also
    template<typename T>
    struct GreaterThan : public OptionValueConstraint<T>{
        CLASS_NAME(GreaterThan);
        USE_ALLOCATOR(GreaterThan);
        GreaterThan(T gv,bool eq=false) : _goodvalue(gv), _orequal(eq) {}
        bool check(const OptionValue<T>& value){
            return (value.actualValue > _goodvalue || (_orequal && value.actualValue==_goodvalue));
        }
        
        vstring msg(const OptionValue<T>& value){
            if(_orequal) return value.longName+"("+value.getStringOfActual()+") is greater than or equal to " + value.getStringOfValue(_goodvalue);
            return value.longName+"("+value.getStringOfActual()+") is greater than "+ value.getStringOfValue(_goodvalue);
        }
        
        T _goodvalue;
        bool _orequal;
    };
    template<typename T>
    static OptionValueConstraintUP<T> greaterThan(T bv){
        return OptionValueConstraintUP<T>(new GreaterThan<T>(bv,false));
    }
    template<typename T>
    static OptionValueConstraintUP<T> greaterThanEq(T bv){
        return OptionValueConstraintUP<T>(new GreaterThan<T>(bv,true));
    }
    
    /**
     * If constraints
     */
    
    template<typename T>
    struct IfConstraint;
    
    template<typename T>
    struct IfThenConstraint : public OptionValueConstraint<T>{
        CLASS_NAME(IfThenConstraint);
        USE_ALLOCATOR(IfThenConstraint);
        
        IfThenConstraint(OptionValueConstraintUP<T> ic, OptionValueConstraintUP<T> c) :
        if_con(std::move(ic)), then_con(std::move(c)) {}
        
        bool check(const OptionValue<T>& value){
            ASS(then_con);
            return !if_con->check(value) || then_con->check(value);
        }
        
        vstring msg(const OptionValue<T>& value){
            return "if "+if_con->msg(value)+" then "+ then_con->msg(value);
        }
        
        OptionValueConstraintUP<T> if_con;
        OptionValueConstraintUP<T> then_con;
    };
    
    template<typename T>
    struct IfConstraint {
        CLASS_NAME(IfConstraint);
        USE_ALLOCATOR(IfConstraint);
        IfConstraint(OptionValueConstraintUP<T> c) :if_con(std::move(c)) {}

        OptionValueConstraintUP<T> then(OptionValueConstraintUP<T> c){
          return OptionValueConstraintUP<T>(new IfThenConstraint<T>(std::move(if_con),std::move(c)));
        }
        OptionValueConstraintUP<T> then(AbstractWrappedConstraintUP c){
          return OptionValueConstraintUP<T>(new IfThenConstraint<T>(std::move(if_con),unwrap<T>(c)));
        }
        
        OptionValueConstraintUP<T> if_con;
    };
    
    template<typename T>
    static IfConstraint<T> If(OptionValueConstraintUP<T> c){
        return IfConstraint<T>(std::move(c));
    }
    template<typename T>
    static IfConstraint<T> If(AbstractWrappedConstraintUP c){
        return IfConstraint<T>(unwrap<T>(c));
    }

    /**
     * Default Value constraints
     */
    
    template<typename T>
    struct NotDefaultConstraint : public OptionValueConstraint<T> {
        NotDefaultConstraint() {}
        
        bool check(const OptionValue<T>& value){
            return value.defaultValue != value.actualValue;
        }
        vstring msg(const OptionValue<T>& value) { return value.longName+"("+value.getStringOfActual()+") is not default("+value.getStringOfValue(value.defaultValue)+")";}
    };
    struct NotDefaultRatioConstraint : public OptionValueConstraint<int> {
        NotDefaultRatioConstraint() {}
        
        bool check(const OptionValue<int>& value){
            const RatioOptionValue& rvalue = static_cast<const RatioOptionValue&>(value);
            return (rvalue.defaultValue != rvalue.actualValue ||
                    rvalue.defaultOtherValue != rvalue.otherValue);
        }
        vstring msg(const OptionValue<int>& value) { return value.longName+"("+value.getStringOfActual()+") is not default";}
        
    };
    
    // You will need to provide the type, optionally use addConstraintIfNotDefault
    template<typename T>
    static OptionValueConstraintUP<T> isNotDefault(){
        return OptionValueConstraintUP<T>(new NotDefaultConstraint<T>());
    }
    // You will need to provide the type, optionally use addConstraintIfNotDefault
    static OptionValueConstraintUP<int> isNotDefaultRatio(){
        return OptionValueConstraintUP<int>(new NotDefaultRatioConstraint());
    }

    struct isLookAheadSelectionConstraint : public OptionValueConstraint<int>{
        CLASS_NAME(isLookAheadSelectionConstraint);
        USE_ALLOCATOR(isLookAheadSelectionConstraint);
        isLookAheadSelectionConstraint() {}
        bool check(const OptionValue<int>& value){
            return value.actualValue == 11 || value.actualValue == 1011 || value.actualValue == -11 || value.actualValue == -1011;
        }
        vstring msg(const OptionValue<int>& value){
            return value.longName+"("+value.getStringOfActual()+") is not lookahead selection";
        }
    };
    
    
    /**
     * NOTE on OptionProblemConstraint
     *
     * OptionProblemConstraints are used to capture properties of a problem that
     * should be present when an option is used. The idea being that a warning will
     * be emitted if an option is used for an inappropriate problem.
     *
     * TODO - this element of Options is still under development
     */
    
    struct OptionProblemConstraint{
      CLASS_NAME(OptionProblemConstraint);
      USE_ALLOCATOR(OptionProblemConstraint);

      virtual bool check(Property* p) = 0;
      virtual vstring msg() = 0;
      virtual ~OptionProblemConstraint() {};
    };
    
    struct CategoryCondition : OptionProblemConstraint{
      CLASS_NAME(CategoryCondition);
      USE_ALLOCATOR(CategoryCondition);

      CategoryCondition(Property::Category c,bool h) : cat(c), has(h) {}
      bool check(Property*p){
          CALL("Options::CategoryCondition::check");
          ASS(p);
          return has ? p->category()==cat : p->category()!=cat;
      }
      vstring msg(){
        vstring m =" not useful for property ";
        if(has) m+="not";
        return m+" in category "+Property::categoryToString(cat);
      }
      Property::Category cat;
      bool has;
    };

    struct UsesEquality : OptionProblemConstraint{
      CLASS_NAME(UsesEquality);
      USE_ALLOCATOR(UsesEquality);

      bool check(Property*p){
        CALL("Options::UsesEquality::check");
        ASS(p)
        return (p->equalityAtoms() != 0);
      }
      vstring msg(){ return " only useful with equality"; }
    };

    struct HasNonUnits : OptionProblemConstraint{
      CLASS_NAME(HasNonUnits);
      USE_ALLOCATOR(HasNonUnits);

      bool check(Property*p){
        CALL("Options::HasNonUnits::check");
        return (p->clauses()-p->unitClauses())!=0;
      }
      vstring msg(){ return " only useful with non-unit clauses"; }
    };

    struct HasPredicates : OptionProblemConstraint{
      CLASS_NAME(HasPredicates);
      USE_ALLOCATOR(HasPredicates);

      bool check(Property*p){
        CALL("Options::HasPredicates::check");
        return (p->category()==Property::PEQ || p->category()==Property::UEQ);
      }
      vstring msg(){ return " only useful with predicates"; }
    };

    struct AtomConstraint : OptionProblemConstraint{
      CLASS_NAME(AtomConstraint);
      USE_ALLOCATOR(AtomConstraint);

      AtomConstraint(int a,bool g) : atoms(a),greater(g) {}
      int atoms;
      bool greater;
      bool check(Property*p){ 
        CALL("Options::AtomConstraint::check");
        return greater ? p->atoms()>atoms : p->atoms()<atoms;
      }
          
      vstring msg(){ 
        vstring m = " not with ";
        if(greater){ m+="more";}else{m+="less";}
        return m+" than "+Lib::Int::toString(atoms)+" atoms";
      }
    };

    // Factory methods
    static OptionProblemConstraintUP notWithCat(Property::Category c){
      return OptionProblemConstraintUP(new CategoryCondition(c,false));
    }
    static OptionProblemConstraintUP hasCat(Property::Category c){
      return OptionProblemConstraintUP(new CategoryCondition(c,true));
    }
    static OptionProblemConstraintUP hasEquality(){ return OptionProblemConstraintUP(new UsesEquality); }
    static OptionProblemConstraintUP hasNonUnits(){ return OptionProblemConstraintUP(new HasNonUnits); }
    static OptionProblemConstraintUP hasPredicates(){ return OptionProblemConstraintUP(new HasPredicates); }
    static OptionProblemConstraintUP atomsMoreThan(int a){
      return OptionProblemConstraintUP(new AtomConstraint(a,true));
    }
    static OptionProblemConstraintUP atomsLessThan(int a){
      return OptionProblemConstraintUP(new AtomConstraint(a,false));
    }


    //Cheating - we refer to env.options to ask about option values
    // There is an assumption that the option values used have been
    // set to their final values
    // These are used in randomisation where we guarantee a certain
    // set of options will not be randomized and some will be randomized first

    struct OptionHasValue : OptionProblemConstraint{
      CLASS_NAME(OptionHasValue);
      USE_ALLOCATOR(OptionHasValue);

      OptionHasValue(vstring ov,vstring v) : option_value(ov),value(v) {}
      bool check(Property*p);
      vstring msg(){ return option_value+" has value "+value; } 
      vstring option_value;
      vstring value; 
    };

    struct ManyOptionProblemConstraints : OptionProblemConstraint {
      CLASS_NAME(ManyOptionProblemConstraints);
      USE_ALLOCATOR(ManyOptionProblemConstraints);

      ManyOptionProblemConstraints(bool a) : is_and(a) {}

      bool check(Property*p){
        CALL("Options::ManyOptionProblemConstraints::check");
        bool res = is_and;
        Stack<OptionProblemConstraintUP>::Iterator it(cons);
        while(it.hasNext()){ 
          bool n=it.next()->check(p);res = is_and ? (res && n) : (res || n);}
        return res;
      } 

      vstring msg(){
        vstring res="";
        Stack<OptionProblemConstraintUP>::Iterator it(cons);
        if(it.hasNext()){ res=it.next()->msg();}
        while(it.hasNext()){ res+=",and\n"+it.next()->msg();}
        return res;
      }

      void add(OptionProblemConstraintUP& c){ cons.push(std::move(c));}
      Stack<OptionProblemConstraintUP> cons;
      bool is_and;
    };

    static OptionProblemConstraintUP And(OptionProblemConstraintUP left,
                                        OptionProblemConstraintUP right){
       ManyOptionProblemConstraints* c = new ManyOptionProblemConstraints(true);
       c->add(left);c->add(right);
       return OptionProblemConstraintUP(c);
    }
    static OptionProblemConstraintUP And(OptionProblemConstraintUP left,
                                        OptionProblemConstraintUP mid,
                                        OptionProblemConstraintUP right){
       ManyOptionProblemConstraints* c = new ManyOptionProblemConstraints(true);
       c->add(left);c->add(mid);c->add(right);
       return OptionProblemConstraintUP(c);
    }
    static OptionProblemConstraintUP Or(OptionProblemConstraintUP left,
                                        OptionProblemConstraintUP right){
       ManyOptionProblemConstraints* c = new ManyOptionProblemConstraints(false);
       c->add(left);c->add(right);
       return OptionProblemConstraintUP(c);
    }
    static OptionProblemConstraintUP Or(OptionProblemConstraintUP left,
                                        OptionProblemConstraintUP mid,
                                        OptionProblemConstraintUP right){
       ManyOptionProblemConstraints* c = new ManyOptionProblemConstraints(false);
       c->add(left);c->add(mid);c->add(right);
       return OptionProblemConstraintUP(c);
    }
    
    static OptionProblemConstraintUP isRandOn();
    static OptionProblemConstraintUP isRandSat();
    static OptionProblemConstraintUP saNotInstGen();

  //==========================================================
  // Getter functions
  // -currently disabled all unnecessary setter functions
  //==========================================================
  //
  // This is how options are accessed so if you add a new option you should add a getter
public:
  bool encodeStrategy() const{ return _encode.actualValue;}
  RandomStrategy randomStrategy() const {return _randomStrategy.actualValue; }
  void setRandomStrategy(RandomStrategy newVal){ _randomStrategy.actualValue=newVal;}
  BadOption getBadOptionChoice() const { return _badOption.actualValue; }
  void setBadOptionChoice(BadOption newVal) { _badOption.actualValue = newVal; }
  vstring forcedOptions() const { return _forcedOptions.actualValue; }
  vstring forbiddenOptions() const { return _forbiddenOptions.actualValue; }
  vstring testId() const { return _testId.actualValue; }
  vstring protectedPrefix() const { return _protectedPrefix.actualValue; }
  Statistics statistics() const { return _statistics.actualValue; }
  void setStatistics(Statistics newVal) { _statistics.actualValue=newVal; }
  Proof proof() const { return _proof.actualValue; }
  bool minimizeSatProofs() const { return _minimizeSatProofs.actualValue; }
  ProofExtra proofExtra() const { return _proofExtra.actualValue; }
  bool proofChecking() const { return _proofChecking.actualValue; }
  int naming() const { return _naming.actualValue; }

  bool fmbNonGroundDefs() const { return _fmbNonGroundDefs.actualValue; }
  unsigned fmbStartSize() const { return _fmbStartSize.actualValue;}
  float fmbSymmetryRatio() const { return _fmbSymmetryRatio.actualValue; }
  FMBWidgetOrders fmbSymmetryWidgetOrders() { return _fmbSymmetryWidgetOrders.actualValue;}
  FMBSymbolOrders fmbSymmetryOrderSymbols() const {return _fmbSymmetryOrderSymbols.actualValue; }
  FMBAdjustSorts fmbAdjustSorts() const {return _fmbAdjustSorts.actualValue; }
  bool fmbDetectSortBounds() const { return _fmbDetectSortBounds.actualValue; }
  unsigned fmbDetectSortBoundsTimeLimit() const { return _fmbDetectSortBoundsTimeLimit.actualValue; }
  unsigned fmbSizeWeightRatio() const { return _fmbSizeWeightRatio.actualValue; }
  FMBEnumerationStrategy fmbEnumerationStrategy() const { return _fmbEnumerationStrategy.actualValue; }

  bool flattenTopLevelConjunctions() const { return _flattenTopLevelConjunctions.actualValue; }
  LTBLearning ltbLearning() const { return _ltbLearning.actualValue; }
  vstring ltbDirectory() const { return _ltbDirectory.actualValue; }
  Mode mode() const { return _mode.actualValue; }
  Schedule schedule() const { return _schedule.actualValue; }
  vstring scheduleName() const { return _schedule.getStringOfValue(_schedule.actualValue); }
  void setSchedule(Schedule newVal) {  _schedule.actualValue = newVal; }
  unsigned multicore() const { return _multicore.actualValue; }
  void setMulticore(unsigned newVal) { _multicore.actualValue = newVal; }
  InputSyntax inputSyntax() const { return _inputSyntax.actualValue; }
  void setInputSyntax(InputSyntax newVal) { _inputSyntax.actualValue = newVal; }
  bool normalize() const { return _normalize.actualValue; }
  void setNormalize(bool normalize) { _normalize.actualValue = normalize; }
  GoalGuess guessTheGoal() const { return _guessTheGoal.actualValue; }
  unsigned gtgLimit() const { return _guessTheGoalLimit.actualValue; }
  void setMaxXX(unsigned max) { _maximumXXNarrows.actualValue = max; }

  void setNaming(int n){ _naming.actualValue = n;} //TODO: ensure global constraints
  vstring include() const { return _include.actualValue; }
  void setInclude(vstring val) { _include.actualValue = val; }
  vstring logFile() const { return _logFile.actualValue; }
  vstring inputFile() const { return _inputFile.actualValue; }
  int activationLimit() const { return _activationLimit.actualValue; }
  int randomSeed() const { return _randomSeed.actualValue; }
  bool printClausifierPremises() const { return _printClausifierPremises.actualValue; }

  // IMPORTANT, if you add a showX command then include showAll
  bool showAll() const { return _showAll.actualValue; }
  bool showActive() const { return showAll() || _showActive.actualValue; }
  bool showBlocked() const { return showAll() || _showBlocked.actualValue; }
  bool showDefinitions() const { return showAll() || _showDefinitions.actualValue; }
  bool showNew() const { return showAll() || _showNew.actualValue; }
  bool sineToAge() const { return _sineToAge.actualValue; }
  PredicateSineLevels sineToPredLevels() const { return _sineToPredLevels.actualValue; }
  bool showSplitting() const { return showAll() || _showSplitting.actualValue; }
  bool showNewPropositional() const { return showAll() || _showNewPropositional.actualValue; }
  bool showPassive() const { return showAll() || _showPassive.actualValue; }
  bool showReductions() const { return showAll() || _showReductions.actualValue; }
  bool showPreprocessing() const { return showAll() || _showPreprocessing.actualValue; }
  bool showSkolemisations() const { return showAll() || _showSkolemisations.actualValue; }
  bool showSymbolElimination() const { return showAll() || _showSymbolElimination.actualValue; }
  bool showTheoryAxioms() const { return showAll() || _showTheoryAxioms.actualValue; }
  bool showFOOL() const { return showAll() || _showFOOL.actualValue; }
  bool showFMBsortInfo() const { return showAll() || _showFMBsortInfo.actualValue; }
  bool showInduction() const { return showAll() || _showInduction.actualValue; }
  bool showSimplOrdering() const { return showAll() || _showSimplOrdering.actualValue; }

#if VZ3
  bool showZ3() const { return showAll() || _showZ3.actualValue; }
#endif
  
  // end of show commands

  bool showNonconstantSkolemFunctionTrace() const { return _showNonconstantSkolemFunctionTrace.actualValue; }
  void setShowNonconstantSkolemFunctionTrace(bool newVal) { _showNonconstantSkolemFunctionTrace.actualValue = newVal; }
  InterpolantMode showInterpolant() const { return _showInterpolant.actualValue; }
  bool showOptions() const { return _showOptions.actualValue; }
  bool lineWrapInShowOptions() const { return _showOptionsLineWrap.actualValue; }
  bool showExperimentalOptions() const { return _showExperimentalOptions.actualValue; }
  bool showHelp() const { return _showHelp.actualValue; }
  vstring explainOption() const { return _explainOption.actualValue; }

  bool printAllTheoryAxioms() const { return _printAllTheoryAxioms.actualValue; }

#if VZ3
  bool z3UnsatCores() const { return _z3UnsatCores.actualValue;}
  bool satFallbackForSMT() const { return _satFallbackForSMT.actualValue; }
  bool smtForGround() const { return _smtForGround.actualValue; }
  TheoryInstSimp theoryInstAndSimp() const { return _theoryInstAndSimp.actualValue; }
  bool thiTautologyDeletion() const { return _thiTautologyDeletion.actualValue; }
#endif
  UnificationWithAbstraction unificationWithAbstraction() const { return _unificationWithAbstraction.actualValue; }
  void setUWA(UnificationWithAbstraction value){ _unificationWithAbstraction.actualValue = value; } 
  bool fixUWA() const { return _fixUWA.actualValue; }
  bool useACeval() const { return _useACeval.actualValue;}

  bool unusedPredicateDefinitionRemoval() const { return _unusedPredicateDefinitionRemoval.actualValue; }
  bool blockedClauseElimination() const { return _blockedClauseElimination.actualValue; }
  void setUnusedPredicateDefinitionRemoval(bool newVal) { _unusedPredicateDefinitionRemoval.actualValue = newVal; }
  bool weightIncrement() const { return _weightIncrement.actualValue; }
  // bool useDM() const { return _use_dm.actualValue; }
  SatSolver satSolver() const { return _satSolver.actualValue; }
  //void setSatSolver(SatSolver newVal) { _satSolver = newVal; }
  SaturationAlgorithm saturationAlgorithm() const { return _saturationAlgorithm.actualValue; }
  void setSaturationAlgorithm(SaturationAlgorithm newVal) { _saturationAlgorithm.actualValue = newVal; }
  int selection() const { return _selection.actualValue; }
  void setSelection(int v) { _selection.actualValue=v;}
  vstring latexOutput() const { return _latexOutput.actualValue; }
  bool latexUseDefault() const { return _latexUseDefaultSymbols.actualValue; }
  LiteralComparisonMode literalComparisonMode() const { return _literalComparisonMode.actualValue; }
  bool forwardSubsumptionResolution() const { return _forwardSubsumptionResolution.actualValue; }
  //void setForwardSubsumptionResolution(bool newVal) { _forwardSubsumptionResolution = newVal; }
  bool forwardSubsumptionDemodulation() const { return _forwardSubsumptionDemodulation.actualValue; }
  unsigned forwardSubsumptionDemodulationMaxMatches() const { return _forwardSubsumptionDemodulationMaxMatches.actualValue; }
  Demodulation forwardDemodulation() const { return _forwardDemodulation.actualValue; }
  bool binaryResolution() const { return _binaryResolution.actualValue; }
  URResolution unitResultingResolution() const { return _unitResultingResolution.actualValue; }
  bool hyperSuperposition() const { return _hyperSuperposition.actualValue; }
  bool simulatenousSuperposition() const { return _simultaneousSuperposition.actualValue; }
  bool innerRewriting() const { return _innerRewriting.actualValue; }
  bool equationalTautologyRemoval() const { return _equationalTautologyRemoval.actualValue; }
  bool arityCheck() const { return _arityCheck.actualValue; }
  //void setArityCheck(bool newVal) { _arityCheck=newVal; }
  Demodulation backwardDemodulation() const { return _backwardDemodulation.actualValue; }
  bool demodulationRedundancyCheck() const { return _demodulationRedundancyCheck.actualValue; }
  //void setBackwardDemodulation(Demodulation newVal) { _backwardDemodulation = newVal; }
  Subsumption backwardSubsumption() const { return _backwardSubsumption.actualValue; }
  //void setBackwardSubsumption(Subsumption newVal) { _backwardSubsumption = newVal; }
  Subsumption backwardSubsumptionResolution() const { return _backwardSubsumptionResolution.actualValue; }
  bool backwardSubsumptionDemodulation() const { return _backwardSubsumptionDemodulation.actualValue; }
  unsigned backwardSubsumptionDemodulationMaxMatches() const { return _backwardSubsumptionDemodulationMaxMatches.actualValue; }
  bool forwardSubsumption() const { return _forwardSubsumption.actualValue; }
  bool forwardLiteralRewriting() const { return _forwardLiteralRewriting.actualValue; }
  int lrsFirstTimeCheck() const { return _lrsFirstTimeCheck.actualValue; }
  int lrsWeightLimitOnly() const { return _lrsWeightLimitOnly.actualValue; }
  int lookaheadDelay() const { return _lookaheadDelay.actualValue; }
  int simulatedTimeLimit() const { return _simulatedTimeLimit.actualValue; }
  void setSimulatedTimeLimit(int newVal) { _simulatedTimeLimit.actualValue = newVal; }
  int maxInferenceDepth() const { return _maxInferenceDepth.actualValue; }
  TermOrdering termOrdering() const { return _termOrdering.actualValue; }
  SymbolPrecedence symbolPrecedence() const { return _symbolPrecedence.actualValue; }
  SymbolPrecedenceBoost symbolPrecedenceBoost() const { return _symbolPrecedenceBoost.actualValue; }
  IntroducedSymbolPrecedence introducedSymbolPrecedence() const { return _introducedSymbolPrecedence.actualValue; }
  const KboAdmissibilityCheck kboAdmissabilityCheck() const { return _kboAdmissabilityCheck.actualValue; }
  const vstring& functionWeights() const { return _functionWeights.actualValue; }
  const vstring& predicateWeights() const { return _predicateWeights.actualValue; }
  const vstring& functionPrecedence() const { return _functionPrecedence.actualValue; }
  const vstring& predicatePrecedence() const { return _predicatePrecedence.actualValue; }
  // Return time limit in deciseconds, or 0 if there is no time limit
  int timeLimitInDeciseconds() const { return _timeLimitInDeciseconds.actualValue; }
  size_t memoryLimit() const { return _memoryLimit.actualValue; }
  int inequalitySplitting() const { return _inequalitySplitting.actualValue; }
  long maxActive() const { return _maxActive.actualValue; }
  long maxAnswers() const { return _maxAnswers.actualValue; }
  //void setMaxAnswers(int newVal) { _maxAnswers = newVal; }
  long maxPassive() const { return _maxPassive.actualValue; }
  int ageRatio() const { return _ageWeightRatio.actualValue; }
  void setAgeRatio(int v){ _ageWeightRatio.actualValue = v; }
  int weightRatio() const { return _ageWeightRatio.otherValue; }
  bool useTheorySplitQueues() const { return _useTheorySplitQueues.actualValue; }
  Lib::vvector<int> theorySplitQueueRatios() const;
  Lib::vvector<float> theorySplitQueueCutoffs() const;
  int theorySplitQueueExpectedRatioDenom() const { return _theorySplitQueueExpectedRatioDenom.actualValue; }
  bool theorySplitQueueLayeredArrangement() const { return _theorySplitQueueLayeredArrangement.actualValue; }
  bool useAvatarSplitQueues() const { return _useAvatarSplitQueues.actualValue; }
  Lib::vvector<int> avatarSplitQueueRatios() const;
  Lib::vvector<float> avatarSplitQueueCutoffs() const;
  bool avatarSplitQueueLayeredArrangement() const { return _avatarSplitQueueLayeredArrangement.actualValue; }
  bool useSineLevelSplitQueues() const { return _useSineLevelSplitQueues.actualValue; }
  Lib::vvector<int> sineLevelSplitQueueRatios() const;
  Lib::vvector<float> sineLevelSplitQueueCutoffs() const;
  bool sineLevelSplitQueueLayeredArrangement() const { return _sineLevelSplitQueueLayeredArrangement.actualValue; }
  bool usePositiveLiteralSplitQueues() const { return _usePositiveLiteralSplitQueues.actualValue; }
  Lib::vvector<int> positiveLiteralSplitQueueRatios() const;
  Lib::vvector<float> positiveLiteralSplitQueueCutoffs() const;
  bool positiveLiteralSplitQueueLayeredArrangement() const { return _positiveLiteralSplitQueueLayeredArrangement.actualValue; }
  void setWeightRatio(int v){ _ageWeightRatio.otherValue = v; }
	AgeWeightRatioShape ageWeightRatioShape() const { return _ageWeightRatioShape.actualValue; }
	int ageWeightRatioShapeFrequency() const { return _ageWeightRatioShapeFrequency.actualValue; }
  bool literalMaximalityAftercheck() const { return _literalMaximalityAftercheck.actualValue; }
  bool superpositionFromVariables() const { return _superpositionFromVariables.actualValue; }
  EqualityProxy equalityProxy() const { return _equalityProxy.actualValue; }
  bool useMonoEqualityProxy() const { return _useMonoEqualityProxy.actualValue; }
  RuleActivity equalityResolutionWithDeletion() const { return _equalityResolutionWithDeletion.actualValue; }
  ExtensionalityResolution extensionalityResolution() const { return _extensionalityResolution.actualValue; }
  bool FOOLParamodulation() const { return _FOOLParamodulation.actualValue; }
  bool termAlgebraInferences() const { return _termAlgebraInferences.actualValue; }
  TACyclicityCheck termAlgebraCyclicityCheck() const { return _termAlgebraCyclicityCheck.actualValue; }
  unsigned extensionalityMaxLength() const { return _extensionalityMaxLength.actualValue; }
  bool extensionalityAllowPosEq() const { return _extensionalityAllowPosEq.actualValue; }
  unsigned nongoalWeightCoefficientNumerator() const { return _nonGoalWeightCoefficient.numerator; }
  unsigned nongoalWeightCoefficientDenominator() const { return _nonGoalWeightCoefficient.denominator; }
  bool restrictNWCtoGC() const { return _restrictNWCtoGC.actualValue; }
  Sos sos() const { return _sos.actualValue; }
  unsigned sosTheoryLimit() const { return _sosTheoryLimit.actualValue; }
  //void setSos(Sos newVal) { _sos = newVal; }

  bool ignoreConjectureInPreprocessing() const {return _ignoreConjectureInPreprocessing.actualValue;}

  FunctionDefinitionElimination functionDefinitionElimination() const { return _functionDefinitionElimination.actualValue; }
  bool outputAxiomNames() const { return _outputAxiomNames.actualValue; }
  void setOutputAxiomNames(bool newVal) { _outputAxiomNames.actualValue = newVal; }
  QuestionAnsweringMode questionAnswering() const { return _questionAnswering.actualValue; }
  Output outputMode() const { return _outputMode.actualValue; }
  void setOutputMode(Output newVal) { _outputMode.actualValue = newVal; }
  vstring thanks() const { return _thanks.actualValue; }
  void setQuestionAnswering(QuestionAnsweringMode newVal) { _questionAnswering.actualValue = newVal; }
  bool globalSubsumption() const { return _globalSubsumption.actualValue; }
  GlobalSubsumptionSatSolverPower globalSubsumptionSatSolverPower() const { return _globalSubsumptionSatSolverPower.actualValue; }
  GlobalSubsumptionExplicitMinim globalSubsumptionExplicitMinim() const { return _globalSubsumptionExplicitMinim.actualValue; }
  GlobalSubsumptionAvatarAssumptions globalSubsumptionAvatarAssumptions() const { return _globalSubsumptionAvatarAssumptions.actualValue; }

  /** true if calling set() on non-existing options does not result in a user error */
  IgnoreMissing ignoreMissing() const { return _ignoreMissing.actualValue; }
  void setIgnoreMissing(IgnoreMissing newVal) { _ignoreMissing.actualValue = newVal; }
  bool increasedNumeralWeight() const { return _increasedNumeralWeight.actualValue; }
  TheoryAxiomLevel theoryAxioms() const { return _theoryAxioms.actualValue; }
  //void setTheoryAxioms(bool newValue) { _theoryAxioms = newValue; }
  bool interpretedSimplification() const { return _interpretedSimplification.actualValue; }
  //void setInterpretedSimplification(bool val) { _interpretedSimplification = val; }
  Condensation condensation() const { return _condensation.actualValue; }
  RuleActivity generalSplitting() const { return _generalSplitting.actualValue; }
  //vstring namePrefix() const { return _namePrefix.actualValue; }
  bool timeStatistics() const { return _timeStatistics.actualValue; }
  bool splitting() const { return _splitting.actualValue; }
  void setSplitting(bool value){ _splitting.actualValue=value; }
  bool nonliteralsInClauseWeight() const { return _nonliteralsInClauseWeight.actualValue; }
  unsigned sineDepth() const { return _sineDepth.actualValue; }
  unsigned sineGeneralityThreshold() const { return _sineGeneralityThreshold.actualValue; }
  unsigned sineToAgeGeneralityThreshold() const { return _sineToAgeGeneralityThreshold.actualValue; }
  SineSelection sineSelection() const { return _sineSelection.actualValue; }
  void setSineSelection(SineSelection val) { _sineSelection.actualValue=val; }
  float sineTolerance() const { return _sineTolerance.actualValue; }
  float sineToAgeTolerance() const { return _sineToAgeTolerance.actualValue; }
  bool smtlibConsiderIntsReal() const { return _smtlibConsiderIntsReal.actualValue; }
  //void setSmtlibConsiderIntsReal( bool newVal ) { _smtlibConsiderIntsReal = newVal; }
  bool smtlibFletAsDefinition() const { return _smtlibFletAsDefinition.actualValue; }

  bool colorUnblocking() const { return _colorUnblocking.actualValue; }

  Instantiation instantiation() const { return _instantiation.actualValue; }
  bool theoryFlattening() const { return _theoryFlattening.actualValue; }

  Induction induction() const { return _induction.actualValue; }
  StructuralInductionKind structInduction() const { return _structInduction.actualValue; }
  MathInductionKind mathInduction() const { return _mathInduction.actualValue; }
  InductionChoice inductionChoice() const { return _inductionChoice.actualValue; }
  unsigned maxInductionDepth() const { return _maxInductionDepth.actualValue; }
  bool inductionNegOnly() const { return _inductionNegOnly.actualValue; }
  bool inductionUnitOnly() const { return _inductionUnitOnly.actualValue; }
  bool inductionGen() const { return _inductionGen.actualValue; }
  unsigned maxInductionGenSubsetSize() const { return _maxInductionGenSubsetSize.actualValue; }
  bool inductionOnComplexTerms() const {return _inductionOnComplexTerms.actualValue;}

  float instGenBigRestartRatio() const { return _instGenBigRestartRatio.actualValue; }
  bool instGenPassiveReactivation() const { return _instGenPassiveReactivation.actualValue; }
  int instGenResolutionRatioInstGen() const { return _instGenResolutionInstGenRatio.actualValue; }
  int instGenResolutionRatioResolution() const { return _instGenResolutionInstGenRatio.otherValue; }
  int instGenRestartPeriod() const { return _instGenRestartPeriod.actualValue; }
  float instGenRestartPeriodQuotient() const { return _instGenRestartPeriodQuotient.actualValue; }
  int instGenSelection() const { return _instGenSelection.actualValue; }
  bool instGenWithResolution() const { return _instGenWithResolution.actualValue; }
  bool useHashingVariantIndex() const { return _useHashingVariantIndex.actualValue; }

  void setMemoryLimit(size_t newVal) { _memoryLimit.actualValue = newVal; }
  void setTimeLimitInSeconds(int newVal) { _timeLimitInDeciseconds.actualValue = 10*newVal; }
  void setTimeLimitInDeciseconds(int newVal) { _timeLimitInDeciseconds.actualValue = newVal; }
  int getWhileNumber(){return _whileNumber.actualValue;}
  int getFunctionNumber(){return _functionNumber.actualValue;}

  bool splitAtActivation() const{ return _splitAtActivation.actualValue; }
  SplittingNonsplittableComponents splittingNonsplittableComponents() const { return _splittingNonsplittableComponents.actualValue; }
  SplittingAddComplementary splittingAddComplementary() const { return _splittingAddComplementary.actualValue; }
  SplittingMinimizeModel splittingMinimizeModel() const { return _splittingMinimizeModel.actualValue; }
  SplittingLiteralPolarityAdvice splittingLiteralPolarityAdvice() const { return _splittingLiteralPolarityAdvice.actualValue; }
  SplittingDeleteDeactivated splittingDeleteDeactivated() const { return _splittingDeleteDeactivated.actualValue;}
  bool splittingFastRestart() const { return _splittingFastRestart.actualValue; }
  bool splittingBufferedSolver() const { return _splittingBufferedSolver.actualValue; }
  int splittingFlushPeriod() const { return _splittingFlushPeriod.actualValue; }
  float splittingFlushQuotient() const { return _splittingFlushQuotient.actualValue; }
  bool splittingEagerRemoval() const { return _splittingEagerRemoval.actualValue; }
  SplittingCongruenceClosure splittingCongruenceClosure() const { return _splittingCongruenceClosure.actualValue; }
  CCUnsatCores ccUnsatCores() const { return _ccUnsatCores.actualValue; }

  void setProof(Proof p) { _proof.actualValue = p; }
  bool bpEquivalentVariableRemoval() const { return _equivalentVariableRemoval.actualValue; }
  unsigned bpMaximalPropagatedEqualityLength() const { return _maximalPropagatedEqualityLength.actualValue; }
  BPAlmostHalfBoundingRemoval bpAlmostHalfBoundingRemoval() const {return _bpAlmostHalfBoundingRemoval.actualValue;}
  bool bpFmElimination () const {return _bpFmElimination.actualValue;}
  unsigned bpAllowedFMBalance() const { return _bpAllowedFMBalance.actualValue; }
  BPAssignmentSelector bpAssignmentSelector() const {return _bpAssignmentSelector.actualValue; }
  bool bpCollapsingPropagation() const {return _bpCollapsingPropagation.actualValue; }
  unsigned bpUpdatesByOneConstraint() const {return _updatesByOneConstraint.actualValue; }
  bool bpConservativeAssignmentSelection() const {return _bpConservativeAssignmentSelection.actualValue; }
  BPConflictSelector bpConflictSelector() const {return _bpConflictSelector.actualValue; }
  bool backjumpTargetIsDecisionPoint() const { return _backjumpTargetIsDecisionPoint.actualValue; }
  bool bpPropagateAfterConflict() const {return _bpPropagateAfterConflict.actualValue; }
  BPVariableSelector bpVariableSelector() const {return _bpVariableSelector.actualValue; }
  bool bpSelectUnusedVariablesFirst() const {return _selectUnusedVariablesFirst.actualValue; }
  bool bpStartWithPrecise() const { return _bpStartWithPrecise.actualValue; }
  bool bpStartWithRational() const { return _bpStartWithRational.actualValue;}
    
  bool newCNF() const { return _newCNF.actualValue; }
  int getIteInliningThreshold() const { return _iteInliningThreshold.actualValue; }
  bool getIteInlineLet() const { return _inlineLet.actualValue; }

  bool useManualClauseSelection() const { return _manualClauseSelection.actualValue; }
  bool inequalityNormalization() const { return _inequalityNormalization.actualValue; }
  EvaluationMode evaluationMode() const { return _highSchool.actualValue ? EvaluationMode::POLYNOMIAL_CAUTIOUS : _evaluationMode.actualValue; }
  ArithmeticSimplificationMode gaussianVariableElimination() const { return _highSchool.actualValue ? ArithmeticSimplificationMode::CAUTIOUS : _gaussianVariableElimination.actualValue; }
  bool pushUnaryMinus() const { return _pushUnaryMinus.actualValue || _highSchool.actualValue; }
  ArithmeticSimplificationMode cancellation() const { return _highSchool.actualValue ? ArithmeticSimplificationMode::CAUTIOUS : _cancellation.actualValue; }
  ArithmeticSimplificationMode arithmeticSubtermGeneralizations() const { return  _highSchool.actualValue ? ArithmeticSimplificationMode::CAUTIOUS : _arithmeticSubtermGeneralizations.actualValue; }

  //Higher-order Options

  bool addCombAxioms() const { return _addCombAxioms.actualValue; }
  bool addProxyAxioms() const { return _addProxyAxioms.actualValue; }
  bool combinatorySup() const { return _combinatorySuperposition.actualValue; }
  bool choiceAxiom() const { return _choiceAxiom.actualValue; }
  bool injectivityReasoning() const { return _injectivity.actualValue; }
  bool pragmatic() const { return _pragmatic.actualValue; }
  bool choiceReasoning() const { return _choiceReasoning.actualValue; }
  bool prioritiseClausesProducedByLongReduction() const { return _priortyToLongReducts.actualValue; }
  int maxXXNarrows() const { return _maximumXXNarrows.actualValue; }
  FunctionExtensionality functionExtensionality() const { return _functionExtensionality.actualValue; }
  CNFOnTheFly cnfOnTheFly() const { return _clausificationOnTheFly.actualValue; }
  PISet piSet() const { return _piSet.actualValue; }
  Narrow narrow() const { return _narrow.actualValue; }
  bool equalityToEquivalence () const { return _equalityToEquivalence.actualValue; } 
  bool complexBooleanReasoning () const { return _complexBooleanReasoning.actualValue; }
  bool booleanEqTrick() const { return _booleanEqTrick.actualValue; }
  bool superposition() const {return _superposition.actualValue; }
  bool casesSimp() const { return _casesSimp.actualValue; }  
  bool cases() const { return _cases.actualValue; }
  bool newTautologyDel() const { return _newTautologyDel.actualValue; }
  bool lambdaFreeHol() const { return _lambdaFreeHol.actualValue; }

private:
    
    /**
     * A LookupWrapper is used to wrap up two maps for long and short names and query them
     */
    struct LookupWrapper {
        
        LookupWrapper() {}
        
        private:
          LookupWrapper operator=(const LookupWrapper&){ NOT_IMPLEMENTED;}
        public:
        
        void insert(AbstractOptionValue* option_value){
            CALL("LookupWrapper::insert");
            ASS(!option_value->longName.empty());
            bool new_long =  _longMap.insert(option_value->longName,option_value);
            bool new_short = true;
            if(!option_value->shortName.empty()){
                new_short = _shortMap.insert(option_value->shortName,option_value);
            }
            if(!new_long || !new_short){ cout << "Bad " << option_value->longName << endl; }
            ASS(new_long && new_short);
        }
        AbstractOptionValue* findLong(vstring longName) const{
            CALL("LookupWrapper::findLong");
            if(!_longMap.find(longName)){ throw ValueNotFoundException(); }
            return _longMap.get(longName);
        }
        AbstractOptionValue* findShort(vstring shortName) const{
            CALL("LookupWrapper::findShort");
            if(!_shortMap.find(shortName)){ throw ValueNotFoundException(); }
            return _shortMap.get(shortName);
        }
        
        VirtualIterator<AbstractOptionValue*> values() const {
            return _longMap.range();
        }
        
    private:
        DHMap<vstring,AbstractOptionValue*> _longMap;
        DHMap<vstring,AbstractOptionValue*> _shortMap;
    };
    
    LookupWrapper _lookup;
    
    // The const is a lie - we can alter the resulting OptionValue
    AbstractOptionValue* getOptionValueByName(vstring name) const{
        try{
          return _lookup.findLong(name);
        }
        catch(ValueNotFoundException&){
          try{
            return _lookup.findShort(name);
          }
          catch(ValueNotFoundException&){
            return 0;
          }
        }
    }
  
    Stack<vstring> getSimilarOptionNames(vstring name, bool is_short) const{

      Stack<vstring> similar_names;

      VirtualIterator<AbstractOptionValue*> options = _lookup.values();
      while(options.hasNext()){
        AbstractOptionValue* opt = options.next();
        vstring opt_name = is_short ? opt->shortName : opt->longName;
        size_t dif = 2;
        if(!is_short) dif += name.size()/4;
        if(name.size()!=0 && distance(name,opt_name) < dif)
          similar_names.push(opt_name);
      }

      return similar_names;
    }
    
    //==========================================================
    // Variables holding option values
    //==========================================================

 /** 
  * NOTE on OptionValues
  *
  * An OptionValue stores the value for an Option as well as all the meta-data
  * See the definitions of different OptionValue objects above for details
  * but the main OptionValuse are
  *  - BoolOptionValue
  *  - IntOptionValue, UnsignedOptionValue, FloatOptionValue, LongOptionValue
  *  - StringOptionValue
  *  - ChoiceOptionValue
  *  - RatioOptionValue
  *
  * ChoiceOptionValue requires you to define an enum for the choice values
  *
  * For examples of how the different OptionValues are used see Options.cpp
  *
  * If an OptionValue needs custom assignment you will need to create a custom
  *  OptionValue. See DecodeOptionValue and SelectionOptionValue for examples. 
  *
  */

  ChoiceOptionValue<RandomStrategy> _randomStrategy;
  DecodeOptionValue _decode;
  BoolOptionValue _encode;

  RatioOptionValue _ageWeightRatio;
	ChoiceOptionValue<AgeWeightRatioShape> _ageWeightRatioShape;
	UnsignedOptionValue _ageWeightRatioShapeFrequency;
  BoolOptionValue _useTheorySplitQueues;
  StringOptionValue _theorySplitQueueRatios;
  StringOptionValue _theorySplitQueueCutoffs;
  IntOptionValue _theorySplitQueueExpectedRatioDenom;
  BoolOptionValue _theorySplitQueueLayeredArrangement;
  BoolOptionValue _useAvatarSplitQueues;
  StringOptionValue _avatarSplitQueueRatios;
  StringOptionValue _avatarSplitQueueCutoffs;
  BoolOptionValue _avatarSplitQueueLayeredArrangement;
  BoolOptionValue _useSineLevelSplitQueues;
  StringOptionValue _sineLevelSplitQueueRatios;
  StringOptionValue _sineLevelSplitQueueCutoffs;
  BoolOptionValue _sineLevelSplitQueueLayeredArrangement;
  BoolOptionValue _usePositiveLiteralSplitQueues;
  StringOptionValue _positiveLiteralSplitQueueRatios;
  StringOptionValue _positiveLiteralSplitQueueCutoffs;
  BoolOptionValue _positiveLiteralSplitQueueLayeredArrangement;
  BoolOptionValue _literalMaximalityAftercheck;
  BoolOptionValue _arityCheck;
  
  BoolOptionValue _backjumpTargetIsDecisionPoint;
  ChoiceOptionValue<BadOption> _badOption;
  ChoiceOptionValue<Demodulation> _backwardDemodulation;
  ChoiceOptionValue<Subsumption> _backwardSubsumption;
  ChoiceOptionValue<Subsumption> _backwardSubsumptionResolution;
  BoolOptionValue _backwardSubsumptionDemodulation;
  UnsignedOptionValue _backwardSubsumptionDemodulationMaxMatches;
  BoolOptionValue _binaryResolution;
  BoolOptionValue _bpCollapsingPropagation;
  UnsignedOptionValue _bpAllowedFMBalance;
  ChoiceOptionValue<BPAlmostHalfBoundingRemoval> _bpAlmostHalfBoundingRemoval;
  ChoiceOptionValue<BPAssignmentSelector> _bpAssignmentSelector;
  ChoiceOptionValue<BPConflictSelector> _bpConflictSelector;
  BoolOptionValue _bpConservativeAssignmentSelection;
  BoolOptionValue _bpFmElimination;
  BoolOptionValue _bpPropagateAfterConflict;
  BoolOptionValue _bpStartWithPrecise;
  BoolOptionValue _bpStartWithRational;
  ChoiceOptionValue<BPVariableSelector> _bpVariableSelector;

  BoolOptionValue _colorUnblocking;
  ChoiceOptionValue<Condensation> _condensation;

  BoolOptionValue _demodulationRedundancyCheck;

  ChoiceOptionValue<EqualityProxy> _equalityProxy;
  BoolOptionValue _useMonoEqualityProxy;  
  ChoiceOptionValue<RuleActivity> _equalityResolutionWithDeletion;
  BoolOptionValue _equivalentVariableRemoval;
  ChoiceOptionValue<ExtensionalityResolution> _extensionalityResolution;
  UnsignedOptionValue _extensionalityMaxLength;
  BoolOptionValue _extensionalityAllowPosEq;

  BoolOptionValue _FOOLParamodulation;

  BoolOptionValue _termAlgebraInferences;
  ChoiceOptionValue<TACyclicityCheck> _termAlgebraCyclicityCheck;

  BoolOptionValue _fmbNonGroundDefs;
  UnsignedOptionValue _fmbStartSize;
  FloatOptionValue _fmbSymmetryRatio;
  ChoiceOptionValue<FMBWidgetOrders> _fmbSymmetryWidgetOrders;
  ChoiceOptionValue<FMBSymbolOrders> _fmbSymmetryOrderSymbols;
  ChoiceOptionValue<FMBAdjustSorts> _fmbAdjustSorts;
  BoolOptionValue _fmbDetectSortBounds;
  UnsignedOptionValue _fmbDetectSortBoundsTimeLimit;
  UnsignedOptionValue _fmbSizeWeightRatio;
  ChoiceOptionValue<FMBEnumerationStrategy> _fmbEnumerationStrategy;

  BoolOptionValue _flattenTopLevelConjunctions;
  StringOptionValue _forbiddenOptions;
  BoolOptionValue _forceIncompleteness;
  StringOptionValue _forcedOptions;
  ChoiceOptionValue<Demodulation> _forwardDemodulation;
  BoolOptionValue _forwardLiteralRewriting;
  BoolOptionValue _forwardSubsumption;
  BoolOptionValue _forwardSubsumptionResolution;
  BoolOptionValue _forwardSubsumptionDemodulation;
  UnsignedOptionValue _forwardSubsumptionDemodulationMaxMatches;
  ChoiceOptionValue<FunctionDefinitionElimination> _functionDefinitionElimination;
  IntOptionValue _functionNumber;
  
  ChoiceOptionValue<RuleActivity> _generalSplitting;
  BoolOptionValue _globalSubsumption;
  ChoiceOptionValue<GlobalSubsumptionSatSolverPower> _globalSubsumptionSatSolverPower;
  ChoiceOptionValue<GlobalSubsumptionExplicitMinim> _globalSubsumptionExplicitMinim;
  ChoiceOptionValue<GlobalSubsumptionAvatarAssumptions> _globalSubsumptionAvatarAssumptions;
  ChoiceOptionValue<GoalGuess> _guessTheGoal;
  UnsignedOptionValue _guessTheGoalLimit;

  BoolOptionValue _hyperSuperposition;

  BoolOptionValue _simultaneousSuperposition;
  BoolOptionValue _innerRewriting;
  BoolOptionValue _equationalTautologyRemoval;

  /** if true, then calling set() on non-existing options will not result in a user error */
  ChoiceOptionValue<IgnoreMissing> _ignoreMissing;
  StringOptionValue _include;
  /** if this option is true, Vampire will add the numeral weight of a clause
   * to its weight. The weight is defined as the sum of binary sizes of all
   * integers occurring in this clause. This option has not been tested and
   * may be extensive, see Clause::getNumeralWeight()
   */
  BoolOptionValue _increasedNumeralWeight;

  BoolOptionValue _ignoreConjectureInPreprocessing;

  IntOptionValue _inequalitySplitting;
  ChoiceOptionValue<InputSyntax> _inputSyntax;
  ChoiceOptionValue<Instantiation> _instantiation;
  FloatOptionValue _instGenBigRestartRatio;
  BoolOptionValue _instGenPassiveReactivation;
  RatioOptionValue _instGenResolutionInstGenRatio;
  //IntOptionValue _instGenResolutionRatioResolution;
  IntOptionValue _instGenRestartPeriod;
  FloatOptionValue _instGenRestartPeriodQuotient;
  BoolOptionValue _instGenWithResolution;
  BoolOptionValue _useHashingVariantIndex;
  BoolOptionValue _interpretedSimplification;

  ChoiceOptionValue<Induction> _induction;
  ChoiceOptionValue<StructuralInductionKind> _structInduction;
  ChoiceOptionValue<MathInductionKind> _mathInduction;
  ChoiceOptionValue<InductionChoice> _inductionChoice;
  UnsignedOptionValue _maxInductionDepth;
  BoolOptionValue _inductionNegOnly;
  BoolOptionValue _inductionUnitOnly;
  BoolOptionValue _inductionGen;
  UnsignedOptionValue _maxInductionGenSubsetSize;
  BoolOptionValue _inductionOnComplexTerms;

  StringOptionValue _latexOutput;
  BoolOptionValue _latexUseDefaultSymbols;

  ChoiceOptionValue<LiteralComparisonMode> _literalComparisonMode;
  StringOptionValue _logFile;
  IntOptionValue _lookaheadDelay;
  IntOptionValue _lrsFirstTimeCheck;
  BoolOptionValue _lrsWeightLimitOnly;
  ChoiceOptionValue<LTBLearning> _ltbLearning;
  StringOptionValue _ltbDirectory;

  LongOptionValue _maxActive;
  IntOptionValue _maxAnswers;
  IntOptionValue _maxInferenceDepth;
  LongOptionValue _maxPassive;

  UnsignedOptionValue _maximalPropagatedEqualityLength;
  UnsignedOptionValue _memoryLimit; // should be size_t, making an assumption
  ChoiceOptionValue<Mode> _mode;
  ChoiceOptionValue<Schedule> _schedule;
  UnsignedOptionValue _multicore;

  StringOptionValue _namePrefix;
  IntOptionValue _naming;
  BoolOptionValue _nonliteralsInClauseWeight;
  BoolOptionValue _normalize;

  BoolOptionValue _outputAxiomNames;

  BoolOptionValue _printClausifierPremises;
  StringOptionValue _problemName;
  ChoiceOptionValue<Proof> _proof;
  BoolOptionValue _minimizeSatProofs;
  ChoiceOptionValue<ProofExtra> _proofExtra;
  BoolOptionValue _proofChecking;
  
  StringOptionValue _protectedPrefix;

  ChoiceOptionValue<QuestionAnsweringMode> _questionAnswering;

  IntOptionValue _randomSeed;

  IntOptionValue _activationLimit;

  ChoiceOptionValue<SatSolver> _satSolver;
  ChoiceOptionValue<SaturationAlgorithm> _saturationAlgorithm;
  BoolOptionValue _selectUnusedVariablesFirst;
  BoolOptionValue _showAll;
  BoolOptionValue _showActive;
  BoolOptionValue _showBlocked;
  BoolOptionValue _showDefinitions;
  ChoiceOptionValue<InterpolantMode> _showInterpolant;
  BoolOptionValue _showNew;
  BoolOptionValue _sineToAge;
  ChoiceOptionValue<PredicateSineLevels> _sineToPredLevels;
  BoolOptionValue _showSplitting;
  BoolOptionValue _showNewPropositional;
  BoolOptionValue _showNonconstantSkolemFunctionTrace;
  BoolOptionValue _showOptions;
  BoolOptionValue _showOptionsLineWrap;
  BoolOptionValue _showExperimentalOptions;
  BoolOptionValue _showHelp;
  BoolOptionValue _printAllTheoryAxioms;
  StringOptionValue _explainOption;
  BoolOptionValue _showPassive;
  BoolOptionValue _showReductions;
  BoolOptionValue _showPreprocessing;
  BoolOptionValue _showSkolemisations;
  BoolOptionValue _showSymbolElimination;
  BoolOptionValue _showTheoryAxioms;
  BoolOptionValue _showFOOL;
  BoolOptionValue _showFMBsortInfo;
  BoolOptionValue _showInduction;
  BoolOptionValue _showSimplOrdering;
#if VZ3
  BoolOptionValue _showZ3;
  BoolOptionValue _z3UnsatCores;
  BoolOptionValue _satFallbackForSMT;
  BoolOptionValue _smtForGround;
  ChoiceOptionValue<TheoryInstSimp> _theoryInstAndSimp;
  BoolOptionValue _thiTautologyDeletion;
#endif
  ChoiceOptionValue<UnificationWithAbstraction> _unificationWithAbstraction; 
  BoolOptionValue _fixUWA;
  BoolOptionValue _useACeval;
  TimeLimitOptionValue _simulatedTimeLimit;
  UnsignedOptionValue _sineDepth;
  UnsignedOptionValue _sineGeneralityThreshold;
  UnsignedOptionValue _sineToAgeGeneralityThreshold;
  ChoiceOptionValue<SineSelection> _sineSelection;
  FloatOptionValue _sineTolerance;
  FloatOptionValue _sineToAgeTolerance;
  BoolOptionValue _smtlibConsiderIntsReal;
  BoolOptionValue _smtlibFletAsDefinition;
  ChoiceOptionValue<Sos> _sos;
  UnsignedOptionValue _sosTheoryLimit;
  BoolOptionValue _splitting;
  BoolOptionValue _splitAtActivation;
  ChoiceOptionValue<SplittingAddComplementary> _splittingAddComplementary;
  ChoiceOptionValue<SplittingCongruenceClosure> _splittingCongruenceClosure;
  ChoiceOptionValue<CCUnsatCores> _ccUnsatCores;
  BoolOptionValue _splittingEagerRemoval;
  UnsignedOptionValue _splittingFlushPeriod;
  FloatOptionValue _splittingFlushQuotient;
  ChoiceOptionValue<SplittingNonsplittableComponents> _splittingNonsplittableComponents;
  ChoiceOptionValue<SplittingMinimizeModel> _splittingMinimizeModel;
  ChoiceOptionValue<SplittingLiteralPolarityAdvice> _splittingLiteralPolarityAdvice;
  ChoiceOptionValue<SplittingDeleteDeactivated> _splittingDeleteDeactivated;
  BoolOptionValue _splittingFastRestart;
  BoolOptionValue _splittingBufferedSolver;

  ChoiceOptionValue<Statistics> _statistics;
  BoolOptionValue _superpositionFromVariables;
  ChoiceOptionValue<TermOrdering> _termOrdering;
  ChoiceOptionValue<SymbolPrecedence> _symbolPrecedence;
  ChoiceOptionValue<SymbolPrecedenceBoost> _symbolPrecedenceBoost;
  ChoiceOptionValue<IntroducedSymbolPrecedence> _introducedSymbolPrecedence;
  ChoiceOptionValue<EvaluationMode> _evaluationMode;
  ChoiceOptionValue<KboAdmissibilityCheck> _kboAdmissabilityCheck;
  StringOptionValue _functionWeights;
  StringOptionValue _predicateWeights;
  StringOptionValue _functionPrecedence;
  StringOptionValue _predicatePrecedence;

  StringOptionValue _testId;
  ChoiceOptionValue<Output> _outputMode;
  StringOptionValue _thanks;
  ChoiceOptionValue<TheoryAxiomLevel> _theoryAxioms;
  BoolOptionValue _theoryFlattening;

  /** Time limit in deciseconds */
  TimeLimitOptionValue _timeLimitInDeciseconds;
  BoolOptionValue _timeStatistics;

  ChoiceOptionValue<URResolution> _unitResultingResolution;
  BoolOptionValue _unusedPredicateDefinitionRemoval;
  BoolOptionValue _blockedClauseElimination;
  UnsignedOptionValue _updatesByOneConstraint;
  // BoolOptionValue _use_dm;
  BoolOptionValue _weightIncrement;
  IntOptionValue _whileNumber;

  OptionChoiceValues _tagNames;

  NonGoalWeightOptionValue _nonGoalWeightCoefficient;
  BoolOptionValue _restrictNWCtoGC;

  SelectionOptionValue _selection;
  SelectionOptionValue _instGenSelection;
    
  InputFileOptionValue _inputFile;

  BoolOptionValue _newCNF;
  IntOptionValue _iteInliningThreshold;
  BoolOptionValue _inlineLet;

  BoolOptionValue _manualClauseSelection;
  BoolOptionValue _inequalityNormalization;
<<<<<<< HEAD
  BoolOptionValue _pushUnaryMinus;
  BoolOptionValue _highSchool;
  ChoiceOptionValue<ArithmeticSimplificationMode> _gaussianVariableElimination;
  ChoiceOptionValue<ArithmeticSimplificationMode> _cancellation;
  ChoiceOptionValue<ArithmeticSimplificationMode> _arithmeticSubtermGeneralizations;

=======
  BoolOptionValue _gaussianVariableElimination;
 
  //Higher-order options
  BoolOptionValue _addCombAxioms;
  BoolOptionValue _addProxyAxioms;
  BoolOptionValue _combinatorySuperposition;
  BoolOptionValue _choiceAxiom;
  BoolOptionValue _injectivity;
  BoolOptionValue _pragmatic;
  BoolOptionValue _choiceReasoning;
  BoolOptionValue _priortyToLongReducts;
  IntOptionValue  _maximumXXNarrows;
  ChoiceOptionValue<FunctionExtensionality> _functionExtensionality;
  ChoiceOptionValue<CNFOnTheFly> _clausificationOnTheFly;
  ChoiceOptionValue<PISet> _piSet;
  ChoiceOptionValue<Narrow> _narrow;
  BoolOptionValue _equalityToEquivalence;
  BoolOptionValue _complexBooleanReasoning;
  BoolOptionValue _booleanEqTrick;
  BoolOptionValue _superposition;
  BoolOptionValue _casesSimp;
  BoolOptionValue _cases;
  BoolOptionValue _newTautologyDel;
  BoolOptionValue _lambdaFreeHol;
>>>>>>> 825fbfbf

}; // class Options

// Allow printing of enums
template<typename T,
         typename = typename std::enable_if<std::is_enum<T>::value>::type>
std::ostream& operator<< (std::ostream& str,const T& val)
{
  return str << static_cast<typename std::underlying_type<T>::type>(val);
}

}

#endif<|MERGE_RESOLUTION|>--- conflicted
+++ resolved
@@ -2670,15 +2670,12 @@
 
   BoolOptionValue _manualClauseSelection;
   BoolOptionValue _inequalityNormalization;
-<<<<<<< HEAD
   BoolOptionValue _pushUnaryMinus;
   BoolOptionValue _highSchool;
   ChoiceOptionValue<ArithmeticSimplificationMode> _gaussianVariableElimination;
   ChoiceOptionValue<ArithmeticSimplificationMode> _cancellation;
   ChoiceOptionValue<ArithmeticSimplificationMode> _arithmeticSubtermGeneralizations;
 
-=======
-  BoolOptionValue _gaussianVariableElimination;
  
   //Higher-order options
   BoolOptionValue _addCombAxioms;
@@ -2702,7 +2699,6 @@
   BoolOptionValue _cases;
   BoolOptionValue _newTautologyDel;
   BoolOptionValue _lambdaFreeHol;
->>>>>>> 825fbfbf
 
 }; // class Options
 
