--- conflicted
+++ resolved
@@ -445,11 +445,8 @@
     CASC_SAT_2016,
     CASC_SAT_2017,
     CASC_SAT_2018,
-<<<<<<< HEAD
     CASC_HOL_2020,
-=======
     CASC_SAT_2019,
->>>>>>> f4cbb935
     LTB_2014,
     LTB_2014_MZR,
     LTB_DEFAULT_2017,
@@ -770,7 +767,6 @@
     WARNING = 1,
   };
 
-<<<<<<< HEAD
   enum class FunctionExtensionality : unsigned int {
     OFF = 0,
     AXIOM = 1,
@@ -802,8 +798,6 @@
   };
 
 
-=======
->>>>>>> f4cbb935
     //==========================================================
     // The Internals
     //==========================================================
@@ -2042,10 +2036,7 @@
   bool showDefinitions() const { return showAll() || _showDefinitions.actualValue; }
   bool showNew() const { return showAll() || _showNew.actualValue; }
   bool sineToAge() const { return _sineToAge.actualValue; }
-<<<<<<< HEAD
-=======
   PredicateSineLevels sineToPredLevels() const { return _sineToPredLevels.actualValue; }
->>>>>>> f4cbb935
   bool showSplitting() const { return showAll() || _showSplitting.actualValue; }
   bool showNewPropositional() const { return showAll() || _showNewPropositional.actualValue; }
   bool showPassive() const { return showAll() || _showPassive.actualValue; }
@@ -2057,10 +2048,8 @@
   bool showFOOL() const { return showAll() || _showFOOL.actualValue; }
   bool showFMBsortInfo() const { return showAll() || _showFMBsortInfo.actualValue; }
   bool showInduction() const { return showAll() || _showInduction.actualValue; }
-<<<<<<< HEAD
-=======
   bool showSimplOrdering() const { return showAll() || _showSimplOrdering.actualValue; }
->>>>>>> f4cbb935
+
 #if VZ3
   bool showZ3() const { return showAll() || _showZ3.actualValue; }
 #endif
@@ -2107,11 +2096,7 @@
   bool forwardSubsumptionResolution() const { return _forwardSubsumptionResolution.actualValue; }
   //void setForwardSubsumptionResolution(bool newVal) { _forwardSubsumptionResolution = newVal; }
   bool forwardSubsumptionDemodulation() const { return _forwardSubsumptionDemodulation.actualValue; }
-<<<<<<< HEAD
-  unsigned forwardSubsumptionDemodulationMaxMatches() const { return _forwardSubsumptionDemodulationMaxMatches.actualValue; }  
-=======
   unsigned forwardSubsumptionDemodulationMaxMatches() const { return _forwardSubsumptionDemodulationMaxMatches.actualValue; }
->>>>>>> f4cbb935
   Demodulation forwardDemodulation() const { return _forwardDemodulation.actualValue; }
   bool binaryResolution() const { return _binaryResolution.actualValue; }
   bool bfnt() const { return _bfnt.actualValue; }
@@ -2130,11 +2115,7 @@
   //void setBackwardSubsumption(Subsumption newVal) { _backwardSubsumption = newVal; }
   Subsumption backwardSubsumptionResolution() const { return _backwardSubsumptionResolution.actualValue; }
   bool backwardSubsumptionDemodulation() const { return _backwardSubsumptionDemodulation.actualValue; }
-<<<<<<< HEAD
-  unsigned backwardSubsumptionDemodulationMaxMatches() const { return _backwardSubsumptionDemodulationMaxMatches.actualValue; } 
-=======
   unsigned backwardSubsumptionDemodulationMaxMatches() const { return _backwardSubsumptionDemodulationMaxMatches.actualValue; }
->>>>>>> f4cbb935
   bool forwardSubsumption() const { return _forwardSubsumption.actualValue; }
   bool forwardLiteralRewriting() const { return _forwardLiteralRewriting.actualValue; }
   int lrsFirstTimeCheck() const { return _lrsFirstTimeCheck.actualValue; }
@@ -2160,11 +2141,6 @@
   long maxAnswers() const { return _maxAnswers.actualValue; }
   //void setMaxAnswers(int newVal) { _maxAnswers = newVal; }
   long maxPassive() const { return _maxPassive.actualValue; }
-<<<<<<< HEAD
-  int maxWeight() const { return _maxWeight.actualValue; }
-  int maxAge() const { return _maxAge.actualValue; }
-=======
->>>>>>> f4cbb935
   int ageRatio() const { return _ageWeightRatio.actualValue; }
   void setAgeRatio(int v){ _ageWeightRatio.actualValue = v; }
   int weightRatio() const { return _ageWeightRatio.otherValue; }
@@ -2186,30 +2162,8 @@
   Lib::vvector<float> positiveLiteralSplitQueueCutoffs() const;
   bool positiveLiteralSplitQueueLayeredArrangement() const { return _positiveLiteralSplitQueueLayeredArrangement.actualValue; }
   void setWeightRatio(int v){ _ageWeightRatio.otherValue = v; }
-<<<<<<< HEAD
-  bool useTheorySplitQueues() const { return _useTheorySplitQueues.actualValue; }
-  Lib::vvector<int> theorySplitQueueRatios() const;
-  Lib::vvector<float> theorySplitQueueCutoffs() const;
-  int theorySplitQueueExpectedRatioDenom() const { return _theorySplitQueueExpectedRatioDenom.actualValue; }
-  bool theorySplitQueueLayeredArrangement() const { return _theorySplitQueueLayeredArrangement.actualValue; }
-  bool useAvatarSplitQueues() const { return _useAvatarSplitQueues.actualValue; }
-  Lib::vvector<int> avatarSplitQueueRatios() const;
-  Lib::vvector<float> avatarSplitQueueCutoffs() const;
-  bool avatarSplitQueueLayeredArrangement() const { return _avatarSplitQueueLayeredArrangement.actualValue; }
-  bool useSineLevelSplitQueues() const { return _useSineLevelSplitQueues.actualValue; }
-  Lib::vvector<int> sineLevelSplitQueueRatios() const;
-  Lib::vvector<float> sineLevelSplitQueueCutoffs() const;
-  bool sineLevelSplitQueueLayeredArrangement() const { return _sineLevelSplitQueueLayeredArrangement.actualValue; }
-  bool usePositiveLiteralSplitQueues() const { return _usePositiveLiteralSplitQueues.actualValue; }
-  Lib::vvector<int> positiveLiteralSplitQueueRatios() const;
-  Lib::vvector<float> positiveLiteralSplitQueueCutoffs() const;
-  bool positiveLiteralSplitQueueLayeredArrangement() const { return _positiveLiteralSplitQueueLayeredArrangement.actualValue; }
-  AgeWeightRatioShape ageWeightRatioShape() const { return _ageWeightRatioShape.actualValue; }
-  int ageWeightRatioShapeFrequency() const { return _ageWeightRatioShapeFrequency.actualValue; }
-=======
 	AgeWeightRatioShape ageWeightRatioShape() const { return _ageWeightRatioShape.actualValue; }
 	int ageWeightRatioShapeFrequency() const { return _ageWeightRatioShapeFrequency.actualValue; }
->>>>>>> f4cbb935
   bool literalMaximalityAftercheck() const { return _literalMaximalityAftercheck.actualValue; }
   bool superpositionFromVariables() const { return _superpositionFromVariables.actualValue; }
   EqualityProxy equalityProxy() const { return _equalityProxy.actualValue; }
@@ -2318,12 +2272,6 @@
   int getWhileNumber(){return _whileNumber.actualValue;}
   int getFunctionNumber(){return _functionNumber.actualValue;}
 
-<<<<<<< HEAD
-  int nongoalWeightCoefficientNumerator() const { return _nonGoalWeightCoefficient.numerator; }
-  int nongoalWeightCoefficientDenominator() const { return _nonGoalWeightCoefficient.denominator; }
-      
-=======
->>>>>>> f4cbb935
   bool splitAtActivation() const{ return _splitAtActivation.actualValue; }
   SplittingNonsplittableComponents splittingNonsplittableComponents() const { return _splittingNonsplittableComponents.actualValue; }
   SplittingAddComplementary splittingAddComplementary() const { return _splittingAddComplementary.actualValue; }
@@ -2359,16 +2307,11 @@
   bool newCNF() const { return _newCNF.actualValue; }
   int getIteInliningThreshold() const { return _iteInliningThreshold.actualValue; }
   bool getIteInlineLet() const { return _inlineLet.actualValue; }
-<<<<<<< HEAD
-  
-=======
-
->>>>>>> f4cbb935
+
   bool useManualClauseSelection() const { return _manualClauseSelection.actualValue; }
   bool inequalityNormalization() const { return _inequalityNormalization.actualValue; }
   bool gaussianVariableElimination() const { return _gaussianVariableElimination.actualValue; }
 
-<<<<<<< HEAD
   bool addCombAxioms() const { return _addCombAxioms.actualValue; }
   bool addProxyAxioms() const { return _addProxyAxioms.actualValue; }
   bool combinatorySup() const { return _combinatorySuperposition.actualValue; }
@@ -2390,8 +2333,6 @@
   bool newTautologyDel() const { return _newTautologyDel.actualValue; }
   bool lambdaFreeHol() const { return _lambdaFreeHol.actualValue; }
 
-=======
->>>>>>> f4cbb935
 private:
     
     /**
@@ -2500,13 +2441,8 @@
   BoolOptionValue _encode;
 
   RatioOptionValue _ageWeightRatio;
-<<<<<<< HEAD
-  ChoiceOptionValue<AgeWeightRatioShape> _ageWeightRatioShape;
-  UnsignedOptionValue _ageWeightRatioShapeFrequency;
-=======
 	ChoiceOptionValue<AgeWeightRatioShape> _ageWeightRatioShape;
 	UnsignedOptionValue _ageWeightRatioShapeFrequency;
->>>>>>> f4cbb935
   BoolOptionValue _useTheorySplitQueues;
   StringOptionValue _theorySplitQueueRatios;
   StringOptionValue _theorySplitQueueCutoffs;
@@ -2654,11 +2590,7 @@
   IntOptionValue _maxAnswers;
   IntOptionValue _maxInferenceDepth;
   LongOptionValue _maxPassive;
-<<<<<<< HEAD
-  IntOptionValue _maxWeight;
-  IntOptionValue _maxAge;  
-=======
->>>>>>> f4cbb935
+
   UnsignedOptionValue _maximalPropagatedEqualityLength;
   UnsignedOptionValue _memoryLimit; // should be size_t, making an assumption
   ChoiceOptionValue<Mode> _mode;
@@ -2711,10 +2643,7 @@
   ChoiceOptionValue<InterpolantMode> _showInterpolant;
   BoolOptionValue _showNew;
   BoolOptionValue _sineToAge;
-<<<<<<< HEAD
-=======
   ChoiceOptionValue<PredicateSineLevels> _sineToPredLevels;
->>>>>>> f4cbb935
   BoolOptionValue _showSplitting;
   BoolOptionValue _showNewPropositional;
   BoolOptionValue _showNonconstantSkolemFunctionTrace;
@@ -2733,10 +2662,7 @@
   BoolOptionValue _showFOOL;
   BoolOptionValue _showFMBsortInfo;
   BoolOptionValue _showInduction;
-<<<<<<< HEAD
-=======
   BoolOptionValue _showSimplOrdering;
->>>>>>> f4cbb935
 #if VZ3
   BoolOptionValue _showZ3;
   BoolOptionValue _z3UnsatCores;
@@ -2821,7 +2747,6 @@
   BoolOptionValue _inlineLet;
 
   BoolOptionValue _manualClauseSelection;
-<<<<<<< HEAD
   BoolOptionValue _inequalityNormalization;
   BoolOptionValue _gaussianVariableElimination;
 
@@ -2845,13 +2770,7 @@
   BoolOptionValue _casesSimp;
   BoolOptionValue _newTautologyDel;
   BoolOptionValue _lambdaFreeHol;
-=======
-
-  BoolOptionValue _inequalityNormalization;
-  BoolOptionValue _gaussianVariableElimination;
-
-
->>>>>>> f4cbb935
+
 }; // class Options
 
 // Allow printing of enums
