--- conflicted
+++ resolved
@@ -1126,370 +1126,6 @@
     _thiTautologyDeletion.reliesOn(_theoryInstAndSimp.is(notEqual(TheoryInstSimp::OFF)));
 #endif
 
-<<<<<<< HEAD
-           _unificationWithAbstraction = ChoiceOptionValue<UnificationWithAbstraction>("unification_with_abstraction","uwa",
-                                             UnificationWithAbstraction::OFF,
-                                             {"off","interpreted_only","one_side_interpreted","one_side_constant","all","ground"});
-           _unificationWithAbstraction.description=
-              "During unification, if two terms s and t fail to unify we will introduce a constraint s!=t and carry on. For example, "
-              "resolving p(1) \\/ C with ~p(a+2) would produce C \\/ 1 !=a+2. This is controlled by a check on the terms. The expected "
-              "use case is in theory reasoning. The possible values are:"
-              "- off: do not introduce a constraint\n"
-              "- interpreted_only: only if s and t have interpreted top symbols\n" 
-              "- one_side_interpreted: only if one of s or t have interpreted top symbols\n"
-              "- one_side_constant: only if one of s or t is an interpreted constant (e.g. a number)\n"
-              "- all: always apply\n"
-              "- ground: only if both s and t are ground\n"
-              "See Unification with Abstraction and Theory Instantiation in Saturation-Based Reasoning for further details.";
-           _unificationWithAbstraction.tag(OptionTag::INFERENCES);
-           _lookup.insert(&_unificationWithAbstraction);
-
-           _useACeval = BoolOptionValue("use_ac_eval","uace",true);
-           _useACeval.description="Evaluate associative and commutative operators e.g. + and *.";
-           _useACeval.tag(OptionTag::INFERENCES);
-           _lookup.insert(&_useACeval);
- 
-           _inequalityNormalization = BoolOptionValue("normalize_inequalities","norm_ineq",false);
-           _inequalityNormalization.description="Enable normalizing of inequalities like s < t ==> 0 < t - s.";
-           _lookup.insert(&_inequalityNormalization);
-           _inequalityNormalization.tag(OptionTag::INFERENCES);
-
-           auto choiceArithmeticSimplificationMode = [&](vstring l, vstring s, ArithmeticSimplificationMode d) 
-           { return ChoiceOptionValue<ArithmeticSimplificationMode>(l,s,d, {"force", "cautious", "off", }); };
-           _cancellation = choiceArithmeticSimplificationMode(
-               "cancellation", "canc",
-               ArithmeticSimplificationMode::OFF);
-           _cancellation.description = "Enables the rule cancellation around additions as described in the paper Making Theory Reasoning Simpler ( https://easychair.org/publications/preprint/K2hb ). \
-                                        In some rare cases the conclusion may be not strictly simpler than the hypothesis. With `force` we ignore these cases, violating the ordering and just simplifying \
-                                        anyways. With `cautious` we will generate a new clause instead of simplifying in these cases.";
-           _lookup.insert(&_cancellation);
-           _cancellation.tag(OptionTag::INFERENCES);
-           _cancellation.setExperimental();
-
-           _highSchool = BoolOptionValue("high_school", "hsm", false);
-           _highSchool.description="Enables high school education for vampire. (i.e.: sets -gve cautious, -asg cautious, -ev cautious, -canc cautious, -pum on )";
-           _lookup.insert(&_highSchool);
-           _highSchool.tag(OptionTag::INFERENCES);
-
-
-           _pushUnaryMinus = BoolOptionValue(
-               "push_unary_minus", "pum",
-               false);
-           _pushUnaryMinus.description=
-                  "Enable the immideate simplifications:\n"
-                  " -(t + s) ==> -t + -s\n"
-                  " -(-t) ==> t\n"
-                  ;
-           _lookup.insert(&_pushUnaryMinus);
-           _pushUnaryMinus.tag(OptionTag::INFERENCES);
-
-           _gaussianVariableElimination = choiceArithmeticSimplificationMode(
-               "gaussian_variable_elimination", "gve",
-               ArithmeticSimplificationMode::OFF);
-           _gaussianVariableElimination.description=
-                  "Enable the immideate simplification \"Gaussian Variable Elimination\":\n"
-                  "\n"
-                  "s != t \\/ C[X] \n"
-                  "--------------  if s != t can be rewritten to X != r \n"
-                  "    C[r] \n"
-                  "\n"
-                  "Example:\n"
-                  "\n"
-                  "6 * X0 != 2 * X1 | p(X0, X1)\n"
-                  "-------------------------------\n"
-                  "  p(2 * X1 / 6, X1)\n"
-                  "\n"
-                  "\n"
-                  "For a more detailed description see the paper Making Theory Reasoning Simpler ( https://easychair.org/publications/preprint/K2hb ). \
-                  In some rare cases the conclusion may be not strictly simpler than the hypothesis. With `force` we ignore these cases, violating the ordering and just simplifying \
-                  anyways. With `cautious` we will generate a new clause instead of simplifying in these cases.";
-           _lookup.insert(&_gaussianVariableElimination);
-           _gaussianVariableElimination.tag(OptionTag::INFERENCES);
-
-           _arithmeticSubtermGeneralizations = choiceArithmeticSimplificationMode(
-               "arithmetic_subterm_generalizations", "asg",
-               ArithmeticSimplificationMode::OFF);
-           _arithmeticSubtermGeneralizations.description = "\
-                  Enables variaous generalization rules for arithmetic terms as described in the paper Making Theory Reasoning Simpler ( https://easychair.org/publications/preprint/K2hb ). \
-                  In some rare cases the conclusion may be not strictly simpler than the hypothesis. With `force` we ignore these cases, violating the ordering and just simplifying \
-                  anyways. With `cautious` we will generate a new clause instead of simplifying in these cases.";
-           _lookup.insert(&_arithmeticSubtermGeneralizations);
-           _arithmeticSubtermGeneralizations.tag(OptionTag::INFERENCES);
-
-            _induction = ChoiceOptionValue<Induction>("induction","ind",Induction::NONE,
-                                {"none","struct","int","both"});
-            _induction.description = "Apply structural and/or integer induction on datatypes and integers.";
-            _induction.tag(OptionTag::INFERENCES);
-            _lookup.insert(&_induction);
-            //_induction.setRandomChoices
-
-            _structInduction = ChoiceOptionValue<StructuralInductionKind>("structural_induction_kind","sik",
-                                 StructuralInductionKind::ONE,{"one","two","three","all"});
-            _structInduction.description="The kind of structural induction applied";
-            _structInduction.tag(OptionTag::INFERENCES);
-            _structInduction.reliesOn(Or(_induction.is(equal(Induction::STRUCTURAL)),_induction.is(equal(Induction::BOTH))));
-            _lookup.insert(&_structInduction);
-
-            _intInduction = ChoiceOptionValue<IntInductionKind>("int_induction_kind","iik",
-                                 IntInductionKind::ONE,{"one","two"});
-            _intInduction.description="The implementation of integer induction applied. 'one' is the classic one, 'two' uses the new GeneralInduction framework.";
-            _intInduction.tag(OptionTag::INFERENCES);
-
-            _intInduction.reliesOn(Or(_induction.is(equal(Induction::INTEGER)),_induction.is(equal(Induction::BOTH))));
-            _lookup.insert(&_intInduction);
-
-            _inductionChoice = ChoiceOptionValue<InductionChoice>("induction_choice","indc",InductionChoice::ALL,
-                                {"all","goal","goal_plus"});
-            _inductionChoice.description="Where to apply induction. Goal only applies to constants in goal, goal_plus"
-                                         " extends this with skolem constants introduced by induction. Consider using" 
-                                         " guess_the_goal for problems in SMTLIB as they do not come with a conjecture";
-            _inductionChoice.tag(OptionTag::INFERENCES);
-            _lookup.insert(&_inductionChoice);
-            _inductionChoice.reliesOn(_induction.is(notEqual(Induction::NONE)));
-            //_inductionChoice.addHardConstraint(If(equal(InductionChoice::GOAL)->Or(equal(InductionChoice::GOAL_PLUS))).then(
-            //  _inputSyntax.is(equal(InputSyntax::TPTP))->Or<InductionChoice>(_guessTheGoal.is(equal(true)))));
-
-
-            _maxInductionDepth = UnsignedOptionValue("induction_max_depth","indmd",0);
-            _maxInductionDepth.description = "Set maximum depth of induction where 0 means no max.";
-            _maxInductionDepth.tag(OptionTag::INFERENCES);
-            _maxInductionDepth.reliesOn(_induction.is(notEqual(Induction::NONE)));
-            _maxInductionDepth.addHardConstraint(lessThan(33u));
-            _lookup.insert(&_maxInductionDepth);
-
-            _inductionNegOnly = BoolOptionValue("induction_neg_only","indn",true);
-            _inductionNegOnly.description = "Only apply induction to negative literals";
-            _inductionNegOnly.tag(OptionTag::INFERENCES);
-            _inductionNegOnly.reliesOn(_induction.is(notEqual(Induction::NONE)));
-            _lookup.insert(&_inductionNegOnly);
-
-            _inductionUnitOnly = BoolOptionValue("induction_unit_only","indu",true);
-            _inductionUnitOnly.description = "Only apply induction to unit clauses";
-            _inductionUnitOnly.tag(OptionTag::INFERENCES);
-            _inductionUnitOnly.reliesOn(_induction.is(notEqual(Induction::NONE)));
-            _lookup.insert(&_inductionUnitOnly);
-
-            _inductionGen = BoolOptionValue("induction_gen","indgen",false);
-            _inductionGen.description = "Apply induction with generalization (on both all & selected occurrences)";
-            _inductionGen.tag(OptionTag::INFERENCES);
-            _inductionGen.reliesOn(_induction.is(notEqual(Induction::NONE)));
-            _lookup.insert(&_inductionGen);
-
-            _maxInductionGenSubsetSize = UnsignedOptionValue("max_induction_gen_subset_size","indgenss",3);
-            _maxInductionGenSubsetSize.description = "Set maximum number of occurrences of the induction term to be"
-                                                      " generalized, where 0 means no max. (Regular induction will"
-                                                      " be applied without this restriction.)";
-            _maxInductionGenSubsetSize.tag(OptionTag::INFERENCES);
-            _maxInductionGenSubsetSize.reliesOn(_inductionGen.is(equal(true)));
-            _maxInductionGenSubsetSize.addHardConstraint(lessThan(10u));
-            _lookup.insert(&_maxInductionGenSubsetSize);
-
-            _inductionOnComplexTerms = BoolOptionValue("induction_on_complex_terms","indoct",false);
-            _inductionOnComplexTerms.description = "Apply induction on complex (ground) terms vs. only on constants";
-            _inductionOnComplexTerms.tag(OptionTag::INFERENCES);
-            _inductionOnComplexTerms.reliesOn(_induction.is(notEqual(Induction::NONE)));
-            _lookup.insert(&_inductionOnComplexTerms);
-
-            _integerInductionDefaultBound = BoolOptionValue("int_induction_default_bound","intinddb",false);
-            _integerInductionDefaultBound.description = "Always apply integer induction with bound 0";
-            _integerInductionDefaultBound.tag(OptionTag::INFERENCES);
-            _integerInductionDefaultBound.reliesOn(Or(_induction.is(equal(Induction::INTEGER)),_induction.is(equal(Induction::BOTH))));
-            _lookup.insert(&_integerInductionDefaultBound);
-
-            _integerInductionInterval = ChoiceOptionValue<IntegerInductionInterval>("int_induction_interval","intindint",
-                                 IntegerInductionInterval::BOTH,{"infinite","finite","both"});
-            _integerInductionInterval.description="Whether integer induction is applied over infinite or finite intervals, or both";
-            _integerInductionInterval.tag(OptionTag::INFERENCES);
-            _integerInductionInterval.reliesOn(Or(_induction.is(equal(Induction::INTEGER)),_induction.is(equal(Induction::BOTH))));
-            _lookup.insert(&_integerInductionInterval);
-
-            _intInductionStrictness = UnsignedOptionValue("int_induction_strictness","intindst",11);
-            _intInductionStrictness.description = "Encodes term/literal combinations that are excluded from int induction. See InductionHelper.cpp for explanation.";
-            _intInductionStrictness.tag(OptionTag::INFERENCES);
-            _intInductionStrictness.reliesOn(Or(_induction.is(equal(Induction::INTEGER)),_induction.is(equal(Induction::BOTH))));
-            _intInductionStrictness.addHardConstraint(lessThan(443u));
-            _lookup.insert(&_intInductionStrictness);
-
-	    _instantiation = ChoiceOptionValue<Instantiation>("instantiation","inst",Instantiation::OFF,{"off","on"});
-	    _instantiation.description = "Heuristically instantiate variables. Often wastes a lot of effort. Consider using thi instead.";
-	    _instantiation.tag(OptionTag::INFERENCES);
-	    _lookup.insert(&_instantiation);
-	    _instantiation.setRandomChoices({"off","on"}); // Turn this on rarely
-
-	    _backwardDemodulation = ChoiceOptionValue<Demodulation>("backward_demodulation","bd",
-								    Demodulation::ALL,
-								    {"all","off","preordered"});
-	    _backwardDemodulation.description=
-		     "Oriented rewriting of kept clauses by newly derived unit equalities\n"
-		     "s = t     L[sθ] \\/ C\n"
-		     "---------------------   where sθ > tθ (replaces RHS)\n"
-		     " L[tθ] \\/ C\n";
-	    _lookup.insert(&_backwardDemodulation);
-	    _backwardDemodulation.tag(OptionTag::INFERENCES);
-	    _backwardDemodulation.addProblemConstraint(hasEquality());
-	    _backwardDemodulation.reliesOn(Or(_saturationAlgorithm.is(notEqual(SaturationAlgorithm::INST_GEN)),_instGenWithResolution.is(equal(true))));
-	    _backwardDemodulation.setRandomChoices({"all","off"});
-
-	    _backwardSubsumption = ChoiceOptionValue<Subsumption>("backward_subsumption","bs",
-								  Subsumption::OFF,{"off","on","unit_only"});
-	    _backwardSubsumption.description=
-		     "Perform subsumption deletion of kept clauses by newly derived clauses. Unit_only means that the subsumption will be performed only by unit clauses";
-	    _lookup.insert(&_backwardSubsumption);
-	    _backwardSubsumption.tag(OptionTag::INFERENCES);
-	    _backwardSubsumption.reliesOn(Or(_saturationAlgorithm.is(notEqual(SaturationAlgorithm::INST_GEN)),_instGenWithResolution.is(equal(true))));
-	    _backwardSubsumption.setRandomChoices({"on","off"});
-
-	    _backwardSubsumptionResolution = ChoiceOptionValue<Subsumption>("backward_subsumption_resolution","bsr",
-									    Subsumption::OFF,{"off","on","unit_only"});
-	    _backwardSubsumptionResolution.description=
-		     "Perform subsumption resolution on kept clauses using newly derived clauses. Unit_only means that the subsumption resolution will be performed only by unit clauses";
-	    _lookup.insert(&_backwardSubsumptionResolution);
-	    _backwardSubsumptionResolution.tag(OptionTag::INFERENCES);
-	    _backwardSubsumptionResolution.reliesOn(Or(_saturationAlgorithm.is(notEqual(SaturationAlgorithm::INST_GEN)),_instGenWithResolution.is(equal(true))));
-	    _backwardSubsumptionResolution.setRandomChoices({"on","off"});
-
-            _backwardSubsumptionDemodulation = BoolOptionValue("backward_subsumption_demodulation", "bsd", false);
-            _backwardSubsumptionDemodulation.description = "Perform backward subsumption demodulation.";
-            _lookup.insert(&_backwardSubsumptionDemodulation);
-            _backwardSubsumptionDemodulation.tag(OptionTag::INFERENCES);
-            _backwardSubsumptionDemodulation.addProblemConstraint(hasEquality());
-            _backwardSubsumptionDemodulation.reliesOn(_combinatorySuperposition.is(equal(false)));  // higher-order support is not yet implemented
-            _backwardSubsumptionDemodulation.setRandomChoices({"on","off"});
-
-            _backwardSubsumptionDemodulationMaxMatches = UnsignedOptionValue("backward_subsumption_demodulation_max_matches", "bsdmm", 0);
-            _backwardSubsumptionDemodulationMaxMatches.description = "Maximum number of multi-literal matches to consider in backward subsumption demodulation. 0 means to try all matches (until first success).";
-            _lookup.insert(&_backwardSubsumptionDemodulationMaxMatches);
-            _backwardSubsumptionDemodulationMaxMatches.tag(OptionTag::INFERENCES);
-            _backwardSubsumptionDemodulationMaxMatches.setRandomChoices({"0", "1", "3"});
-
-	    _binaryResolution = BoolOptionValue("binary_resolution","br",true);
-	    _binaryResolution.description=
-		  "Standard binary resolution i.e.\n"
-		      "C \\/ t     D \\/ s\n"
-		      "---------------------\n"
-		      "(C \\/ D)θ\n"
-		      "where θ = mgu(t,-s) and t selected";
-	    _lookup.insert(&_binaryResolution);
-	    _binaryResolution.tag(OptionTag::INFERENCES);
-	    // If urr is off then binary resolution should be on
-	    _binaryResolution.addConstraint(
-	      If(equal(false)).then(_unitResultingResolution.is(notEqual(URResolution::OFF))));
-	    _binaryResolution.setRandomChoices(And(isRandSat(),saNotInstGen(),Or(hasEquality(),hasCat(Property::HNE))),{"on"});
-	    _binaryResolution.setRandomChoices({"on","off"});
-
-
-	    _condensation = ChoiceOptionValue<Condensation>("condensation","cond",Condensation::OFF,{"fast","off","on"});
-	    _condensation.description=
-		     "Perform condensation. If 'fast' is specified, we only perform condensations that are easy to check for.";
-	    _lookup.insert(&_condensation);
-	    _condensation.tag(OptionTag::INFERENCES);
-	    _condensation.reliesOn(Or(_saturationAlgorithm.is(notEqual(SaturationAlgorithm::INST_GEN)),_instGenWithResolution.is(equal(true))));
-	    _condensation.setRandomChoices({"on","off","fast"});
-
-	    _demodulationRedundancyCheck = BoolOptionValue("demodulation_redundancy_check","drc",true);
-	    _demodulationRedundancyCheck.description=
-		     "Avoids the following cases of backward and forward demodulation, as they do not preserve completeness:\n"
-		     "s = t     s = t1 \\/ C \t s = t     s != t1 \\/ C\n"
-
-		     "--------------------- \t ---------------------\n"
-		     "t = t1 \\/ C \t\t t != t1 \\/ C\n"
-		     "where t > t1 and s = t > C (RHS replaced)";
-	    _lookup.insert(&_demodulationRedundancyCheck);
-	    _demodulationRedundancyCheck.tag(OptionTag::INFERENCES);
-	    _demodulationRedundancyCheck.reliesOn(Or(_saturationAlgorithm.is(notEqual(SaturationAlgorithm::INST_GEN)),_instGenWithResolution.is(equal(true))));
-	    _demodulationRedundancyCheck.addProblemConstraint(hasEquality());
-	    _demodulationRedundancyCheck.setRandomChoices({"on","off"});
-
-	    
-	    _extensionalityAllowPosEq = BoolOptionValue( "extensionality_allow_pos_eq","",false);
-	    _extensionalityAllowPosEq.description="If extensionality resolution equals filter, this dictates"
-	      " whether we allow other positive equalities when recognising extensionality clauses";
-	    _lookup.insert(&_extensionalityAllowPosEq);
-	    _extensionalityAllowPosEq.tag(OptionTag::INFERENCES);
-	    _extensionalityAllowPosEq.reliesOn(_extensionalityResolution.is(equal(ExtensionalityResolution::FILTER)));
-	    _extensionalityAllowPosEq.setRandomChoices({"on","off","off"}); // Prefer off
-	    
-	    _extensionalityMaxLength = UnsignedOptionValue("extensionality_max_length","",0);
-	    _extensionalityMaxLength.description="Sets the maximum length (number of literals) an extensionality"
-	      " clause can have when doing recognition for extensionality resolution. If zero there is no maximum.";
-	    _lookup.insert(&_extensionalityMaxLength);
-	    _extensionalityMaxLength.tag(OptionTag::INFERENCES);
-	    // 0 means infinity, so it is intentionally not if (unsignedValue < 2).
-	    _extensionalityMaxLength.addConstraint(notEqual(1u));
-	    _extensionalityMaxLength.reliesOn(_extensionalityResolution.is(notEqual(ExtensionalityResolution::OFF)));
-	    //TODO does this depend on anything?
-	    _extensionalityMaxLength.setRandomChoices({"0","0","0","2","3"}); // TODO what are good values?
-	    
-	    _extensionalityResolution = ChoiceOptionValue<ExtensionalityResolution>("extensionality_resolution","er",
-										    ExtensionalityResolution::OFF,{"filter","known","tagged","off"});
-	    _extensionalityResolution.description=
-	      "Turns on the following inference rule:\n"
-	      "  x=y \\/ C    s != t \\/ D\n"
-	      "  -----------------------\n"
-	      "  C{x → s, y → t} \\/ D\n"
-	      "Where s!=t is selected in s!=t \\/D and x=y \\/ C is a recognised as an extensionality clause - how clauses are recognised depends on the value of this option.\n"
-	      "If filter we attempt to recognise all extensionality clauses i.e. those that have exactly one X=Y, no inequality of the same sort as X-Y (and optionally no equality except X=Y, see extensionality_allow_pos_eq).\n" 
-	      "If known we only recognise a known set of extensionality clauses. At the moment this includes the standard and subset-based formulations of the set extensionality axiom, as well as the array extensionality axiom.\n"
-	      "If tagged we only use formulas tagged as extensionality clauses.";
-	    _lookup.insert(&_extensionalityResolution);
-	    _extensionalityResolution.tag(OptionTag::INFERENCES);
-	    // Captures that if ExtensionalityResolution is not off then inequality splitting must be 0
-	    _extensionalityResolution.reliesOn(_inequalitySplitting.is(equal(0)));
-	    _extensionalityResolution.setRandomChoices({"filter","known","off","off"});
-
-	    _FOOLParamodulation = BoolOptionValue("fool_paramodulation","foolp",false);
-	    _FOOLParamodulation.description=
-	      "Turns on the following inference rule:\n"
-	      "        C[s]\n"
-	      "--------------------,\n"
-	      "C[true] \\/ s = false\n"
-	      "where s is a boolean term that is not a variable, true or false, C[true] is "
-	      "the C clause with s substituted by true. This rule is needed for effecient "
-	      "treatment of boolean terms.";
-	    _lookup.insert(&_FOOLParamodulation);
-	    _FOOLParamodulation.tag(OptionTag::INFERENCES);
-
-            _termAlgebraInferences = BoolOptionValue("term_algebra_rules","tar",true);
-            _termAlgebraInferences.description=
-              "Activates some rules that improve reasoning with term algebras (such as algebraic datatypes in SMT-LIB):\n"
-              "If the problem does not contain any term algebra symbols, activating this options has no effect\n"
-              "- distinctness rule:\n"
-              "f(...) = g(...) \\/ A\n"
-              "--------------------\n"
-              "          A         \n"
-              "where f and g are distinct term algebra constructors\n"
-              "- distinctness tautology deletion: clauses of the form f(...) ~= g(...) \\/ A are deleted\n"
-              "- injectivity rule:\n"
-              "f(s1 ... sn) = f(t1 ... tn) \\/ A\n"
-              "--------------------------------\n"
-              "         s1 = t1 \\/ A\n"
-              "               ...\n"
-              "         sn = tn \\/ A";
-            _lookup.insert(&_termAlgebraInferences);
-            _termAlgebraInferences.tag(OptionTag::INFERENCES);
-
-            _termAlgebraCyclicityCheck = ChoiceOptionValue<TACyclicityCheck>("term_algebra_acyclicity","tac",
-                                                                             TACyclicityCheck::OFF,{"off","axiom","rule","light"});
-            _termAlgebraCyclicityCheck.description=
-              "Activates the cyclicity rule for term algebras (such as algebraic datatypes in SMT-LIB):\n"
-              "- off : the cyclicity rule is not enforced (this is sound but incomplete)\n"
-              "- axiom : the cyclicity rule is axiomatized with a transitive predicate describing the subterm relation over terms\n"
-              "- rule : the cyclicity rule is enforced by a specific hyper-resolution rule\n"
-              "- light : the cyclicity rule is enforced by rule generating disequality between a term and its known subterms";
-            _lookup.insert(&_termAlgebraCyclicityCheck);
-            _termAlgebraCyclicityCheck.tag(OptionTag::INFERENCES);
-
-	    _forwardDemodulation = ChoiceOptionValue<Demodulation>("forward_demodulation","fd",Demodulation::ALL,{"all","off","preordered"});
-	    _forwardDemodulation.description=
-	    "Oriented rewriting of newly derived clauses by kept unit equalities\n"
-	    "s = t     L[sθ] \\/ C\n"
-	    "---------------------  where sθ > tθ\n"
-	    " L[tθ] \\/ C\n"
-	    "If 'preordered' is set, only equalities s = t where s > t are used for rewriting.";
-	    _lookup.insert(&_forwardDemodulation);
-	    _forwardDemodulation.tag(OptionTag::INFERENCES);
-	    _forwardDemodulation.setRandomChoices({"all","all","all","off","preordered"});
-=======
     _unificationWithAbstraction = ChoiceOptionValue<UnificationWithAbstraction>("unification_with_abstraction","uwa",
                                      UnificationWithAbstraction::OFF,
                                      {"off","interpreted_only","one_side_interpreted","one_side_constant","all","ground"});
@@ -1671,6 +1307,13 @@
     _integerInductionInterval.reliesOn(Or(_induction.is(equal(Induction::INTEGER)),_induction.is(equal(Induction::BOTH))));
     _lookup.insert(&_integerInductionInterval);
 
+    _intInductionStrictness = UnsignedOptionValue("int_induction_strictness","intindst",11);
+    _intInductionStrictness.description = "Encodes term/literal combinations that are excluded from int induction. See InductionHelper.cpp for explanation.";
+    _intInductionStrictness.tag(OptionTag::INFERENCES);
+    _intInductionStrictness.reliesOn(Or(_induction.is(equal(Induction::INTEGER)),_induction.is(equal(Induction::BOTH))));
+    _intInductionStrictness.addHardConstraint(lessThan(443u));
+    _lookup.insert(&_intInductionStrictness);
+
     _instantiation = ChoiceOptionValue<Instantiation>("instantiation","inst",Instantiation::OFF,{"off","on"});
     _instantiation.description = "Heuristically instantiate variables. Often wastes a lot of effort. Consider using thi instead.";
     _instantiation.tag(OptionTag::INFERENCES);
@@ -1855,7 +1498,6 @@
     _forwardDemodulation.reliesOn(InferencingSaturationAlgorithm());
     _forwardDemodulation.tag(OptionTag::INFERENCES);
     _forwardDemodulation.setRandomChoices({"all","all","all","off","preordered"});
->>>>>>> d3a17c37
     
     _forwardLiteralRewriting = BoolOptionValue("forward_literal_rewriting","flr",false);
     _forwardLiteralRewriting.description="Perform forward literal rewriting.";
