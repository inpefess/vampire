/**
 * @file Options.cpp
 * Implements Vampire options.
 *
 * @since 06/06/2001 Manchester, completely rewritten
 *
 * @since Sep 14 rewritten by Giles
 *
 *
 * IMPORTANT --> see .hpp file for instructions on how to add an option
 */

// Visual does not know the round function
#include <cmath>

#include "Forwards.hpp"

#include "Debug/Tracer.hpp"
#include "Debug/Assertion.hpp"

#include "Lib/VString.hpp"
#include "Lib/Environment.hpp"
#include "Lib/Timer.hpp"
#include "Lib/Exception.hpp"
#include "Lib/Int.hpp"
#include "Lib/Random.hpp"
#include "Lib/Set.hpp"
#include "Lib/System.hpp"

#include "Kernel/Problem.hpp"

#include "Options.hpp"
#include "Property.hpp"

using namespace Lib;
using namespace Shell;

/**
 * Initialize options to the default values.
 *
 * Options are divided by the mode they are applicable to.
 * We then divid by tags where appropriate.
 * If an option is applicable to multiple modes but is not global it should be
 *  put in the most obvious mode - usually Vampire.
 *
 * IMPORTANT --> see .hpp file for instructions on how to add an option
 *
 * @since 10/07/2003 Manchester, _normalize added
 */
Options::Options ()

{
    CALL("Options::Options");
    init();
}

void Options::Options::init()
{
   CALL("Options::init");

   BYPASSING_ALLOCATOR; // Necessary because of use of std::function

   // some options that were not give names previously
    _forceIncompleteness = BoolOptionValue("force_incompleteness","",false);
    _equivalentVariableRemoval = BoolOptionValue("equivalentVariableRemoval","",true);
    _bpCollapsingPropagation = BoolOptionValue("bp_collapsing_propagation","",false);
    _backjumpTargetIsDecisionPoint = BoolOptionValue("backjump_target_is_decision_point","",true);
    _selectUnusedVariablesFirst = BoolOptionValue("_selectUnusedVariablesFirst","",false);

//**********************************************************************
//*********************** GLOBAL, for all modes  ***********************
//**********************************************************************

    _memoryLimit = UnsignedOptionValue("memory_limit","m",
#if VDEBUG
                                       1000
#else
                                       3000
#endif
                                       );
    _memoryLimit.description="Memory limit in MB";
    _lookup.insert(&_memoryLimit);
#if !__APPLE__ && !__CYGWIN__
    _memoryLimit.addHardConstraint(lessThanEq((unsigned)Lib::System::getSystemMemory()));
#endif

    _mode = ChoiceOptionValue<Mode>("mode","",Mode::VAMPIRE,
                                    {"axiom_selection",//"bpa",
                                        "casc",//"casc_ltb",
                                        "casc_sat","clausify",
                                        "consequence_elimination","grounding",
                                        "model_check",
                                        //"ltb_build","ltb_solve",
                                        "output","preprocess",
                                        "profile",
                                        //"program_analysis",
                                        "random_strategy",
                                        "sat_solver","spider","vampire"});
    _mode.description=
    "Select the mode of operation. Choices are:\n"
    "  -vampire: the standard mode of operation for first-order theorem proving\n"
    "  -casc,casc_ltb,casc_sat,: these are all portfolio modes\n   that use predefined "
    " sets of strategies in vampire mode.\n"
    "  -preprocess,axiom_select,clausify,grounding: modes for producing output\n   for other solvers.\n"
    "  -output,profile: output information about the problem\n"
    "  -sat_solver: accepts problems in DIMACS and uses the internal sat solver\n   directly\n"
    "Some modes are not currently maintained:\n"
    //"  -ltb_build,ltb_solve: for Large Theory Batch processing\n"
    "  -program_analysis: run Lingva\n"
    "  -bpa: perform bound propagation\n"
    "  -consequence_elimination: perform consequence elimination\n"
    "  -random_strategy: attempts to randomize the option values\n";
    //"consequence_elimination mode forces values of unused_predicate_definition_removal to be off";
    _lookup.insert(&_mode);
    _mode.addHardConstraint(If(equal(Mode::CONSEQUENCE_ELIMINATION)).then(_splitting.is(notEqual(true))));


    _ltbLearning = ChoiceOptionValue<LTBLearning>("ltb_learning","ltbl",LTBLearning::OFF,{"on","off","biased"});
    _ltbLearning.description = "Perform learning in LTB mode";
    _lookup.insert(&_ltbLearning);
    _ltbLearning.setExperimental();

    _decode = DecodeOptionValue("decode","",this);
    _decode.description="Decodes an encoded strategy. Can be used to replay a strategy. To make Vampire output an encoded version of the strategy use the encode option.";
    _lookup.insert(&_decode);
    _decode.tag(OptionTag::DEVELOPMENT);

    _encode = BoolOptionValue("encode","",false);
    _encode.description="Output an encoding of the strategy to be used with the decode option";
    _lookup.insert(&_encode);
    _encode.tag(OptionTag::DEVELOPMENT);

    _randomStrategy = ChoiceOptionValue<RandomStrategy>("random_strategy","",RandomStrategy::OFF,{"on","off","sat","nocheck"});
    _randomStrategy.description =
      "Create a random strategy. Randomisation will occur after all other options have been "
      "set, whatever order they have been given in. A random number of options will be selected "
      " and set with a safe (possibly default) value.";
    _lookup.insert(&_randomStrategy);
    _randomStrategy.reliesOnHard(_mode.is(equal(Mode::VAMPIRE)->Or(_mode.is(equal(Mode::RANDOM_STRATEGY)))));
    _randomStrategy.tag(OptionTag::DEVELOPMENT);

    _forbiddenOptions = StringOptionValue("forbidden_options","","");
    _forbiddenOptions.description=
    "If some of the specified options are set to a forbidden state, vampire will fail to start, or in the CASC mode it will skip such strategies. The expected syntax is <opt1>=<val1>:<opt2>:<val2>:...:<optn>=<valN>";
    _lookup.insert(&_forbiddenOptions);
    _forbiddenOptions.tag(OptionTag::INPUT);

    _forcedOptions = StringOptionValue("forced_options","","");
    _forcedOptions.description=
    "Options in the format <opt1>=<val1>:<opt2>=<val2>:...:<optn>=<valN> that override the option values set by other means (also inside CASC mode strategies)";
    _lookup.insert(&_forcedOptions);
    _forcedOptions.tag(OptionTag::INPUT);

    _showHelp = BoolOptionValue("help","h",false);
    _showHelp.description="Display this help";
    _lookup.insert(&_showHelp);
    _showHelp.tag(OptionTag::HELP);

    _showOptions = BoolOptionValue("show_options","",false);
    _showOptions.description="List all available options";
    _lookup.insert(&_showOptions);
    _showOptions.tag(OptionTag::HELP);

    _showExperimentalOptions = BoolOptionValue("show_experimental_options","",false);
    _showExperimentalOptions.description="Include experimental options in showOption";
    _lookup.insert(&_showExperimentalOptions);
    _showExperimentalOptions.setExperimental(); // only we know about it!
    _showExperimentalOptions.tag(OptionTag::HELP);

    _explainOption = StringOptionValue("explain_option","explain","");
    _explainOption.description = "Use to explain a single option i.e. -explain explain";
    _lookup.insert(&_explainOption);
    _explainOption.tag(OptionTag::HELP);

    _ignoreMissing = BoolOptionValue("ignore_missing","",false);
    _ignoreMissing.description=
    "Ignore any options that have been removed (useful in CASC mode where this can cause errors)";
    _lookup.insert(&_ignoreMissing);
    _ignoreMissing.tag(OptionTag::DEVELOPMENT);

    _badOption = ChoiceOptionValue<BadOption>("bad_option","",BadOption::SOFT,{"hard","forced","off","soft"});
    _badOption.description = "What should be done if a bad option value (wrt hard and soft constraints) is encountered:\n"
       " - hard: will cause a user error\n"
       " - soft: will only report the error (unless it is unsafe)\n"
       " - forced: <under development> \n" 
       " - off: will ignore safe errors\n"
       "Note that unsafe errors will aways lead to a user error";
    _lookup.insert(&_badOption);
    _badOption.tag(OptionTag::HELP);


    _namePrefix = StringOptionValue("name_prefix","","");
    _namePrefix.description=
    "Prefix for symbols introduced by Vampire (naming predicates, Skolem functions)";
    _lookup.insert(&_namePrefix);
    _namePrefix.tag(OptionTag::OUTPUT);

    // Do we really need to be able to set this externally?
    _problemName = StringOptionValue("problem_name","","");
    _problemName.description="";
    //_lookup.insert(&_problemName);

    _proof = ChoiceOptionValue<Proof>("proof","p",Proof::ON,{"off","on","proofcheck","tptp"});
    _proof.description=
    "Specifies whether proof will be output. 'proofcheck' will output proof as a sequence of TPTP problems to allow for proof-checking.";
    _lookup.insert(&_proof);
    _proof.tag(OptionTag::OUTPUT);

    _proofExtra = ChoiceOptionValue<ProofExtra>("proof_extra","",ProofExtra::OFF,{"off","free","full"});
    _proofExtra.description="Add extra detail to proofs. "
      "When 'free' this uses known information only. " 
      "When 'full' this is allowed to perform expensive operations to acheive this so may"
      " significantly impact on performance. The option is experimental and the format "
      "of extra information may change between minor releases";
    _lookup.insert(&_proofExtra);

    _proofChecking = BoolOptionValue("proof_checking","",false);
    _proofChecking.description="";
    _lookup.insert(&_proofChecking);
    _proofChecking.setExperimental(); // don't think it works!

    _protectedPrefix = StringOptionValue("protected_prefix","","");
    _protectedPrefix.description="Symbols with this prefix are immune against elimination during preprocessing";
    _lookup.insert(&_protectedPrefix);
    _protectedPrefix.tag(OptionTag::PREPROCESSING);
    _protectedPrefix.setExperimental(); // Does not work for all (any?) preprocessing steps currently

    _statistics = ChoiceOptionValue<Statistics>("statistics","stat",Statistics::BRIEF,{"brief","full","none"});
    _statistics.description="The level of statistics to report at the end of the run.";
    _lookup.insert(&_statistics);
    _statistics.tag(OptionTag::OUTPUT);

    _testId = StringOptionValue("test_id","","unspecified_test");
    _testId.description="";
    _lookup.insert(&_testId);
    _testId.setExperimental();

    _szsOutput = BoolOptionValue("szs_output","szs",false);
    _szsOutput.description="";
    _lookup.insert(&_szsOutput);
    _szsOutput.setExperimental();

    _thanks = StringOptionValue("thanks","","Tanya");
    _thanks.description="";
    _lookup.insert(&_thanks);
    _thanks.setExperimental();
    _timeLimitInDeciseconds = TimeLimitOptionValue("time_limit","t",600); // stores deciseconds, but reads seconds from the user by default
    _timeLimitInDeciseconds.description="Time limit in wall clock seconds, you can use d,s,m,h,D suffixes also i.e. 60s, 5m. Setting it to 0 effectively gives no time limit.";
    _lookup.insert(&_timeLimitInDeciseconds);

    _timeStatistics = BoolOptionValue("time_statistics","tstat",false);
    _timeStatistics.description="Show how much running time was spent in each part of Vampire";
    _lookup.insert(&_timeStatistics);
    _timeStatistics.tag(OptionTag::OUTPUT);

//*********************** Input  ***********************

    _include = StringOptionValue("include","","");
    _include.description="Path prefix for the 'include' TPTP directive";
    _lookup.insert(&_include);
    _include.tag(OptionTag::INPUT);

    _inputFile= InputFileOptionValue("input_file","","",this);
    _inputFile.description="Problem file to be solved (if not specified, standard input is used)";
    _lookup.insert(&_inputFile);
    _inputFile.tag(OptionTag::INPUT);
    _inputFile.setExperimental();

    _inputSyntax= ChoiceOptionValue<InputSyntax>("input_syntax","",
                                                 //in case we compile vampire with bpa, then the default input syntax is smtlib
#if !GNUMP
                                                 InputSyntax::TPTP,
#else
                                                 InputSyntax::SMTLIB,
#endif
                                                 {"simplify","smtlib","smtlib2","tptp"});//,"xhuman","xmps","xnetlib"});
    _inputSyntax.description="Input syntax. Only TPTP is actively maintained.";
    _lookup.insert(&_inputSyntax);
    _inputSyntax.tag(OptionTag::INPUT);

    _smtlibConsiderIntsReal = BoolOptionValue("smtlib_consider_ints_real","",false);
    _smtlibConsiderIntsReal.description="all integers will be considered to be reals by the SMTLIB parser";
    _lookup.insert(&_smtlibConsiderIntsReal);
    _smtlibConsiderIntsReal.setExperimental();
    _smtlibConsiderIntsReal.tag(OptionTag::INPUT);

    _smtlibFletAsDefinition = BoolOptionValue("smtlib_flet_as_definition","",false);
    _smtlibFletAsDefinition.description="";
    _lookup.insert(&_smtlibFletAsDefinition);
    _smtlibFletAsDefinition.setExperimental();
    _smtlibFletAsDefinition.tag(OptionTag::INPUT);


//*********************** Preprocessing  ***********************

    _inequalitySplitting = IntOptionValue("inequality_splitting","ins",0);
    _inequalitySplitting.description=
    "Defines a weight threshold w such that any clause C \\/ s!=t where s (or conversely t) is ground "
    "and has weight less than w is replaced by C \\/ p(s) with the additional clause ~p(t) being added "
    "for fresh predicate p.";
    _lookup.insert(&_inequalitySplitting);
    _inequalitySplitting.tag(OptionTag::PREPROCESSING);

    //TODO randomly switch to different values for testing?

    _sos = ChoiceOptionValue<Sos>("sos","sos",Sos::OFF,{"all","off","on","theory"});
    _sos.description=
    "Set of support strategy. All formulas annotated as axioms are put directly among active clauses, without performing any inferences between them. If all, select all literals of set-of-support clauses, ortherwise use the default literal selector.";
    _lookup.insert(&_sos);
    _sos.tag(OptionTag::PREPROCESSING);
    // Captures that if Sos is not off then the Saturation Algorithm cannot be Tabulation
    //_sos.addConstraint(If(notEqual(Sos::OFF)).then(_saturationAlgorithm.is(
    //                                                notEqual(SaturationAlgorithm::TABULATION))));
    _sos.setRandomChoices(And(isRandSat(),saNotInstGen()),{"on","off","off","off","off"});
    _sos.setRandomChoices(And(isRandOn(),hasNonUnits()),{"on","off","off","off","off"});
    _sos.setRandomChoices(isRandOn(),{"all","off","on"});



    _equalityProxy = ChoiceOptionValue<EqualityProxy>( "equality_proxy","ep",EqualityProxy::OFF,{"R","RS","RST","RSTC","off"});
    _equalityProxy.description="Aplies the equality proxy transformation to the problem. It works as follows:\n"
     " - All literals s=t are replaced by E(s,t)\n"
     " - All literals s!=t are replaced by ~E(s,t)\n"
     " - If S the symmetry clause ~E(x,y) \\/ E(y,x) is added\n"
     " - If T the transitivity clause ~E(x,y) \\/ ~E(y,z) \\/ E(x,z) is added\n"
     " - If C the congruence clauses are added as follows:\n"
     "    for predicates p that are not E or equality add\n"
     "     ~E(x1,y1) \\/ ... \\/ ~E(xN,yN) \\/ ~p(x1,...,xN) \\/ p(y1,...,yN)\n"
     "    for non-constant functions f add\n"
     "     ~E(x1,y1) \\/ ... \\/ ~E(xN,yN) \\/ E(f(x1,...,xN),f(y1,...,yN))\n"
     " R stands for reflexivity";
    _lookup.insert(&_equalityProxy);
    _equalityProxy.tag(OptionTag::PREPROCESSING);
    _equalityProxy.addProblemConstraint(hasEquality());
    _equalityProxy.setRandomChoices(isRandOn(),{"R","RS","RST","RSTC","off","off","off","off","off"}); // wasn't tested, make off more likely
    

    _equalityResolutionWithDeletion = ChoiceOptionValue<RuleActivity>( "equality_resolution_with_deletion","erd",
                                                                      RuleActivity::INPUT_ONLY,{"input_only","off","on"});
    _equalityResolutionWithDeletion.description="Perform equality resolution with deletion. Only input_only and off are valid options.";
    _lookup.insert(&_equalityResolutionWithDeletion);
    _equalityResolutionWithDeletion.tag(OptionTag::PREPROCESSING);
    _equalityResolutionWithDeletion.addConstraint(notEqual(RuleActivity::ON));
    //TODO does this depend on anything?
    //TODO is there a problemConstraint?
    _equalityResolutionWithDeletion.setRandomChoices({"input_only","off"});


    _arityCheck = BoolOptionValue("arity_check","",false);
    _arityCheck.description="Enforce the condition that the same symbol name cannot be used with multiple arities."
       "This also ensures a symbol is not used as a function and predicate.";
    _lookup.insert(&_arityCheck);
    _arityCheck.tag(OptionTag::DEVELOPMENT);
    
    _functionDefinitionElimination = ChoiceOptionValue<FunctionDefinitionElimination>("function_definition_elimination","fde",
                                                                                      FunctionDefinitionElimination::ALL,{"all","none","unused"});
    _functionDefinitionElimination.description=
    "Attempts to eliminate function definitions. A function definition is a unit clause of the form f(x1,..,xn) = t where x1,..,xn are the pairwise distinct free variables of t and f does not appear in t. If 'all', definitions are eliminated by replacing every occurence of f(s1,..,sn) by t{x1 -> s1, .., xn -> sn}. If 'unused' only unused definitions are removed.";
    _lookup.insert(&_functionDefinitionElimination);
    _functionDefinitionElimination.tag(OptionTag::PREPROCESSING);
    _functionDefinitionElimination.addProblemConstraint(hasEquality());
    _functionDefinitionElimination.setRandomChoices({"all","none"});

    _generalSplitting = ChoiceOptionValue<RuleActivity>("general_splitting","gsp",RuleActivity::OFF,{"input_only","off","on"});
    _generalSplitting.description=
    "Splits clauses in order to reduce number of different variables in each clause. "
    "A clause C[X] \\/ D[Y] with subclauses C and D over non-equal sets of variables X and Y can be split into S(Z) \\/ C[X] and ~S(Z) \\/ D[Y] where Z is the intersection of X and Y. "
    " Only input_only and off are valid values.";
    _lookup.insert(&_generalSplitting);
    _generalSplitting.tag(OptionTag::PREPROCESSING);
    _generalSplitting.addConstraint(notEqual(RuleActivity::ON));
    _generalSplitting.addProblemConstraint(hasNonUnits());
    _generalSplitting.setRandomChoices({"off","input_only"});

    _unusedPredicateDefinitionRemoval = BoolOptionValue("unused_predicate_definition_removal","updr",true);
    _unusedPredicateDefinitionRemoval.description="Attempt to remove predicate definitions. A predicate definition is a formula of the form ![X1,..,Xn] : (p(X1,..,XN) <=> F) where p is not equality and does not occur in F and X1,..,XN are the free variables of F. If p has only positive (negative) occurences then <=> in the definition can be replaced by => (<=). If p does not occur in the rest of the problem the definition can be removed.";
    _lookup.insert(&_unusedPredicateDefinitionRemoval);
    _unusedPredicateDefinitionRemoval.tag(OptionTag::PREPROCESSING);
    _unusedPredicateDefinitionRemoval.addProblemConstraint(notWithCat(Property::UEQ));
    _unusedPredicateDefinitionRemoval.setRandomChoices({"on","off"});

    _theoryAxioms = BoolOptionValue("theory_axioms","tha",true);
    _theoryAxioms.description="Include theory axioms for detected interpreted symbols";
    _lookup.insert(&_theoryAxioms);
    _theoryAxioms.tag(OptionTag::PREPROCESSING);

    _theoryFlattening = BoolOptionValue("theory_flattening","thf",false);
    _theoryFlattening.description = "Flatten clauses to separate theory and non-theory parts";
    _lookup.insert(&_theoryFlattening);
    _theoryFlattening.tag(OptionTag::PREPROCESSING);
    _theoryFlattening.setExperimental();

    _sineDepth = UnsignedOptionValue("sine_depth","sd",0);
    _sineDepth.description=
    "Limit number of iterations of the transitive closure algorithm that selects formulas based on SInE's D-relation (see SInE description). 0 means no limit, 1 is a maximal limit (least selected axioms), 2 allows two iterations, etc...";
    _lookup.insert(&_sineDepth);
    _sineDepth.tag(OptionTag::PREPROCESSING);
    // Captures that if the value is not default then sineSelection must be on
    _sineDepth.reliesOn(_sineSelection.is(notEqual(SineSelection::OFF)));
    _sineDepth.setRandomChoices({"0","1","2","3","4","5","7","10"});

    _sineGeneralityThreshold = UnsignedOptionValue("sine_generality_threshold","sgt",0);
    _sineGeneralityThreshold.description=
    "Generality of a symbol is the number of input formulas in which a symbol appears. If the generality of a symbol is smaller than the threshold, it is always added into the D-relation with formulas in which it appears.";
    _lookup.insert(&_sineGeneralityThreshold);
    _sineGeneralityThreshold.tag(OptionTag::PREPROCESSING);
    // Captures that if the value is not default then sineSelection must be on
    _sineGeneralityThreshold.reliesOn(_sineSelection.is(notEqual(SineSelection::OFF)));

    _sineSelection = ChoiceOptionValue<SineSelection>("sine_selection","ss",SineSelection::OFF,{"axioms","included","off","priority"});
    _sineSelection.description=
    "If 'axioms', all formulas that are not annotated as 'axiom' (i.e. conjectures and hypotheses) are initially selected, and the SInE selection is performed on those annotated as 'axiom'. If 'included', all formulas that are directly in the problem file are initially selected, and the SInE selection is performed on formulas from included files. The 'included' value corresponds to the behaviour of the original SInE implementation. The 'priority' value acts like 'axioms' except a clauses weight is multiplied by 1+ the depth at which it was selected.";
    _lookup.insert(&_sineSelection);
    _sineSelection.tag(OptionTag::PREPROCESSING);
    _sineSelection.setRandomChoices(atomsMoreThan(100000),{"axioms","axioms","off"});
    _sineSelection.setRandomChoices(atomsMoreThan(30000),{"axioms","off"});
    _sineSelection.setRandomChoices(atomsMoreThan(10000),{"axioms","off","off","off"});
    _sineSelection.setRandomChoices(atomsMoreThan(3000),{"axioms","off","off","off","off","off"});
    _sineSelection.setRandomChoices(atomsMoreThan(1000),{"axioms","off","off","off","off","off","off","off"});

    _sineTolerance = FloatOptionValue("sine_tolerance","st",1.0);
    _sineTolerance.description="SInE tolerance parameter (sometimes referred to as 'benevolence')";
    _lookup.insert(&_sineTolerance);
    _sineTolerance.tag(OptionTag::PREPROCESSING);
    _sineTolerance.addConstraint(equal(0.0f)->Or(greaterThanEq(1.0f) ));
    // Captures that if the value is not 1.0 then sineSelection must be on
    _sineTolerance.reliesOn(_sineSelection.is(notEqual(SineSelection::OFF)));
    _sineTolerance.setRandomChoices({"1.0","1.2","1.5","2.0","3.0","5.0"});

    _naming = IntOptionValue("naming","nm",8);
    _naming.description="Introduce names for subformulas. Given a subformula F(x1,..,xk) of formula G a new predicate symbol is introduced as a name for F(x1,..,xk) by adding the axiom n(x1,..,xk) <=> F(x1,..,xk) and replacing F(x1,..,xk) with n(x1,..,xk) in G. The value indicates how many times a subformula must be used before it is named.";
    _lookup.insert(&_naming);
    _naming.tag(OptionTag::PREPROCESSING);
    _naming.addHardConstraint(lessThan(32768));
    _naming.addHardConstraint(greaterThan(-1));
    _naming.addHardConstraint(notEqual(1));


//*********************** Output  ***********************

    // how is this used?
    _logFile = StringOptionValue("log_file","","off");
    _logFile.description="";
    //_lookup.insert(&_logFile);
    _logFile.tag(OptionTag::OUTPUT);

    //used?
    _xmlOutput = StringOptionValue("xml_output","","off");
    _xmlOutput.description="File to put XML output in.";
    //_lookup.insert(&_xmlOutput);
    _xmlOutput.tag(OptionTag::OUTPUT);

    _latexOutput = StringOptionValue("latex_output","","off");
    _latexOutput.description="File that will contain proof in the LaTeX format.";
    _lookup.insert(&_latexOutput);
    _latexOutput.tag(OptionTag::OUTPUT);

    _latexUseDefaultSymbols = BoolOptionValue("latex_use_default_symbols","",true);
    _latexUseDefaultSymbols.description="Interpretted symbols such as product have default LaTeX symbols"
        " that can be used. They can be overriden in the normal way. This option can turn them off";
    _latexUseDefaultSymbols.tag(OptionTag::OUTPUT);
    _lookup.insert(&_latexUseDefaultSymbols);

    _outputAxiomNames = BoolOptionValue("output_axiom_names","",false);
    _outputAxiomNames.description="Preserve names of axioms from the problem file in the proof output";
    _lookup.insert(&_outputAxiomNames);
    _outputAxiomNames.tag(OptionTag::OUTPUT);


    _printClausifierPremises = BoolOptionValue("print_clausifier_premises","",false);
    _printClausifierPremises.description="Output how the clausified problem was derived.";
    _lookup.insert(&_printClausifierPremises);
    _printClausifierPremises.tag(OptionTag::OUTPUT);

    _showActive = BoolOptionValue("show_active","",false);
    _showActive.description="Print activated clauses.";
    _lookup.insert(&_showActive);
    _showActive.tag(OptionTag::DEVELOPMENT);

    _showBlocked = BoolOptionValue("show_blocked","",false);
    _showBlocked.description="Show generating inferences blocked due to coloring of symbols";
    _lookup.insert(&_showBlocked);
    _showBlocked.tag(OptionTag::DEVELOPMENT);

    _showDefinitions = BoolOptionValue("show_definitions","",false);
    _showDefinitions.description="Show definition introductions.";
    _lookup.insert(&_showDefinitions);
    _showDefinitions.tag(OptionTag::DEVELOPMENT);


    _showNew = BoolOptionValue("show_new","",false);
    _showNew.description="Show new (generated) clauses";
    _lookup.insert(&_showNew);
    _showNew.tag(OptionTag::DEVELOPMENT);

    _showNewPropositional = BoolOptionValue("show_new_propositional","",false);
    _showNewPropositional.description="";
    //_lookup.insert(&_showNewPropositional);
    _showNewPropositional.tag(OptionTag::DEVELOPMENT);

    _showNonconstantSkolemFunctionTrace = BoolOptionValue("show_nonconstant_skolem_function_trace","",false);
    _showNonconstantSkolemFunctionTrace.description="Show introduction of non-constant skolem functions.";
    _lookup.insert(&_showNonconstantSkolemFunctionTrace);
    _showNonconstantSkolemFunctionTrace.tag(OptionTag::DEVELOPMENT);


    _showPassive = BoolOptionValue("show_passive","",false);
    _showPassive.description="Show clauses added to the passive set.";
    _lookup.insert(&_showPassive);
    _showPassive.tag(OptionTag::DEVELOPMENT);
    
    _showReductions = BoolOptionValue("show_reductions","",false);
    _showReductions.description="Show reductions.";
    _showReductions.tag(OptionTag::DEVELOPMENT);
    _lookup.insert(&_showReductions);

    _showPreprocessing = BoolOptionValue("show_preprocessing","",false);
    _showPreprocessing.description="Show preprocessing.";
    _lookup.insert(&_showPreprocessing);
    _showPreprocessing.tag(OptionTag::DEVELOPMENT);

    _showSkolemisations = BoolOptionValue("show_skolemisations","",false);
    _showSkolemisations.description="Show Skolemisations.";
    _lookup.insert(&_showSkolemisations);
    _showSkolemisations.tag(OptionTag::DEVELOPMENT);

    _showSymbolElimination = BoolOptionValue("show_symbol_elimination","",false);
    _showSymbolElimination.description="Show symbol elimination.";
    _lookup.insert(&_showSymbolElimination);
    _showSymbolElimination.tag(OptionTag::DEVELOPMENT);

    _showTheoryAxioms = BoolOptionValue("show_theory_axioms","",false);
    _showTheoryAxioms.description="Show the added theory axioms.";
    _lookup.insert(&_showTheoryAxioms);
    _showTheoryAxioms.tag(OptionTag::DEVELOPMENT);

#if VZ3
    _showZ3 = BoolOptionValue("show_z3","",false);
    _showZ3.description="Print the clauses being added to Z3";
    _lookup.insert(&_showZ3);
    _showZ3.tag(OptionTag::DEVELOPMENT);
#endif

    _showFOOL = BoolOptionValue("show_fool","",false);
    _showFOOL.description="Reveal the internal representation of FOOL terms";
    _lookup.insert(&_showFOOL);
    _showFOOL.tag(OptionTag::OUTPUT);

    _showFMBsortInfo = BoolOptionValue("show_fmb_sort_info","",false);
    _showFMBsortInfo.description = "Print information about sorts in FMB";
    _lookup.insert(&_showFMBsortInfo);
    _showFMBsortInfo.tag(OptionTag::OUTPUT);

//************************************************************************
//*********************** VAMPIRE (includes CASC)  ***********************
//************************************************************************

//*********************** Saturation  ***********************

    _saturationAlgorithm = ChoiceOptionValue<SaturationAlgorithm>("saturation_algorithm","sa",SaturationAlgorithm::LRS,
                                                                  {"discount","fmb","inst_gen","lrs","otter"});//,"tabulation"});
    _saturationAlgorithm.description=
    "Select the saturation algorithm:\n"
    " - discount:\n"
    " - otter:\n"
    " - limited resource:\n"
    " - instance generation: a simple implementation of instantiation calculus\n"
    "    (global_subsumption, unit_resulting_resolution and age_weight_ratio)\n"
    " - tabulation: a special goal-oriented mode for large theories.\n"
    " - fmb : finite model building for satisfiable problems.\n"
    "inst_gen, tabulation and fmb aren't influenced by options for the saturation algorithm, apart from those under the relevant heading";
    _lookup.insert(&_saturationAlgorithm);
    _saturationAlgorithm.tag(OptionTag::SATURATION);
    // Captures that if the saturation algorithm is InstGen then splitting must be off
    _saturationAlgorithm.addHardConstraint(If(equal(SaturationAlgorithm::INST_GEN)).then(_splitting.is(notEqual(true))));
    // Note order of adding constraints matters (we assume previous gaurds are false)
    _saturationAlgorithm.setRandomChoices(isRandSat(),{"discount","otter","inst_gen","fmb"});
    _saturationAlgorithm.setRandomChoices(Or(hasCat(Property::UEQ),atomsLessThan(4000)),{"lrs","discount","otter","inst_gen"});
    _saturationAlgorithm.setRandomChoices({"discount","inst_gen","lrs","otter","tabulation"});

    _fmbNonGroundDefs = BoolOptionValue("fmb_nonground_defs","fmbngd",false);
    _fmbNonGroundDefs.description = "Introduce definitions for non ground terms in preprocessing for fmb";
    //_lookup.insert(&_fmbNonGroundDefs);
    _fmbNonGroundDefs.setExperimental();
    _fmbNonGroundDefs.setRandomChoices({"on","off"});

    _fmbStartSize = UnsignedOptionValue("fmb_start_size","fmbss",1);
    _fmbStartSize.description = "Set the initial model size for finite model building";
    _lookup.insert(&_fmbStartSize);
    _fmbStartSize.setExperimental();

    _fmbSymmetryRatio = FloatOptionValue("fmb_symmetry_ratio","fmbsr",1.0);
    _fmbSymmetryRatio.description = "";
    _lookup.insert(&_fmbSymmetryRatio);
    _fmbSymmetryRatio.setExperimental();

    _fmbSymmetryOrderSymbols = ChoiceOptionValue<FMBSymbolOrders>("fmb_symmetry_symbol_order","fmbsso",
                                                     FMBSymbolOrders::OCCURENCE,
                                                     {"occurence","input_usage","preprocessed_usage"}); 
    _fmbSymmetryOrderSymbols.description = "";
    _lookup.insert(&_fmbSymmetryOrderSymbols);
    _fmbSymmetryOrderSymbols.setExperimental();

    _fmbSymmetryWidgetOrders = ChoiceOptionValue<FMBWidgetOrders>("fmb_symmetry_widget_order","fmbswo",
                                                     FMBWidgetOrders::DIAGONAL,
                                                     {"function_first","argument_first","diagonal"});
    _fmbSymmetryWidgetOrders.description = "";
    _lookup.insert(&_fmbSymmetryWidgetOrders);
    _fmbSymmetryWidgetOrders.setExperimental();

    _fmbCollapseMonotonicSorts = ChoiceOptionValue<FMBMonotonicCollapse>("fmb_collapse_monotonic_sorts","fmbcms",
                                                           FMBMonotonicCollapse::OFF, 
                                                           {"off","group","predicate","function"});
    _fmbCollapseMonotonicSorts.description = "";
    _fmbCollapseMonotonicSorts.setExperimental();
    _lookup.insert(&_fmbCollapseMonotonicSorts);

    _fmbDetectSortBounds = BoolOptionValue("fmb_detect_sort_bounds","fmbdsb",false);
    _fmbDetectSortBounds.description = "";
    _fmbDetectSortBounds.setExperimental();
    _lookup.insert(&_fmbDetectSortBounds);

    _fmbDetectSortBoundsTimeLimit = UnsignedOptionValue("fmb_detect_sort_bounds_time_limit","fmbdsbt",1);
    _fmbDetectSortBoundsTimeLimit.description = "";
    _fmbDetectSortBoundsTimeLimit.setExperimental();
    _lookup.insert(&_fmbDetectSortBoundsTimeLimit);

<<<<<<< HEAD
    _fmbSizeWeightRatio = UnsignedOptionValue("fmb_size_weight_ratio","fmbswr",1);
    _fmbSizeWeightRatio.description = "0 is size only, 1 means 1:1, 2 means 1:2, etc.";
    _fmbSizeWeightRatio.setExperimental();
    _lookup.insert(&_fmbSizeWeightRatio);
=======
    _fmbIgnoreMarkers = BoolOptionValue("fmb_ignore_markers","fmbigm",false);
    _fmbIgnoreMarkers.setExperimental();
    _lookup.insert(&_fmbIgnoreMarkers);

    _fmbNoPriority = BoolOptionValue("fmb_no_priority","fmbnpr",false);
    _fmbNoPriority.setExperimental();
    _lookup.insert(&_fmbNoPriority);

    _fmbSpecialMonotEncoding = BoolOptionValue("fmb_special_monot_encoding","fmbsme",true);
    _fmbSpecialMonotEncoding.setExperimental();
    _lookup.insert(&_fmbSpecialMonotEncoding);

    _fmbSortInference = ChoiceOptionValue<FMBSortInference>("fmb_sort_inference","fmbsi",FMBSortInference::INFER,{"ignore","infer","expand"});
    _fmbSortInference.description = "";
    _fmbSortInference.setExperimental();
    _lookup.insert(&_fmbSortInference);
>>>>>>> e1f23043

    _selection = SelectionOptionValue("selection","s",10);
    _selection.description=
    "Selection methods 2,3,4,10,11 are complete by virtue of extending Maximal i.e. they select the best among maximal. Methods 1002,1003,1004,1010,1011 relax this restriction and are therefore not complete.\n"
    " 0     - Total (select everything)\n"
    " 1     - Maximal\n"
    " 2     - ColoredFirst, MaximalSize then Lexigraphical\n"
    " 3     - ColoredFirst, NoPositiveEquality, LeastTopLevelVariables,\n          LeastDistinctVariables then Lexigraphical\n"
    " 4     - ColoredFirst, NoPositiveEquality, LeastTopLevelVariables,\n          LeastVariables, MaximalSize then Lexigraphical\n"
    " 10    - ColoredFirst, NegativeEquality, MaximalSize, Negative then Lexigraphical\n"
    " 11    - Lookahead\n"
    " 1002  - Incomplete version of 2\n"
    " 1003  - Incomplete version of 3\n"
    " 1004  - Incomplete version of 4\n"
    " 1010  - Incomplete version of 10\n"
    " 1011  - Incomplete version of 11\n"
    "Or negated, which means that reversePolarity is true (?)\n";

    _lookup.insert(&_selection);
    _selection.tag(OptionTag::SATURATION);
    //_selection.reliesOn(_saturationAlgorithm.is(notEqual(SaturationAlgorithm::TABULATION)));
    _selection.reliesOn(_saturationAlgorithm.is(notEqual(SaturationAlgorithm::INST_GEN))->Or<int>(_instGenWithResolution.is(equal(true))));
    _selection.setRandomChoices(And(isRandSat(),saNotInstGen()),{"0","1","2","3","4","10","11","-1","-2","-3","-4","-10","-11"});
    _selection.setRandomChoices({"0","1","2","3","4","10","11","1002","1003","1004","1010","1011","-1","-2","-3","-4","-10","-11","-1002","-1003","-1004","-1010"});
    
    _ageWeightRatio = RatioOptionValue("age_weight_ratio","awr",1,1,':');
    _ageWeightRatio.description=
    "Ratio in which clauses are being selected for activation i.e. a:w means that for every a clauses selected based on age "
    "there will be w selected based on weight.";
    _lookup.insert(&_ageWeightRatio);
    _ageWeightRatio.tag(OptionTag::SATURATION);
    //_ageWeightRatio.reliesOn(_saturationAlgorithm.is(notEqual(SaturationAlgorithm::TABULATION)));
    _ageWeightRatio.reliesOn(_saturationAlgorithm.is(notEqual(SaturationAlgorithm::INST_GEN))->Or<int>(_instGenWithResolution.is(equal(true))));
    _ageWeightRatio.setRandomChoices({"8:1","5:1","4:1","3:1","2:1","3:2","5:4","1","2:3","2","3","4","5","6","7","8","10","12","14","16","20","24","28","32","40","50","64","128","1024"});

    _lrsFirstTimeCheck = IntOptionValue("lrs_first_time_check","",5);
    _lrsFirstTimeCheck.description=
    "Percentage of time limit at which the LRS algorithm will for the first time estimate the number of reachable clauses.";
    _lookup.insert(&_lrsFirstTimeCheck);
    _lrsFirstTimeCheck.tag(OptionTag::LRS);
    _lrsFirstTimeCheck.addConstraint(greaterThanEq(0));
    _lrsFirstTimeCheck.addConstraint(lessThan(100));

    _lrsWeightLimitOnly = BoolOptionValue("lrs_weight_limit_only","lwlo",false);
    _lrsWeightLimitOnly.description=
    "If off, the lrs sets both age and weight limit according to clause reachability, otherwise it sets the age limit to 0 and only the weight limit reflects reachable clauses";
    _lookup.insert(&_lrsWeightLimitOnly);
    _lrsWeightLimitOnly.tag(OptionTag::LRS);

    _simulatedTimeLimit = TimeLimitOptionValue("simulated_time_limit","stl",0);
    _simulatedTimeLimit.description=
    "Time limit in seconds for the purpose of reachability estimations of the LRS saturation algorithm (if 0, the actual time limit is used)";
    _lookup.insert(&_simulatedTimeLimit);
    _simulatedTimeLimit.tag(OptionTag::LRS);


//*********************** Inferences  ***********************

    _instantiation = ChoiceOptionValue<Instantiation>("instantiation","inst",Instantiation::OFF,{"off","on"});
    _instantiation.description = "Heuristically instantiate variables";
    _instantiation.tag(OptionTag::INFERENCES);
    _lookup.insert(&_instantiation);
    _instantiation.setRandomChoices({"off","on"}); // Turn this on rarely
    _instantiation.setExperimental();

    _backwardDemodulation = ChoiceOptionValue<Demodulation>("backward_demodulation","bd",
                                                            Demodulation::ALL,
                                                            {"all","off","preordered"});
    _backwardDemodulation.description=
             "Oriented rewriting of kept clauses by newly derived unit equalities\n"
             "s = t     L[sθ] \\/ C\n"
             "---------------------   where sθ > tθ (replaces RHS)\n"
             " L[tθ] \\/ C\n";
    _lookup.insert(&_backwardDemodulation);
    _backwardDemodulation.tag(OptionTag::INFERENCES);
    _backwardDemodulation.addProblemConstraint(hasEquality());
    _backwardDemodulation.reliesOn(_saturationAlgorithm.is(notEqual(SaturationAlgorithm::INST_GEN))->Or<Demodulation>(_instGenWithResolution.is(equal(true))));
    _backwardDemodulation.setRandomChoices({"all","off"});

    _backwardSubsumption = ChoiceOptionValue<Subsumption>("backward_subsumption","bs",
                                                          Subsumption::OFF,{"off","on","unit_only"});
    _backwardSubsumption.description=
             "Perform subsumption deletion of kept clauses by newly derived clauses. Unit_only means that the subsumption will be performed only by unit clauses";
    _lookup.insert(&_backwardSubsumption);
    _backwardSubsumption.tag(OptionTag::INFERENCES);
    _backwardSubsumption.reliesOn(_saturationAlgorithm.is(notEqual(SaturationAlgorithm::INST_GEN))->Or<Subsumption>(_instGenWithResolution.is(equal(true))));
    //_backwardSubsumption.reliesOn(_saturationAlgorithm.is(notEqual(SaturationAlgorithm::TABULATION)));
    _backwardSubsumption.setRandomChoices({"on","off"});

    _backwardSubsumptionResolution = ChoiceOptionValue<Subsumption>("backward_subsumption_resolution","bsr",
                                                                    Subsumption::OFF,{"off","on","unit_only"});
    _backwardSubsumptionResolution.description=
             "Perform subsumption resolution on kept clauses using newly derived clauses. Unit_only means that the subsumption resolution will be performed only by unit clauses";
    _lookup.insert(&_backwardSubsumptionResolution);
    _backwardSubsumptionResolution.tag(OptionTag::INFERENCES);
    _backwardSubsumptionResolution.reliesOn(_saturationAlgorithm.is(notEqual(SaturationAlgorithm::INST_GEN))->Or<Subsumption>(_instGenWithResolution.is(equal(true))));
    //_backwardSubsumptionResolution.reliesOn(_saturationAlgorithm.is(notEqual(SaturationAlgorithm::TABULATION)));
    _backwardSubsumptionResolution.setRandomChoices({"on","off"});

    _binaryResolution = BoolOptionValue("binary_resolution","br",true);
    _binaryResolution.description=
          "Standard binary resolution i.e.\n"
              "C \\/ t     D \\/ s\n"
              "---------------------\n"
              "(C \\/ D)θ\n"
              "where θ = mgu(t,-s) and t selected";
    _lookup.insert(&_binaryResolution);
    _binaryResolution.tag(OptionTag::INFERENCES);
    // If urr is off then binary resolution should be on
    _binaryResolution.addConstraint(
      If(equal(false)).then(_unitResultingResolution.is(notEqual(URResolution::OFF))));
    _binaryResolution.setRandomChoices(And(isRandSat(),saNotInstGen(),Or(hasEquality(),isBfnt(),hasCat(Property::HNE))),{"on"});
    _binaryResolution.setRandomChoices({"on","off"});


    _condensation = ChoiceOptionValue<Condensation>("condensation","cond",Condensation::OFF,{"fast","off","on"});
    _condensation.description=
             "Perform condensation. If 'fast' is specified, we only perform condensations that are easy to check for.";
    _lookup.insert(&_condensation);
    _condensation.tag(OptionTag::INFERENCES);
    _condensation.reliesOn(_saturationAlgorithm.is(notEqual(SaturationAlgorithm::INST_GEN))->Or<Condensation>(_instGenWithResolution.is(equal(true))));
    //_condensation.reliesOn(_saturationAlgorithm.is(notEqual(SaturationAlgorithm::TABULATION)));
    _condensation.setRandomChoices({"on","off","fast"});

    _demodulationRedundancyCheck = BoolOptionValue("demodulation_redundancy_check","drc",true);
    _demodulationRedundancyCheck.description=
             "Avoids the following cases of backward and forward demodulation, as they do not preserve completeness:\n"
             "s = t     s = t1 \\/ C \t s = t     s != t1 \\/ C\n"

             "--------------------- \t ---------------------\n"
             "t = t1 \\/ C \t\t t != t1 \\/ C\n"
             "where t > t1 and s = t > C (RHS replaced)";
    _lookup.insert(&_demodulationRedundancyCheck);
    _demodulationRedundancyCheck.tag(OptionTag::INFERENCES);
    _demodulationRedundancyCheck.reliesOn(_saturationAlgorithm.is(notEqual(SaturationAlgorithm::INST_GEN))->Or<bool>(_instGenWithResolution.is(equal(true))));
    _demodulationRedundancyCheck.addProblemConstraint(hasEquality());
    _demodulationRedundancyCheck.setRandomChoices({"on","off"});

    
    _extensionalityAllowPosEq = BoolOptionValue( "extensionality_allow_pos_eq","",false);
    _extensionalityAllowPosEq.description="If extensionality resolution equals filter, this dictates"
      " whether we allow other positive equalities when recognising extensionality clauses";
    _lookup.insert(&_extensionalityAllowPosEq);
    _extensionalityAllowPosEq.tag(OptionTag::INFERENCES);
    _extensionalityAllowPosEq.reliesOn(_extensionalityResolution.is(equal(ExtensionalityResolution::FILTER)));
    _extensionalityAllowPosEq.setRandomChoices({"on","off","off"}); // Prefer off
    
    _extensionalityMaxLength = UnsignedOptionValue("extensionality_max_length","",0);
    _extensionalityMaxLength.description="Sets the maximum length (number of literals) an extensionality"
      " clause can have when doing recognition for extensionality resolution. If zero there is no maximum.";
    _lookup.insert(&_extensionalityMaxLength);
    _extensionalityMaxLength.tag(OptionTag::INFERENCES);
    // 0 means infinity, so it is intentionally not if (unsignedValue < 2).
    _extensionalityMaxLength.addConstraint(notEqual(1u));
    _extensionalityMaxLength.reliesOn(_extensionalityResolution.is(notEqual(ExtensionalityResolution::OFF)));
    //TODO does this depend on anything?
    _extensionalityMaxLength.setRandomChoices({"0","0","0","2","3"}); // TODO what are good values?
    
    _extensionalityResolution = ChoiceOptionValue<ExtensionalityResolution>("extensionality_resolution","er",
                                                                            ExtensionalityResolution::OFF,{"filter","known","tagged","off"});
    _extensionalityResolution.description=
      "Turns on the following inference rule:\n"
      "  x=y \\/ C    s != t \\/ D\n"
      "  -----------------------\n"
      "  C{x → s, y → t} \\/ D\n"
      "Where s!=t is selected in s!=t \\/D and x=y \\/ C is a recognised as an extensionality clause - how clauses are recognised depends on the value of this option.\n"
      "If filter we attempt to recognise all extensionality clauses i.e. those that have exactly one X=Y, no inequality of the same sort as X-Y (and optionally no equality except X=Y, see extensionality_allow_pos_eq).\n" 
      "If known we only recognise a known set of extensionality clauses. At the moment this includes the standard and subset-based formulations of the set extensionality axiom, as well as the array extensionality axiom.\n"
      "If tagged we only use formulas tagged as extensionality clauses.";
    _lookup.insert(&_extensionalityResolution);
    _extensionalityResolution.tag(OptionTag::INFERENCES);
    // Captures that if ExtensionalityResolution is not off then inequality splitting must be 0
    _extensionalityResolution.reliesOn(_inequalitySplitting.is(equal(0)));
    _extensionalityResolution.setRandomChoices({"filter","known","off","off"});

    _FOOLOrdering = BoolOptionValue("fool_ordering","",false);
    _FOOLOrdering.description="Sets term ordering to be $$false < $$true < everything else";
    _lookup.insert(&_FOOLOrdering);
    _FOOLOrdering.tag(OptionTag::SATURATION);

    _FOOLParamodulation = BoolOptionValue("fool_paramodulation","",false);
    _FOOLParamodulation.description=
      "Turns on the following inference rule:\n"
      "        C[s]\n"
      "--------------------,\n"
      "C[true] \\/ s = false\n"
      "where s is a boolean term that is not a variable, true or false, C[true] is "
      "the C clause with s substituted by true. This rule is needed for effecient "
      "treatment of boolean terms.";
    _lookup.insert(&_FOOLParamodulation);
    _FOOLParamodulation.tag(OptionTag::INFERENCES);

    _forwardDemodulation = ChoiceOptionValue<Demodulation>("forward_demodulation","fd",Demodulation::ALL,{"all","off","preordered"});
    _forwardDemodulation.description=
    "Oriented rewriting of newly derived clauses by kept unit equalities\n"
    "s = t     L[sθ] \\/ C\n"
    "---------------------  where sθ > tθ\n"
    " L[tθ] \\/ C\n"
    "If 'preordered' is set, only equalities s = t where s > t are used for rewriting.";
    _lookup.insert(&_forwardDemodulation);
    _forwardDemodulation.tag(OptionTag::INFERENCES);
    _forwardDemodulation.setRandomChoices({"all","all","all","off","preordered"});
    
    _forwardLiteralRewriting = BoolOptionValue("forward_literal_rewriting","flr",false);
    _forwardLiteralRewriting.description="Perform forward literal rewriting.";
    _lookup.insert(&_forwardLiteralRewriting);
    _forwardLiteralRewriting.tag(OptionTag::INFERENCES);
    _forwardLiteralRewriting.addProblemConstraint(hasNonUnits());
    _forwardLiteralRewriting.reliesOn(_saturationAlgorithm.is(notEqual(SaturationAlgorithm::INST_GEN))->Or<bool>(_instGenWithResolution.is(equal(true))));
    //_forwardLiteralRewriting.reliesOn(_saturationAlgorithm.is(notEqual(SaturationAlgorithm::TABULATION)));
    _forwardLiteralRewriting.setRandomChoices({"on","off"});

    _forwardSubsumption = BoolOptionValue("forward_subsumption","fs",true);
    _forwardSubsumption.description="Perform forward subsumption deletion.";
    _lookup.insert(&_forwardSubsumption);
    _forwardSubsumption.tag(OptionTag::INFERENCES);
    _forwardSubsumption.setRandomChoices({"on","on","on","on","on","on","on","on","on","off"}); // turn this off rarely

    _forwardSubsumptionResolution = BoolOptionValue("forward_subsumption_resolution","fsr",true);
    _forwardSubsumptionResolution.description="Perform forward subsumption resolution.";
    _lookup.insert(&_forwardSubsumptionResolution);
    _forwardSubsumptionResolution.tag(OptionTag::INFERENCES);
    _forwardSubsumptionResolution    .reliesOn(_saturationAlgorithm.is(notEqual(SaturationAlgorithm::INST_GEN))->Or<bool>(_instGenWithResolution.is(equal(true))));
    //_forwardSubsumptionResolution.reliesOn(_saturationAlgorithm.is(notEqual(SaturationAlgorithm::TABULATION)));
    _forwardSubsumptionResolution.setRandomChoices({"on","off"});

    _hyperSuperposition = BoolOptionValue("hyper_superposition","",false);
    _hyperSuperposition.description=
    "Generating inference that attempts to do several rewritings at once if it will eliminate literals of the original clause (now we aim just for elimination by equality resolution)";
    _lookup.insert(&_hyperSuperposition);
    _hyperSuperposition.tag(OptionTag::INFERENCES);

    _unitResultingResolution = ChoiceOptionValue<URResolution>("unit_resulting_resolution","urr",URResolution::OFF,{"ec_only","off","on"});
    _unitResultingResolution.description=
    "Uses unit resulting resolution only to derive empty clauses (may be useful for splitting)";
    _lookup.insert(&_unitResultingResolution);
    _unitResultingResolution.tag(OptionTag::INFERENCES);
    //_unitResultingResolution.reliesOn(_saturationAlgorithm.is(notEqual(SaturationAlgorithm::TABULATION)));
    // Wrong, should instead suggest that urr is always used with inst_gen
    //_unitResultingResolution.reliesOn(
    //  _saturationAlgorithm.is(notEqual(SaturationAlgorithm::INST_GEN))->And<URResolution,bool>(
    //    _instGenWithResolution.is(notEqual(true))));
    _unitResultingResolution.addProblemConstraint(hasPredicates());
    // If br has already been set off then this will be forced on, if br has not yet been set
    // then setting this to off will force br on
    _unitResultingResolution.setRandomChoices(And(isRandSat(),saNotInstGen(),Or(hasEquality(),isBfnt(),hasCat(Property::HNE))),{"on","off"});
    _unitResultingResolution.setRandomChoices(isRandSat(),{});
    _unitResultingResolution.setRandomChoices({"on","on","off"});


    _superpositionFromVariables = BoolOptionValue("superposition_from_variables","sfv",true);
    _superpositionFromVariables.description="Perform superposition from variables.";
    _lookup.insert(&_superpositionFromVariables);
    _superpositionFromVariables.tag(OptionTag::INFERENCES);
    _superpositionFromVariables.addProblemConstraint(hasEquality());
    _superpositionFromVariables.reliesOn(_saturationAlgorithm.is(notEqual(SaturationAlgorithm::INST_GEN))->Or<bool>(_instGenWithResolution.is(equal(true))));
    _superpositionFromVariables.setRandomChoices({"on","off"});

//*********************** InstGen  ***********************

    _globalSubsumption = BoolOptionValue("global_subsumption","gs",false);
    _globalSubsumption.description="Perform global subsumption. Use a set of groundings of generated clauses G to replace C \\/ L by C if the grounding of C is implied by G. A SAT solver is used for ground reasoning.";
    _lookup.insert(&_globalSubsumption);
    _globalSubsumption.tag(OptionTag::INFERENCES);
    _globalSubsumption.addProblemConstraint(hasNonUnits());
    //_globalSubsumption.reliesOn(_saturationAlgorithm.is(notEqual(SaturationAlgorithm::TABULATION)));
    _globalSubsumption.setRandomChoices({"off","on"});

    _globalSubsumptionSatSolverPower = ChoiceOptionValue<GlobalSubsumptionSatSolverPower>("global_subsumption_sat_solver_power","gsssp",
          GlobalSubsumptionSatSolverPower::PROPAGATION_ONLY,{"propagation_only","full"});
    _globalSubsumptionSatSolverPower.description="";
    _lookup.insert(&_globalSubsumptionSatSolverPower);
    _globalSubsumptionSatSolverPower.tag(OptionTag::INFERENCES);
    _globalSubsumptionSatSolverPower.reliesOn(_globalSubsumption.is(equal(true)));
    _globalSubsumptionSatSolverPower.setRandomChoices({"propagation_only","full"});
    _globalSubsumptionSatSolverPower.setExperimental();

    _globalSubsumptionExplicitMinim = ChoiceOptionValue<GlobalSubsumptionExplicitMinim>("global_subsumption_explicit_minim","gsem",
        GlobalSubsumptionExplicitMinim::RANDOMIZED,{"off","on","randomized"});
    _globalSubsumptionSatSolverPower.description="Explicitly minimize the result of global sumsumption reduction.";
    _lookup.insert(&_globalSubsumptionExplicitMinim);
    _globalSubsumptionExplicitMinim.tag(OptionTag::INFERENCES);
    _globalSubsumptionExplicitMinim.reliesOn(_globalSubsumption.is(equal(true)));
    _globalSubsumptionExplicitMinim.setRandomChoices({"off","on","randomized"});
    _globalSubsumptionExplicitMinim.setExperimental();

    _globalSubsumptionAvatarAssumptions = ChoiceOptionValue<GlobalSubsumptionAvatarAssumptions>("global_subsumption_avatar_assumptions","gsaa",
        GlobalSubsumptionAvatarAssumptions::OFF,{"off","from_current","full_model"});
    _globalSubsumptionAvatarAssumptions.description="";
    _lookup.insert(&_globalSubsumptionAvatarAssumptions);
    _globalSubsumptionAvatarAssumptions.tag(OptionTag::INFERENCES);
    _globalSubsumptionAvatarAssumptions.reliesOn(_globalSubsumption.is(equal(true)));
    _globalSubsumptionAvatarAssumptions.reliesOn(_splitting.is(equal(true)));
    _globalSubsumptionAvatarAssumptions.setRandomChoices({"off","from_current","full_model"});
    _globalSubsumptionAvatarAssumptions.setExperimental();

    _instGenBigRestartRatio = FloatOptionValue("inst_gen_big_restart_ratio","igbrr",0.0);
    _instGenBigRestartRatio.description=
    "Determines how often a big restart (instance generation starts from input clauses) will be performed. Small restart means all clauses generated so far are processed again.";
    _lookup.insert(&_instGenBigRestartRatio);
    _instGenBigRestartRatio.tag(OptionTag::INST_GEN);
    _instGenBigRestartRatio.addConstraint(greaterThanEq(0.0f)->And(lessThanEq(1.0f)));
    // Captures that this is only non-default when saturationAlgorithm is instgen
    _instGenBigRestartRatio.reliesOn(_saturationAlgorithm.is(equal(SaturationAlgorithm::INST_GEN)));
    _instGenBigRestartRatio.setRandomChoices({"0.0","0.1","0.2","0.3","0.4","0.5","0.6","0.7","0.8","0.9","1.0"});

    _instGenPassiveReactivation = BoolOptionValue("inst_gen_passive_reactivation","igpr",false);
    _instGenPassiveReactivation.description="When the model describing the selection function changes some active clauses may become lazily deselected. If passive reaction is selected these clauses are added into the passive set before recomputing the next model, otherwise they are added back to active.";
    _lookup.insert(&_instGenPassiveReactivation);
    _instGenPassiveReactivation.tag(OptionTag::INST_GEN);
    _instGenPassiveReactivation.reliesOn(_saturationAlgorithm.is(equal(SaturationAlgorithm::INST_GEN)));

    _instGenResolutionInstGenRatio = RatioOptionValue("inst_gen_resolution_ratio","igrr",1,1,'/');
    _instGenResolutionInstGenRatio.description=
    "Ratio of resolution and instantiation steps (applies only if inst_gen_with_resolution is on)";
    _lookup.insert(&_instGenResolutionInstGenRatio);
    _instGenResolutionInstGenRatio.tag(OptionTag::INST_GEN);
    _instGenResolutionInstGenRatio.reliesOn(_saturationAlgorithm.is(equal(SaturationAlgorithm::INST_GEN)));
    _instGenResolutionInstGenRatio.reliesOn(_instGenWithResolution.is(equal(true)));
    _instGenResolutionInstGenRatio.setRandomChoices({"128/1","64/1","32/1","16/1","8/1","4/1","2/1","1/1","1/2","1/4","1/8","1/16","1/32","1/64","1/128"});

    _instGenRestartPeriod = IntOptionValue("inst_gen_restart_period","igrp",1000);
    _instGenRestartPeriod.description="How many clauses are processed before restart. The size of the restart depends on inst_gen_big_restart_ratio.";
    _lookup.insert(&_instGenRestartPeriod);
    _instGenRestartPeriod.tag(OptionTag::INST_GEN);
    _instGenRestartPeriod.reliesOn(_saturationAlgorithm.is(equal(SaturationAlgorithm::INST_GEN)));
    _instGenRestartPeriod.setRandomChoices({"100","200","400","700","1000","1400","2000","4000"});

    _instGenRestartPeriodQuotient = FloatOptionValue("inst_gen_restart_period_quotient","igrpq",1.0);
    _instGenRestartPeriodQuotient.description="Restart period is multiplied by this number after each restart.";
    _lookup.insert(&_instGenRestartPeriodQuotient);
    _instGenRestartPeriodQuotient.tag(OptionTag::INST_GEN);
    _instGenRestartPeriodQuotient.addConstraint(greaterThanEq(1.0f));
    _instGenRestartPeriodQuotient.reliesOn(_saturationAlgorithm.is(equal(SaturationAlgorithm::INST_GEN)));
    _instGenRestartPeriodQuotient.setRandomChoices({"1.0","1.05","1.1","1.2","1.3","1.5","2.0"});

    _instGenSelection = SelectionOptionValue("inst_gen_selection","igs",0);
    _instGenSelection.description=
    "Selection function for InstGen. This is applied *after* model-based selection is applied. "
    "For consistency the value 1011 is used to denote look-ahead selection.";
    _instGenSelection.addHardConstraint(notEqual(11)); // Use 1011 for look-ahead in InstGen instead.
    _lookup.insert(&_instGenSelection);
    _instGenSelection.tag(OptionTag::INST_GEN);
    _instGenSelection.reliesOn(_saturationAlgorithm.is(equal(SaturationAlgorithm::INST_GEN)));

    _instGenWithResolution = BoolOptionValue("inst_gen_with_resolution","igwr",false);
    _instGenWithResolution.description=
    "Performs instantiation together with resolution (global subsumption index is shared, also clauses generated by the resolution are added to the instance SAT problem)";
    _lookup.insert(&_instGenWithResolution);
    _instGenWithResolution.tag(OptionTag::INST_GEN);
    _instGenWithResolution.reliesOn(_saturationAlgorithm.is(equal(SaturationAlgorithm::INST_GEN)));
    _instGenWithResolution.setRandomChoices({"on","off"});

    _useHashingVariantIndex = BoolOptionValue("use_hashing_clause_variant_index","uhcvi",false);
    _useHashingVariantIndex.description= "Use clause variant index based on hashing for clause variant detection (affects inst_gen and avatar).";
    _lookup.insert(&_useHashingVariantIndex);
    _useHashingVariantIndex.tag(OptionTag::OTHER);
    _useHashingVariantIndex.setExperimental();
    _useHashingVariantIndex.setRandomChoices({"on","off"});

    _use_dm = BoolOptionValue("use_dismatching","dm",false);
    _use_dm.description="Use dismatching constraints.";
    _lookup.insert(&_use_dm);
    _use_dm.tag(OptionTag::INST_GEN);
    //_use_dm.setExperimental();
    _use_dm.setRandomChoices({"on","off"});
    _use_dm.reliesOn(_saturationAlgorithm.is(equal(SaturationAlgorithm::INST_GEN)));

    _nicenessOption = ChoiceOptionValue<Niceness>("niceness_option","none",Niceness::NONE,{"average","none","sum","top"});
    _nicenessOption.description="";
    _lookup.insert(&_nicenessOption);
    _nicenessOption.tag(OptionTag::INST_GEN);
    _nicenessOption.setExperimental();
    _nicenessOption.reliesOn(_saturationAlgorithm.is(equal(SaturationAlgorithm::INST_GEN)));
    _nicenessOption.reliesOn(_satSolver.is(equal(SatSolver::VAMPIRE)));
    _nicenessOption.setRandomChoices({"none","none","none","none","none","average","sum","top"});

//*********************** AVATAR  ***********************

    _splitting = BoolOptionValue("splitting","spl",true);
    _splitting.description="Use AVATAR splitting.";
    _lookup.insert(&_splitting);
    _splitting.tag(OptionTag::AVATAR);
    // TODO - put the tabulation constraint here but inst_gen constraint on sa... why?
    //_splitting.addConstraint(If(equal(true)).then(_saturationAlgorithm.is(notEqual(SaturationAlgorithm::TABULATION))));
    //_splitting.addProblemConstraint(hasNonUnits());
    _splitting.setRandomChoices({"on","off"}); //TODO change balance?
    _splitAtActivation = BoolOptionValue("split_at_activation","sac",false);
    _splitAtActivation.description="Split a clause when it is activated, default is to split when it is processed";
    _lookup.insert(&_splitAtActivation);
    _splitAtActivation.reliesOn(_splitting.is(equal(true)));
    _splitAtActivation.tag(OptionTag::AVATAR);
    _splitAtActivation.setRandomChoices({"on","off"});

    _splittingAddComplementary = ChoiceOptionValue<SplittingAddComplementary>("splitting_add_complementary","ssac",
                                                                                SplittingAddComplementary::GROUND,{"ground","none"});
    _splittingAddComplementary.description="";
    _lookup.insert(&_splittingAddComplementary);
    _splittingAddComplementary.tag(OptionTag::AVATAR);
    _splittingAddComplementary.setExperimental();
    _splittingAddComplementary.reliesOn(_splitting.is(equal(true)));
    _splittingAddComplementary.setRandomChoices({"ground","none"});


    _splittingCongruenceClosure = ChoiceOptionValue<SplittingCongruenceClosure>("splitting_congruence_closure","sscc",
                                                                                SplittingCongruenceClosure::OFF,{"model","off","on"});
    _splittingCongruenceClosure.description="Use a congruence closure decision procedure on top of the AVATAR SAT solver. This ensures that models produced by AVATAR satisfy the theory of uninterprted functions.";
    _lookup.insert(&_splittingCongruenceClosure);
    _splittingCongruenceClosure.tag(OptionTag::AVATAR);
    _splittingCongruenceClosure.reliesOn(_splitting.is(equal(true)));
    _splittingCongruenceClosure.addProblemConstraint(hasEquality());
    _splittingCongruenceClosure.setRandomChoices({"model","off","on"});
    _splittingCongruenceClosure.addHardConstraint(If(equal(SplittingCongruenceClosure::MODEL)).
                                                  then(_splittingMinimizeModel.is(notEqual(SplittingMinimizeModel::SCO))));
    
    _ccUnsatCores = ChoiceOptionValue<CCUnsatCores>("cc_unsat_cores","ccuc",CCUnsatCores::ALL,
                                                     {"first", "small_ones", "all"});
    _ccUnsatCores.description="";
    _lookup.insert(&_ccUnsatCores);
    _ccUnsatCores.tag(OptionTag::AVATAR);
    _ccUnsatCores.reliesOn(_splittingCongruenceClosure.is(notEqual(SplittingCongruenceClosure::OFF)));
    _ccUnsatCores.setRandomChoices({"first", "small_ones", "all"});
    _ccUnsatCores.setExperimental();

    _splittingLiteralPolarityAdvice = ChoiceOptionValue<SplittingLiteralPolarityAdvice>(
                                                "splitting_literal_polarity_advice","slpa",
                                                SplittingLiteralPolarityAdvice::NONE,
                                                {"false","true","none"});
    _splittingLiteralPolarityAdvice.description="Override SAT-solver's default polarity/phase setting for variables abstracting clause components.";
    _lookup.insert(&_splittingLiteralPolarityAdvice);
    _splittingLiteralPolarityAdvice.tag(OptionTag::AVATAR);
    _splittingLiteralPolarityAdvice.reliesOn(_splitting.is(equal(true)));
    _splittingLiteralPolarityAdvice.setExperimental();

    _splittingMinimizeModel = ChoiceOptionValue<SplittingMinimizeModel>("splitting_minimize_model","smm",
                                                                        SplittingMinimizeModel::ALL,{"off","sco","all"});
    
    _splittingMinimizeModel.description="Minimize the SAT-solver model by replacing concrete values with don't-cares"
                                        " provided <all> the sat clauses (or only the split clauses with <sco>) remain provably satisfied"
                                        " by the partial model.";
    _lookup.insert(&_splittingMinimizeModel);
    _splittingMinimizeModel.tag(OptionTag::AVATAR);
    //_splittingMinimizeModel.setExperimental();
    _splittingMinimizeModel.reliesOn(_splitting.is(equal(true)));
    _splittingMinimizeModel.setRandomChoices({"off","sco","all"});

    _splittingEagerRemoval = BoolOptionValue("splitting_eager_removal","sser",true);
    _splittingEagerRemoval.description="If a component was in the model and then becomes 'don't care' eagerly remove that component from the first-order solver. Note: only has any impact when smm is used.";
    _lookup.insert(&_splittingEagerRemoval);
    _splittingEagerRemoval.tag(OptionTag::AVATAR);
    //_splittingEagerRemoval.setExperimental();
    _splittingEagerRemoval.reliesOn(_splitting.is(equal(true)));
    // if minimize is off then makes no difference
    // if minimize is sco then we could have a conflict clause added infinitely often
    _splittingEagerRemoval.reliesOn(_splittingMinimizeModel.is(equal(SplittingMinimizeModel::ALL)));
    _splittingEagerRemoval.setRandomChoices({"on","off"});

    _splittingFastRestart = BoolOptionValue("splitting_fast_restart","sfr",false);
    _splittingFastRestart.description="";
    _lookup.insert(&_splittingFastRestart);
    _splittingFastRestart.tag(OptionTag::AVATAR);
    _splittingFastRestart.setExperimental();
    _splittingFastRestart.reliesOn(_splitting.is(equal(true)));
    _splittingFastRestart.setRandomChoices({"on","off"});

    _splittingBufferedSolver = BoolOptionValue("splitting_buffered_solver","sbs",false);
    _splittingBufferedSolver.description="Added buffering funcitonality to the SAT solver used in AVATAR.";
    _lookup.insert(&_splittingBufferedSolver);
    _splittingBufferedSolver.tag(OptionTag::AVATAR);
    _splittingBufferedSolver.setExperimental();
    _splittingBufferedSolver.reliesOn(_splitting.is(equal(true)));
    _splittingBufferedSolver.setRandomChoices({"on","off"});

    _splittingDeleteDeactivated = ChoiceOptionValue<SplittingDeleteDeactivated>("splitting_delete_deactivated","sdd",
                                                                        SplittingDeleteDeactivated::ON,{"on","large","off"});

    _splittingDeleteDeactivated.description="";
    _lookup.insert(&_splittingDeleteDeactivated);
    _splittingDeleteDeactivated.tag(OptionTag::AVATAR);
    _splittingDeleteDeactivated.setExperimental();
    _splittingDeleteDeactivated.reliesOn(_splitting.is(equal(true)));
    _splittingDeleteDeactivated.setRandomChoices({"on","large","off"});


    _splittingFlushPeriod = UnsignedOptionValue("splitting_flush_period","ssfp",0);
    _splittingFlushPeriod.description=
    "after given number of generated clauses without deriving an empty clause, the splitting component selection is shuffled. If equal to zero, shuffling is never performed.";
    _lookup.insert(&_splittingFlushPeriod);
    _splittingFlushPeriod.tag(OptionTag::AVATAR);
    _splittingFlushPeriod.setExperimental();
    _splittingFlushPeriod.reliesOn(_splitting.is(equal(true)));
    _splittingFlushPeriod.setRandomChoices({"0","1000","4000","10000","40000","100000"});

    _splittingFlushQuotient = FloatOptionValue("splitting_flush_quotient","ssfq",1.5);
    _splittingFlushQuotient.description=
    "after each flush, the splitting_flush_period is multiplied by the quotient";
    _lookup.insert(&_splittingFlushQuotient);
    _splittingFlushQuotient.tag(OptionTag::AVATAR);
    _splittingFlushQuotient.setExperimental();
    _splittingFlushQuotient.addConstraint(greaterThanEq(1.0f));
    _splittingFlushQuotient.reliesOn(_splitting.is(equal(true)));
    _splittingFlushQuotient.setRandomChoices({"1.0","1.1","1.2","1.4","2.0"});

    _splittingNonsplittableComponents = ChoiceOptionValue<SplittingNonsplittableComponents>("splitting_nonsplittable_components","ssnc",
                                                                                              SplittingNonsplittableComponents::KNOWN,
                                                                                              {"all","all_dependent","known","none"});
    _splittingNonsplittableComponents.description=
    "Decide what to do with a nonsplittable component:\n"
    "  -known: SAT clauses will be learnt from non-splittable clauses that have corresponding components (if there is a component C with name SAT l, clause C | {l1,..ln} will give SAT clause ~l1 \\/ … \\/ ~ln \\/ l). When we add the sat clause, we discard the original FO clause C | {l1,..ln} and let the component selection update model, possibly adding the component clause C | {l}.\n"
    "  -all: like known, except when we see a non-splittable clause that doesn't have a name, we introduce the name for it.\n"
    "  -all_dependent: like all, but we don't introduce names for non-splittable clauses that don't depend on any components";
    _lookup.insert(&_splittingNonsplittableComponents);
    _splittingNonsplittableComponents.tag(OptionTag::AVATAR);
    //_splittingNonsplittableComponents.setExperimental();
    _splittingNonsplittableComponents.reliesOn(_splitting.is(equal(true)));
    _splittingNonsplittableComponents.setRandomChoices({"all","all_dependent","known","none"});


    _nonliteralsInClauseWeight = BoolOptionValue("nonliterals_in_clause_weight","nicw",false);
    _nonliteralsInClauseWeight.description=
    "Non-literal parts of clauses (such as its split history) will also contribute to the weight";
    _lookup.insert(&_nonliteralsInClauseWeight);
    _nonliteralsInClauseWeight.tag(OptionTag::AVATAR);
    _nonliteralsInClauseWeight.reliesOn(_saturationAlgorithm.is(notEqual(SaturationAlgorithm::INST_GEN)));
    _nonliteralsInClauseWeight.reliesOn(_splitting.is(notEqual(false)));
    _nonliteralsInClauseWeight.addProblemConstraint(hasNonUnits());
    _nonliteralsInClauseWeight.setRandomChoices({"on","off"});

//*********************** SAT solver (used in various places)  ***********************

    _satClauseActivityDecay = FloatOptionValue("sat_clause_activity_decay","",1.001f);
    _satClauseActivityDecay.description="";
    _lookup.insert(&_satClauseActivityDecay);
    _satClauseActivityDecay.tag(OptionTag::SAT);
    _satClauseActivityDecay.addConstraint(greaterThan(1.0f));
    _satClauseActivityDecay.setExperimental();

    _satClauseDisposer = ChoiceOptionValue<SatClauseDisposer>("sat_clause_disposer","",SatClauseDisposer::MINISAT,
                                                              {"growing","minisat"});
    _satClauseDisposer.description="";
    _lookup.insert(&_satClauseDisposer);
    _satClauseDisposer.tag(OptionTag::SAT);
    _satClauseDisposer.setExperimental();

    _satLearntMinimization = BoolOptionValue("sat_learnt_minimization","",true);
    _satLearntMinimization.description="";
    _lookup.insert(&_satLearntMinimization);
    _satLearntMinimization.tag(OptionTag::SAT);
    _satLearntMinimization.setExperimental();

    _satLearntSubsumptionResolution = BoolOptionValue("sat_learnt_subsumption_resolution","",true);
    _satLearntSubsumptionResolution.description="";
    _lookup.insert(&_satLearntSubsumptionResolution);
    _satLearntSubsumptionResolution.tag(OptionTag::SAT);
    _satLearntSubsumptionResolution.setExperimental();

    _satRestartFixedCount = IntOptionValue("sat_restart_fixed_count","",16000);
    _satRestartFixedCount.description="";
    _lookup.insert(&_satRestartFixedCount);
    _satRestartFixedCount.tag(OptionTag::SAT);
    _satRestartFixedCount.setExperimental();

    _satRestartGeometricIncrease = FloatOptionValue("sat_restart_geometric_increase","",1.1);
    _satRestartGeometricIncrease.description="";
    _lookup.insert(&_satRestartGeometricIncrease);
    _satRestartGeometricIncrease.tag(OptionTag::SAT);
    _satRestartGeometricIncrease.addConstraint(greaterThan(1.0f));
    _satRestartGeometricIncrease.setExperimental();

    _satRestartGeometricInit = IntOptionValue("sat_restart_geometric_init","",32);
    _satRestartGeometricInit.description="";
    _lookup.insert(&_satRestartGeometricInit);
    _satRestartGeometricInit.tag(OptionTag::SAT);
    _satRestartGeometricInit.setExperimental();

    _satRestartLubyFactor = IntOptionValue("sat_restart_luby_factor","",100);
    _satRestartLubyFactor.description="";
    _lookup.insert(&_satRestartLubyFactor);
    _satRestartLubyFactor.tag(OptionTag::SAT);
    _satRestartLubyFactor.setExperimental();

    _satRestartMinisatIncrease = FloatOptionValue("sat_restart_minisat_increase","",1.1);
    _satRestartMinisatIncrease.description="";
    _lookup.insert(&_satRestartMinisatIncrease);
    _satRestartMinisatIncrease.tag(OptionTag::SAT);
    _satRestartMinisatIncrease.addConstraint(greaterThan(1.0f));
    _satRestartMinisatIncrease.setExperimental();

    _satRestartMinisatInit = IntOptionValue("sat_restart_minisat_init","",100);
    _satRestartMinisatInit.description="";
    _lookup.insert(&_satRestartMinisatInit);
    _satRestartMinisatInit.tag(OptionTag::SAT);
    _satRestartMinisatInit.setExperimental();

    _satRestartStrategy = ChoiceOptionValue<SatRestartStrategy>("sat_restart_strategy","",SatRestartStrategy::LUBY,
                                                                {"fixed","geometric","luby","minisat"});
    _satRestartStrategy.description="";
    _lookup.insert(&_satRestartStrategy);
    _satRestartStrategy.tag(OptionTag::SAT);
    _satRestartStrategy.setExperimental();

    _satSolver = ChoiceOptionValue<SatSolver>("sat_solver","sas",SatSolver::VAMPIRE,
#if VZ3
            {"lingeling","minisat","vampire","z3"});
#else
            {"lingeling","minisat","vampire"});
#endif
    _satSolver.description=
    "Select the SAT solver to be used throughout the solver. This will be used in AVATAR (for splitting) when the saturation algorithm is discount,lrs or otter and in instance generation for selection and global subsumption.";
    _lookup.insert(&_satSolver);
    _satSolver.tag(OptionTag::SAT);
    _satSolver.setRandomChoices(
#if VZ3
            {"lingeling","minisat","vampire","z3"});
#else
            {"lingeling","minisat","vampire"});
#endif

#if VZ3
    _satFallbackForSMT = BoolOptionValue("sat_fallback_for_smt","sffsmt",false);
    _satFallbackForSMT.description="If using z3 run a sat solver alongside to use if the smt"
       " solver returns unknown at any point";
    _lookup.insert(&_satFallbackForSMT);
    _satFallbackForSMT.tag(OptionTag::SAT);
    _satFallbackForSMT.reliesOn(_satSolver.is(equal(SatSolver::Z3)));

    _z3UnsatCores = BoolOptionValue("z3_unsat_core","z3uc",false);
    _z3UnsatCores.description=""; 
    _lookup.insert(&_z3UnsatCores);
    _z3UnsatCores.setExperimental();
    _z3UnsatCores.tag(OptionTag::SAT);
#endif

    _satVarActivityDecay = FloatOptionValue("sat_var_activity_decay","",1.05f);
    _satVarActivityDecay.description="";
    _lookup.insert(&_satVarActivityDecay);
    _satVarActivityDecay.tag(OptionTag::SAT);
    _satVarActivityDecay.addConstraint(greaterThan(1.0f));
    _satVarActivityDecay.setExperimental();

    _satVarSelector = ChoiceOptionValue<SatVarSelector>("sat_var_selector","svs",SatVarSelector::ACTIVE,
                                                        {"active","niceness","recently_learnt"});
    _satVarSelector.description="";
    _lookup.insert(&_satVarSelector);
    _satVarSelector.tag(OptionTag::SAT);
    _satVarSelector.setExperimental();

    _satLingelingSimilarModels = BoolOptionValue("sat_lingeling_similar_models","",true);
    _satLingelingSimilarModels.description="";
    _lookup.insert(&_satLingelingSimilarModels);
    _satLingelingSimilarModels.tag(OptionTag::SAT);
    _satLingelingSimilarModels.setExperimental();

    _satLingelingIncremental = BoolOptionValue("sat_lingeling_incremental","",false);
    _satLingelingIncremental.description="";
    _lookup.insert(&_satLingelingIncremental);
    _satLingelingIncremental.tag(OptionTag::SAT);
    _satLingelingIncremental.setExperimental();

 //*********************** Tabulation  ***********************

    _tabulationBwRuleSubsumptionResolutionByLemmas = BoolOptionValue("tabulation_bw_rule_subsumption_resolution_by_lemmas","tbsr",true);
    _tabulationBwRuleSubsumptionResolutionByLemmas.description="";
    //_lookup.insert(&_tabulationBwRuleSubsumptionResolutionByLemmas);
    //_tabulationBwRuleSubsumptionResolutionByLemmas.tag(OptionTag::TABULATION);
    _tabulationBwRuleSubsumptionResolutionByLemmas.setRandomChoices({"on","off"});


    _tabulationFwRuleSubsumptionResolutionByLemmas = BoolOptionValue("tabulation_fw_rule_subsumption_resolution_by_lemmas","tfsr",true);
    _tabulationFwRuleSubsumptionResolutionByLemmas.description="";
    //_lookup.insert(&_tabulationFwRuleSubsumptionResolutionByLemmas);
    //_tabulationFwRuleSubsumptionResolutionByLemmas.tag(OptionTag::TABULATION);
    _tabulationFwRuleSubsumptionResolutionByLemmas.setRandomChoices({"on","off"});


    _tabulationGoalAgeWeightRatio = RatioOptionValue("tabulation_goal_awr","tgawr",1,1,'/');
    _tabulationGoalAgeWeightRatio.description=
    "when saturation algorithm is set to tabulation, this option determines the age-weight ratio for selecting next goal clause to process";
    //_lookup.insert(&_tabulationGoalAgeWeightRatio);
    //_tabulationGoalAgeWeightRatio.tag(OptionTag::TABULATION);
    _tabulationGoalAgeWeightRatio.setRandomChoices({"8/1","5/1","4/1","3/1","2/1","3/2","5/4","1/1","2/3","1/2","1/3","1/4","1/5","1/6","1/7","1/8","1/10","1/12","1/14","1/16","1/20","1/24","1/28","1/32","1/40","1/50","1/64","1/128"});

    _tabulationGoalLemmaRatio = RatioOptionValue("tabulation_goal_lemma_ratio","tglr",1,1,'/');
    _tabulationGoalLemmaRatio.description=
    "when saturation algorithm is set to tabulation, this option determines the ratio of processing new goals and lemmas";
    //_lookup.insert(&_tabulationGoalLemmaRatio);
    //_tabulationGoalLemmaRatio.tag(OptionTag::TABULATION);
    _tabulationGoalLemmaRatio.setRandomChoices({"20/1","10/1","7/1","5/1","4/1","3/1","2/1","1/1","1/2","1/3","1/4","1/5","1/7","1/10","1/20"});
    
    _tabulationInstantiateProducingRules = BoolOptionValue("tabulation_instantiate_producing_rules","tipr",true);
    _tabulationInstantiateProducingRules.description=
    "when saturation algorithm is set to tabulation, this option determines whether the producing rules will be made of theory clauses (in case it's off), or of their instances got from the substitution unifying them with the goal";
    //_lookup.insert(&_tabulationInstantiateProducingRules);
    //_tabulationInstantiateProducingRules.tag(OptionTag::TABULATION);
    _tabulationInstantiateProducingRules.setRandomChoices({"on","off"});
    
    _tabulationLemmaAgeWeightRatio = RatioOptionValue("tabulation_lemma_awr","tlawr",1,1,'/');
    _tabulationLemmaAgeWeightRatio.description=
    "when saturation algorithm is set to tabulation, this option determines the age-weight ratio for selecting next lemma to process";
    //_lookup.insert(&_tabulationLemmaAgeWeightRatio);
    //_tabulationLemmaAgeWeightRatio.tag(OptionTag::TABULATION);
    _tabulationLemmaAgeWeightRatio.setRandomChoices({"8/1","5/1","4/1","3/1","2/1","3/2","5/4","1/1","2/3","1/2","1/3","1/4","1/5","1/6","1/7","1/8","1/10","1/12","1/14","1/16","1/20","1/24","1/28","1/32","1/40","1/50","1/64","1/128"});
    
    //*************************************************************
    //*********************** which mode or tag?  ************************
    //*************************************************************
    
    _bfnt = BoolOptionValue("bfnt","bfnt",false);
    _bfnt.description="";
    _lookup.insert(&_bfnt);
    _bfnt.tag(OptionTag::SATURATION);
    // This is checked in checkGlobal
    //_bfnt.addConstraint(new OnAnd(new RequiresCompleteForNonHorn<bool>()));
    _bfnt.addProblemConstraint(notWithCat(Property::EPR));
    _bfnt.setRandomChoices({},{"on","off","off","off","off","off"});
    _bfnt.setExperimental();
    
    _increasedNumeralWeight = BoolOptionValue("increased_numeral_weight","inw",false);
    _increasedNumeralWeight.description=
             "This option only applies if the problem has interpreted numbers. The weight of integer constants depends on the logarithm of their absolute value (instead of being 1)";
    _lookup.insert(&_increasedNumeralWeight);
    _increasedNumeralWeight.tag(OptionTag::SATURATION);


    _interpretedSimplification = BoolOptionValue("interpreted_simplification","",false);
    _interpretedSimplification.description=
             "Performs simplifications of interpreted functions. This option requires interpreted_evaluation to be enabled as well. IMPORTANT - Currently not supported";
    _lookup.insert(&_interpretedSimplification);
    _interpretedSimplification.tag(OptionTag::OTHER);
    _interpretedSimplification.setExperimental();


    _literalComparisonMode = ChoiceOptionValue<LiteralComparisonMode>("literal_comparison_mode","lcm",
                                                                      LiteralComparisonMode::STANDARD,
                                                                      {"predicate","reverse","standard"});
    _literalComparisonMode.description="Vampire uses KBO which uses an ordering of predicates. Standard places equality (and certain other special predicates) first and all others second. Predicate depends on symbol precedence (see symbol_precedence). Reverse reverses the order.";
    _lookup.insert(&_literalComparisonMode);
    _literalComparisonMode.tag(OptionTag::SATURATION);
    //_literalComparisonMode.reliesOn(_saturationAlgorithm.is(notEqual(SaturationAlgorithm::TABULATION)));
    _literalComparisonMode.addProblemConstraint(hasNonUnits());
    _literalComparisonMode.addProblemConstraint(hasPredicates());
    // TODO: if sat then should not use reverse
    _literalComparisonMode.setRandomChoices({"predicate","reverse","standard"});


    _maxActive = LongOptionValue("max_active","",0);
    _maxActive.description="";
    //_lookup.insert(&_maxActive);
    _maxActive.tag(OptionTag::OTHER);

    _maxAnswers = IntOptionValue("max_answers","",1);
    _maxAnswers.description="";
    //_lookup.insert(&_maxAnswers);
    _maxAnswers.tag(OptionTag::OTHER);

    _maxInferenceDepth = IntOptionValue("max_inference_depth","",0);
    _maxInferenceDepth.description="";
    //_lookup.insert(&_maxInferenceDepth);
    _maxInferenceDepth.tag(OptionTag::OTHER);

    _maxPassive = LongOptionValue("max_passive","",0);
    _maxPassive.description="";
    //_lookup.insert(&_maxPassive);
    _maxPassive.tag(OptionTag::OTHER);

    _maxWeight = IntOptionValue("max_weight","",0);
    _maxWeight.description="Weight limit for clauses (0 means no weight limit)";
    _lookup.insert(&_maxWeight);
    _maxWeight.tag(OptionTag::SATURATION);

    _nonGoalWeightCoefficient = NonGoalWeightOptionValue("nongoal_weight_coefficient","nwc",1.0);
    _nonGoalWeightCoefficient.description=
             "coefficient that will multiply the weight of theory clauses (those marked as 'axiom' in TPTP)";
    _lookup.insert(&_nonGoalWeightCoefficient);
    _nonGoalWeightCoefficient.tag(OptionTag::SATURATION);
    //_nonGoalWeightCoefficient.reliesOn(_saturationAlgorithm.is(notEqual(SaturationAlgorithm::TABULATION)));
    _nonGoalWeightCoefficient.setRandomChoices({"1","1.1","1.2","1.3","1.5","1.7","2","2.5","3","4","5","10"});


    _normalize = BoolOptionValue("normalize","norm",false);
    _normalize.description="Normalize the problem so that the ordering of clauses etc does not effect proof search.";
    _lookup.insert(&_normalize);
    _normalize.tag(OptionTag::PREPROCESSING);

    _questionAnswering = ChoiceOptionValue<QuestionAnsweringMode>("question_answering","qa",QuestionAnsweringMode::OFF,
                                                                  {"answer_literal","from_proof","off"});
    _questionAnswering.description="Determines whether (and how) we attempt to answer questions";
    _questionAnswering.addHardConstraint(If(notEqual(QuestionAnsweringMode::OFF)).then(_splitting.is(notEqual(true))));
    _lookup.insert(&_questionAnswering);
    _questionAnswering.tag(OptionTag::OTHER);

    _randomSeed = IntOptionValue("random_seed","",Random::seed());
    _randomSeed.description="Some parts of vampire use random numbers. This seed allows for reproducability of results. By default the seed is not changed.";
    _lookup.insert(&_randomSeed);
    _randomSeed.tag(OptionTag::INPUT);


    _symbolPrecedence = ChoiceOptionValue<SymbolPrecedence>("symbol_precedence","sp",SymbolPrecedence::ARITY,
                                                            {"arity","occurrence","reverse_arity"});
    _symbolPrecedence.description="Vampire uses KBO which requires a precedence relation between symbols. Arity orders symbols by their arity (and reverse_arity takes the reverse of this) and occurence orders symbols by the order they appear in the problem.";
    _lookup.insert(&_symbolPrecedence);
    _symbolPrecedence.tag(OptionTag::SATURATION);
    //_symbolPrecedence.reliesOn(_saturationAlgorithm.is(notEqual(SaturationAlgorithm::TABULATION)));
    _symbolPrecedence.setRandomChoices({"arity","occurence","reverse_arity"});

    _weightIncrement = BoolOptionValue("weight_increment","",false);
    _weightIncrement.description="";
    //_lookup.insert(&_weightIncrement);
    _weightIncrement.tag(OptionTag::OTHER);

    //******************************************************************
    //*********************** Unused ??  *******************************
    //******************************************************************

    _rowVariableMaxLength = IntOptionValue("row_variable_max_length","",2);
    _rowVariableMaxLength.description="";
    _lookup.insert(&_rowVariableMaxLength);
    _rowVariableMaxLength.tag(OptionTag::UNUSED);
    _rowVariableMaxLength.setExperimental();



    //******************************************************************
    //*********************** Vinter???  *******************************
    //******************************************************************

    
    _colorUnblocking = BoolOptionValue("color_unblocking","",false);
    _colorUnblocking.description="";
    _lookup.insert(&_colorUnblocking);
    _colorUnblocking.setExperimental();
    _colorUnblocking.tag(OptionTag::OTHER);
    
    
    _showInterpolant = ChoiceOptionValue<InterpolantMode>("show_interpolant","",InterpolantMode::OFF,
                                                          {"minimized","off","on"});
    _showInterpolant.description="minimized tries to find a nicer interpolant than the default algorithm does";
    _lookup.insert(&_showInterpolant);
    _showInterpolant.tag(OptionTag::OTHER);
    _showInterpolant.setExperimental();
    
//******************************************************************
//*********************** Program Analysis  ************************
//******************************************************************
    
/*
    _lingvaAdditionalInvariants = StringOptionValue("lingva_additional_invariants","","");
    _lingvaAdditionalInvariants.description="";
    _lookup.insert(&_lingvaAdditionalInvariants);
    _lingvaAdditionalInvariants.tag(Mode::PROGRAM_ANALYSIS);
    _lingvaAdditionalInvariants.setExperimental();
  */  

//******************************************************************
//*********************** Bound Propagation  ***********************
//******************************************************************
    
/*
    _whileNumber = IntOptionValue("while_number","",1);
    _whileNumber.description="";
    _lookup.insert(&_whileNumber);
    _whileNumber.tag(Mode::BOUND_PROP);
    
    _functionNumber = IntOptionValue("function_number","",1);
    _functionNumber.description="";
    _lookup.insert(&_functionNumber);
    _functionNumber.tag(Mode::BOUND_PROP);
    _functionNumber.tag(OptionTag::PREPROCESSING);
    
    _bpCollapsingPropagation = BoolOptionValue("bp_add_collapsing_inequalities","",false); // ASSUMED default, wasn't in Options
    _bpCollapsingPropagation.description="";
    _lookup.insert(&_bpCollapsingPropagation);
    _bpCollapsingPropagation.tag(Mode::BOUND_PROP);
    _bpCollapsingPropagation.reliesOn(_mode.is(equal(Mode::BOUND_PROP)));
    
    _bpAllowedFMBalance = UnsignedOptionValue("bp_allowed_fm_balance","",0);
    _bpAllowedFMBalance.description="";
    _lookup.insert(&_bpAllowedFMBalance);
    _bpAllowedFMBalance.tag(Mode::BOUND_PROP);
    _bpAllowedFMBalance.reliesOn(_mode.is(equal(Mode::BOUND_PROP)));
    
    _bpAlmostHalfBoundingRemoval= ChoiceOptionValue<BPAlmostHalfBoundingRemoval>("bp_almost_half_bounding_removal","",
                                                                                 BPAlmostHalfBoundingRemoval::ON,{"bounds_on","off","on"});
    _bpAlmostHalfBoundingRemoval.description="";
    _lookup.insert(&_bpAlmostHalfBoundingRemoval);
    _bpAlmostHalfBoundingRemoval.tag(Mode::BOUND_PROP);
    _bpAlmostHalfBoundingRemoval.reliesOn(_mode.is(equal(Mode::BOUND_PROP)));
    
    _bpAssignmentSelector = ChoiceOptionValue<BPAssignmentSelector>("bp_assignment_selector","",
                                                                    BPAssignmentSelector::RANDOM,
                                                                    {"alternating","bmp","lower_bound",
                                                                        "middle","random","rational","smallest",
                                                                        "tight","tightish","upper_bound"});
    _bpAssignmentSelector.description="";
    _lookup.insert(&_bpAssignmentSelector);
    _bpAssignmentSelector.tag(Mode::BOUND_PROP);
    _bpAssignmentSelector.reliesOn(_mode.is(equal(Mode::BOUND_PROP)));
    
    _updatesByOneConstraint= UnsignedOptionValue("bp_bound_improvement_limit","",3);
    _updatesByOneConstraint.description="";
    _lookup.insert(&_updatesByOneConstraint);
    _updatesByOneConstraint.tag(Mode::BOUND_PROP);
    _updatesByOneConstraint.reliesOn(_mode.is(equal(Mode::BOUND_PROP)));
    
    _bpConflictSelector = ChoiceOptionValue<BPConflictSelector>("bp_conflict_selector","",
                                                                BPConflictSelector::MOST_RECENT,{"least_recent","most_recent","shortest"});
    _bpConflictSelector.description="";
    _lookup.insert(&_bpConflictSelector);
    _bpConflictSelector.tag(Mode::BOUND_PROP);
    _bpConflictSelector.reliesOn(_mode.is(equal(Mode::BOUND_PROP)));
    
    _bpConservativeAssignmentSelection = BoolOptionValue("bp_conservative_assignment_selection","",true);
    _bpConservativeAssignmentSelection.description="";
    _lookup.insert(&_bpConservativeAssignmentSelection);
    _bpConservativeAssignmentSelection.tag(Mode::BOUND_PROP);
    _bpConservativeAssignmentSelection.reliesOn(_mode.is(equal(Mode::BOUND_PROP)));
    
    _bpFmElimination= BoolOptionValue("bp_fm_elimination","",true);
    _bpFmElimination.description="";
    _lookup.insert(&_bpFmElimination);
    _bpFmElimination.tag(Mode::BOUND_PROP);
    _bpFmElimination.reliesOn(_mode.is(equal(Mode::BOUND_PROP)));
    
    _maximalPropagatedEqualityLength = UnsignedOptionValue("bp_max_prop_length","",5);
    _maximalPropagatedEqualityLength.description="";
    _lookup.insert(&_maximalPropagatedEqualityLength);
    _maximalPropagatedEqualityLength.tag(Mode::BOUND_PROP);
    _maximalPropagatedEqualityLength.reliesOn(_mode.is(equal(Mode::BOUND_PROP)));
    
    _bpPropagateAfterConflict = BoolOptionValue("bp_propagate_after_conflict","",true);
    _bpPropagateAfterConflict.description="";
    _lookup.insert(&_bpPropagateAfterConflict);
    _bpPropagateAfterConflict.tag(Mode::BOUND_PROP);
    _bpPropagateAfterConflict.reliesOn(_mode.is(equal(Mode::BOUND_PROP)));
    
    _bpStartWithPrecise = BoolOptionValue("bp_start_with_precise","",false);
    _bpStartWithPrecise.description="";
    _lookup.insert(&_bpStartWithPrecise);
    _bpStartWithPrecise.tag(Mode::BOUND_PROP);
    _bpStartWithPrecise.reliesOn(_mode.is(equal(Mode::BOUND_PROP)));
    
    _bpStartWithRational = BoolOptionValue("bp_start_with_rational","",false);
    _bpStartWithRational.description="";
    _lookup.insert(&_bpStartWithRational);
    _bpStartWithRational.tag(Mode::BOUND_PROP);
    _bpStartWithRational.reliesOn(_mode.is(equal(Mode::BOUND_PROP)));
    
    _bpVariableSelector = ChoiceOptionValue<BPVariableSelector>("bp_variable_selector","",
                                                                BPVariableSelector::TIGHTEST_BOUND,
                                                                {"conflicting","conflicting_and_collapsing",
                                                                    "first","look_ahead","random","recent_collapsing",
                                                                    "recent_conflicting","tightest_bound"});
    _bpVariableSelector.description="";
    _lookup.insert(&_bpVariableSelector);
    _bpVariableSelector.tag(Mode::BOUND_PROP);
    _bpVariableSelector.reliesOn(_mode.is(equal(Mode::BOUND_PROP)));
*/

    
 // Declare tag names
    
    _tagNames = {
                 "Unused",
                 "Other",
                 "Development",
                 "Output",
                 //"Tabulation",
                 "Instance Generation",
                 "SAT Solving",
                 "AVATAR",
                 "Inferences",
                 "LRS Specific",
                 "Saturation",
                 "Preprocessing",
                 "Input",
                 "Help",
                 "Global"
                };

} // Options::init

void Options::copyValuesFrom(const Options& that)
{
  //copy across the actual values in that
  VirtualIterator<AbstractOptionValue*> options = _lookup.values();

  while(options.hasNext()){
    AbstractOptionValue* opt = options.next();
    if(opt->shouldCopy()){
      AbstractOptionValue* other = that.getOptionValueByName(opt->longName);
      ASS(opt!=other);
      bool status = opt -> set(other->getStringOfActual());
      ASS(status);
    }
  }
}
Options::Options(const Options& that)
{
  init();
  copyValuesFrom(that);
}

Options& Options::operator=(const Options& that)
{
  if(this==&that) return *this;
  copyValuesFrom(that);
  return *this;
}


/**
 * Set option by its name and value.
 * @since 13/11/2004 Manchester
 * @since 18/01/2014 Manchester, changed to use _ignoreMissing
 * @since 14/09/2014 updated to use _lookup
 * @author Andrei Voronkov
 */
void Options::set(const char* name,const char* value)
{
  CALL ("Options::set/2");

  try {
    if(!_lookup.findLong(name)->set(value)){
      USER_ERROR((vstring) value +" is an invalid value for "+(vstring)name+"\nSee help or use explain i.e. vampire -explain mode");
    }
  }
  catch (const ValueNotFoundException&) {
    if (!_ignoreMissing.actualValue) {
      vstring msg = (vstring)name + " is not a valid option";
      Stack<vstring> sim = getSimilarOptionNames(name,false);
      Stack<vstring>::Iterator sit(sim);
      if(sit.hasNext()){
        vstring first = sit.next();
        msg += "\n\tMaybe you meant ";
        if(sit.hasNext()) msg += "one of:\n\t\t";
        msg += first;
        while(sit.hasNext()){ msg+="\n\t\t"+sit.next();}
        msg+="\n\tYou can use -explain <option> to explain an option";
      }
      USER_ERROR(msg);
    }
  }
} // Options::set/2

/**
 * Set option by its name and value.
 * @since 06/04/2005 Torrevieja
 */
void Options::set(const vstring& name,const vstring& value)
{
  CALL ("Options::set/2");
  set(name.c_str(),value.c_str());
} // Options::set/2

/**
 * Set option by its short name and value. If such a short name does not
 * exist, try to use the long name instead.
 *
 * @since 21/11/2004 Manchester
 * @since 18/01/2014 Manchester, changed to use _ignoreMissing
 * @author Andrei Voronkov
 */
void Options::setShort(const char* name,const char* value)
{
  CALL ("Options::setShort");

  try {
    if(!_lookup.findShort(name)->set(value)){
      USER_ERROR((vstring) value +" is an invalid value for "+(vstring)name+", see help");
    }
  }
  catch (const ValueNotFoundException&) {
    if (!_ignoreMissing.actualValue) {
      vstring msg = (vstring)name + " is not a valid short option (did you mean --?)";
      Stack<vstring> sim = getSimilarOptionNames(name,true);
      Stack<vstring>::Iterator sit(sim);
      if(sit.hasNext()){
        vstring first = sit.next();
        msg += "\n\tMaybe you meant ";
        if(sit.hasNext()) msg += "one of:\n\t\t";
        msg += first;
        while(sit.hasNext()){ msg+="\n\t\t"+sit.next();}
        msg+="\n\tYou can use -explain <option> to explain an option";
      }
      USER_ERROR(msg);
    }
  }
} // Options::setShort


bool Options::OptionHasValue::check(Property*p){
          CALL("Options::OptionHasValue::check");
          AbstractOptionValue* opt = env.options->getOptionValueByName(option_value);
          ASS(opt);
          return opt->getStringOfActual()==value;
}

/**
 * Static functions to help specify random choice values
 */

Options::OptionProblemConstraint* Options::isRandOn(){
      return new OptionHasValue("random_strategy","on");
}
Options::OptionProblemConstraint* Options::isRandSat(){
      return new OptionHasValue("random_strategy","sat");
}
Options::OptionProblemConstraint* Options::saNotInstGen(){
      return new OptionHasValue("sa","inst_gen");
}
Options::OptionProblemConstraint* Options::isBfnt(){
      return new OptionHasValue("bfnt","on");
}

/**
 * Return the include file name using its relative name.
 *
 * @param relativeName the relative name, must begin and end with "'"
 *        because of the TPTP syntax
 * @since 16/10/2003 Manchester, relativeName changed to string from char*
 * @since 07/08/2014 Manchester, relativeName changed to vstring
 */
vstring Options::includeFileName (const vstring& relativeName)
{
  CALL("Options::includeFileName");

  if (relativeName[0] == '/') { // absolute name
    return relativeName;
  }

  if (System::fileExists(relativeName)) {
    return relativeName;
  }

  // truncatedRelativeName is relative.
  // Use the conventions of Vampire:
  // (a) first search the value of "include"
  vstring dir = include();

  if (dir == "") { // include undefined
    // (b) search in the directory of the 'current file'
    // i.e. the input file
    vstring currentFile = inputFile();
    System::extractDirNameFromPath(currentFile,dir); 
    if(System::fileExists(dir+"/"+relativeName)){
      return dir + "/" + relativeName;
    }

    // (c) search the value of the environment variable TPTP_DIR
    char* env = getenv("TPTP");
    if (env) {
      dir = env;
    }
    else {
    // (d) use the current directory
      dir = ".";
    }
    // we do not check (c) or (d) - an error will occur later
    // if the file does not exist here
  }
  // now dir is the directory to search
  return dir + "/" + relativeName;
} // Options::includeFileName


/**
 * Output options to a stream.
 *
 * @param str the stream
 * @since 02/01/2003 Manchester
 * @since 28/06/2003 Manchester, changed to treat XML output as well
 * @since 10/07/2003 Manchester, "normalize" added.
 * @since 27/11/2003 Manchester, changed using new XML routines and iterator
 *        of options
 */
void Options::output (ostream& str) const
{
  CALL("Options::output");

  if(!explainOption().empty()){

    //We bypass the allocator here because of the use of vstringstream
    BYPASSING_ALLOCATOR;

     AbstractOptionValue* option;
     vstring name = explainOption();
     try{
       option = _lookup.findLong(name);
     }
     catch(const ValueNotFoundException&){ 
       try{
         option = _lookup.findShort(name);
       }
       catch(const ValueNotFoundException&){
         option = 0;
       }
     }
     if(!option){ 
       str << name << " not a known option" << endl;
       Stack<vstring> sim_s = getSimilarOptionNames(name,true);
       Stack<vstring> sim_l = getSimilarOptionNames(name,false);
       VirtualIterator<vstring> sit = pvi(getConcatenatedIterator(
           Stack<vstring>::Iterator(sim_s),Stack<vstring>::Iterator(sim_l))); 
        if(sit.hasNext()){
          vstring first = sit.next();
          str << "\tMaybe you meant ";
          if(sit.hasNext()) str << "one of:\n\t\t";
          str << first;
          while(sit.hasNext()){ str << "\n\t\t"+sit.next();}
          str << endl;
        }
     }
     else{
       vstringstream vs;
       option->output(vs);
       str << vs.str();
     }

  }

  if (showHelp()){
    str << "=========== Usage ==========\n";
    str << "Call vampire using\n";
    str << "  vampire [options] [problem]\n";
    str << "For example,\n";
    str << "  vampire --mode casc --include ~/TPTP ~/TPTP/Problems/ALG/ALG150+1.p\n";

    str << "=========== Hints ==========\n";


    str << "=========== Options ==========\n";
    str << "To see a list of all options use\n  --show_options on\n";
    str << "Options will only be displayed for the current mode (Vampire by default)\n";
    str << " use --mode to change mode\n";
    //str << "By default experimental options will not be shown. To show ";
    //str << "these options use\n  --show_experimental_options on\n";
    str << "=========== End ==========\n";
  }

  bool normalshow = showOptions();
  bool experimental = showExperimentalOptions();  
  
  if(normalshow || experimental) {

    //We bypass the allocator here because of the use of vstringstream
    BYPASSING_ALLOCATOR;

    Mode this_mode = _mode.actualValue;
    //str << "=========== Options ==========\n";

    VirtualIterator<AbstractOptionValue*> options = _lookup.values();

    //Stack<vstringstream*> groups;
    int num_tags = static_cast<int>(OptionTag::LAST_TAG);
    Stack<Stack<AbstractOptionValue*>> groups;
    for(int i=0; i<=num_tags;i++){
    //  groups.push(new vstringstream);
        Stack<AbstractOptionValue*> stack;
        groups.push(stack);
    }


    while(options.hasNext()){
      AbstractOptionValue* option = options.next();
      if(option->inMode(this_mode) && 
              ((experimental && option->experimental) || 
               (normalshow && !option->experimental) )){
        unsigned tag = static_cast<unsigned>(option->getTag());
        //option->output(*groups[tag]);
        (groups[tag]).push(option);
      }
    }

    //output them in reverse order
    for(int i=num_tags;i>=0;i--){
      if(groups[i].isEmpty()) continue;
      vstring label = "  "+_tagNames[i]+"  ";
      ASS(label.length() < 40);
      vstring br = "******************************";
      vstring br_gap = br.substr(0,(br.length()-(label.length()/2)));
      str << endl << br << br << endl;
      str << br_gap << label << br_gap << endl;
      str << br << br << endl << endl;

      // Sort
      Stack<AbstractOptionValue*> os = groups[i];
      DArray<AbstractOptionValue*> osa;
      osa.initFromIterator(Stack<AbstractOptionValue*>::Iterator(os));
      osa.sort(AbstractOptionValueCompatator());
      DArray<AbstractOptionValue*>::Iterator oit(osa);
      while(oit.hasNext()){
        oit.next()->output(str);
      }
      //str << (*groups[i]).str();
      //BYPASSING_ALLOCATOR;
      //delete groups[i];
    }

    //str << "======= End of options =======\n";
  }

} // Options::output (ostream& str) const


//  * Convert options to an XML element.
//  *
//  * @since 15/11/2004 Manchester
//  */
// XMLElement Options::toXML () const
// {
//   CALL("Options::toXML");

//   XMLElement options("options");
//   for (int i = 0;i < Constants::optionNames.length;i++) {
//     ostringstream str;
//     outputValue(str,i);
//     XMLElement OptionValue("option",true);
//     options.addChild(option);
//     option.addAttribute("name",Constants::optionNames[i]);
//     option.addAttribute("value",str.str());
//   }
//   return options;
// } // Options::toXML

template<typename T>
bool Options::OptionValue<T>::randomize(Property* prop){
  CALL("Options::OptionValue::randomize()");

  DArray<vstring>* choices = 0;
  if(env.options->randomStrategy()==RandomStrategy::NOCHECK) prop=0;

  // Only randomize if we have a property and need it or don't have one and don't need it!
  if( env.options->randomStrategy()!=RandomStrategy::NOCHECK && 
      ((prop && !hasProblemConstraints()) || (!prop && hasProblemConstraints()))
    ){
    return false;
  }
  // Note that if we supressed the problem constraints
  // the checks will be skipped

  //Search for the first set of random choices that is valid
  Stack<RandEntry>::BottomFirstIterator entry_it(rand_choices);
  while(entry_it.hasNext()){
    auto entry = entry_it.next();
    if(!entry.first || (prop && entry.first->check(prop))){
      choices = entry.second;
    }  
  }
  if(!choices || choices->size()==0) return false; // no valid choices

  //Pick a random option from the available choices
  int index = Random::getInteger(choices->size());
  set((*choices)[index]);
  return true;
}

//TODO should not use cout, should use env.out
template<typename T>
bool Options::OptionValue<T>::checkConstraints(){
     CALL("Options::OptionValue::checkConstraints");
     typename Lib::Stack<OptionValueConstraint<T>*>::Iterator it(_constraints);
     while(it.hasNext()){
       OptionValueConstraint<T>* con = it.next();
       if(!con->check(this)){

         if(env.options->mode()==Mode::SPIDER){
           reportSpiderFail();
           USER_ERROR("\nBroken Constraint: "+con->msg(this));
         }

         if(con->isHard()){ 
           if(env.options->randomStrategy()!=RandomStrategy::OFF)
              return false; // Skip warning for Hard
           USER_ERROR("\nBroken Constraint: "+con->msg(this)); 
         }
         switch(env.options->getBadOptionChoice()){
           case BadOption::HARD :
               USER_ERROR("\nBroken Constraint: "+con->msg(this));
           case BadOption::SOFT :
               cout << "WARNING Broken Constraint: "+con->msg(this) << endl;
               return false;
           case BadOption::FORCED :
               if(con->force(this)){
                 cout << "Forced constraint " + con->msg(this) << endl;
                 break;
               }else{
                 USER_ERROR("\nCould not force Constraint: "+con->msg(this));
               }
           case BadOption::OFF: 
             return false;
           default: ASSERTION_VIOLATION;
        }
     }
    }
    return true;
}

template<typename T>
bool Options::OptionValue<T>::checkProblemConstraints(Property* prop){
    CALL("Options::OptionValue::checkProblemConstraints");

    Lib::Stack<OptionProblemConstraint*>::Iterator it(_prob_constraints);
    while(it.hasNext()){
      OptionProblemConstraint* con = it.next();
      // Constraint should hold whenever the option is set
      if(is_set && !con->check(prop)){

         if(env.options->mode()==Mode::SPIDER){
           reportSpiderFail();
           USER_ERROR("WARNING: " + longName + con->msg());
         }

         switch(env.options->getBadOptionChoice()){
         case BadOption::OFF: break;
         default:
           cout << "WARNING: " << longName << con->msg() << endl;
         }
         return false;
      }
    }
    return true;
}


template<typename T>
Options::WrappedConstraint<T>* Options::OptionValue<T>::is(OptionValueConstraint<T>* c)
{
    return new WrappedConstraint<T>(this,c);
}

template<typename T>
template<typename S, typename R>
Options::OptionValueConstraint<S>* Options::WrappedConstraint<T>::And(WrappedConstraint<R>* another)
{
    return new AndWrapper<S>(new UnWrappedConstraint<S,T>(this), new UnWrappedConstraint<S,R>(another));
}
template<typename T>
template<typename S, typename R>
Options::OptionValueConstraint<S>* Options::WrappedConstraint<T>::Or(WrappedConstraint<R>* another)
{
    return new OrWrapper<S>(new UnWrappedConstraint<S,T>(this), new UnWrappedConstraint<S,R>(another));
}

template<typename T>
Options::OptionValueConstraint<T>* Options::OptionValueConstraint<T>::And(OptionValueConstraint<T>* another)
{
    return new AndWrapper<T>(this,another);
}
template<typename T>
Options::OptionValueConstraint<T>* Options::OptionValueConstraint<T>::Or(OptionValueConstraint<T>* another)
{
    return new OrWrapper<T>(this,another);
}
template<typename T>
template<typename S>
Options::OptionValueConstraint<T>* Options::OptionValueConstraint<T>::And(WrappedConstraint<S>* another)
{
    return new AndWrapper<T>(this,new UnWrappedConstraint<T,S>(another));
}
template<typename T>
template<typename S>
Options::OptionValueConstraint<T>* Options::OptionValueConstraint<T>::Or(WrappedConstraint<S>* another)
{
    return new OrWrapper<T>(this,new UnWrappedConstraint<T,S>(another));
}

/**
 * Read age-weight ratio from a string. The string can be an integer
 * or an expression "a:w", where a,w are integers.
 *
 * @since 25/05/2004 Manchester
 */
bool Options::RatioOptionValue::readRatio(const char* val, char separator)
{
  CALL("RatioOptionValue::readRatio");

  // search the string for ":"
  bool found = false;
  int colonIndex = 0;
  while (val[colonIndex]) {
    if (val[colonIndex] == separator) {
      found = true;
      break;
    }
    colonIndex++;
  }

  if (found) {
    if (strlen(val) > 127) {
      return false;
    }
    char copy[128];
    strcpy(copy,val);
    copy[colonIndex] = 0;
    int age;
    if (! Int::stringToInt(copy,age)) {
      return false;
    }
    actualValue = age;
    int weight;
    if (! Int::stringToInt(copy+colonIndex+1,weight)) {
      return false;
    }
    otherValue = weight;
    return true;
  }
  actualValue = 1;
  int weight;
  if (! Int::stringToInt(val,weight)) {
    return false;
  }
  otherValue = weight;
  return true;
}

bool Options::NonGoalWeightOptionValue::setValue(const vstring& value)
{
  CALL("NonGoalWeightOptionValue::setValue");

 float newValue;
 if(!Int::stringToFloat(value.c_str(),newValue)) return false;

 if(newValue <= 0.0) return false;

 actualValue=newValue;

  // actualValue contains numerator
  numerator=static_cast<int>(newValue*100);
  // otherValue contains denominator
  denominator=100;

  return true;


}

bool Options::SelectionOptionValue::setValue(const vstring& value)
{
  CALL("SelectionOptionValue::setValue");

  int sel;
  if(!Int::stringToInt(value,sel)) return false;
  switch (sel) {
  case 0:
  case 1:
  case 2:
  case 3:
  case 4:
  case 10:
  case 11:
  case 1002:
  case 1003:
  case 1004:
  case 1010:
  case 1011:
  case -1:
  case -2:
  case -3:
  case -4:
  case -10:
  case -11:
  case -1002:
  case -1003:
  case -1004:
  case -1010:
    actualValue = sel;
    return true;
  default:
    return false;
  }
}

bool Options::InputFileOptionValue::setValue(const vstring& value)
{
  CALL("InputFileOptionValue::setValue");

  actualValue=value;
  if(value.empty()) return true;

  //update the problem name

  int length = value.length() - 1;
  const char* name = value.c_str();

  int b = length - 1;
  while (b >= 0 && name[b] != '/') {
    b--;
  }
  b++;

  int e = length-1;
  while (e >= b && name[e] != '.') {
    e--;
  }
  if (e < b) {
    e = length-1;
  }

  parent->_problemName.actualValue=value.substr(b,e-b);

  return true;

}


bool Options::TimeLimitOptionValue::setValue(const vstring& value)
{
  CALL("Options::readTimeLimit");

  int length = value.size();
  if (length == 0 || length > 127) {
    USER_ERROR((vstring)"wrong value for time limit: " + value);
  }

  char copy[128];
  strcpy(copy,value.c_str());
  char* end = copy;
  // search for the end of the string for
  while (*end) {
    end++;
  }
  end--;
  float multiplier = 10.0; // by default assume seconds
  switch (*end) {
  case 'd': // deciseconds
      multiplier = 1.0;
      *end = 0;
      break;
  case 's': // seconds
    multiplier = 10.0;
    *end = 0;
    break;
  case 'm': // minutes
    multiplier = 600.0;
    *end = 0;
    break;
  case 'h': // minutes
    multiplier = 36000.0;
    *end = 0;
    break;
  case 'D': // days
    multiplier = 864000.0;
    *end = 0;
    break;
  default:
    break;
  }

  float number;
  if (! Int::stringToFloat(copy,number)) {
    USER_ERROR((vstring)"wrong value for time limit: " + value);
  }

#ifdef _MSC_VER
  // Visual C++ does not know the round function
  actualValue= (int)floor(number * multiplier);
#else
  actualValue= (int)round(number * multiplier);
#endif

  return true;
} // Options::readTimeLimit(const char* val)

void Options::randomizeStrategy(Property* prop)
{
  CALL("Options::randomizeStrategy");
  if(_randomStrategy.actualValue==RandomStrategy::OFF) return;

  TimeCounter tc(TC_RAND_OPT);

  // The pseudo random sequence is deterministic given a seed.
  // By default the seed is 1
  // For this randomisation we get save the seed and try and randomize it
  int saved_seed = Random::seed();
  Random::setSeed(time(NULL)); // TODO is this the best choice of seed?

  // We randomize options that have setRandomChoices
  // TODO: randomize order in which options are selected
  //       (not order of insertion but probably deterministic)

  // We define some options that should be set before the rest
  // Note this is a stack!
  Stack<AbstractOptionValue*> do_first;
  do_first.push(&_saturationAlgorithm);
  do_first.push(&_bfnt);

  auto options = getConcatenatedIterator(Stack<AbstractOptionValue*>::Iterator(do_first),_lookup.values());

  // whilst doing this don't report any bad options
  BadOption saved_bad_option = _badOption.actualValue;
  _badOption.actualValue=BadOption::OFF;

  bool skipChecks = _randomStrategy.actualValue == RandomStrategy::NOCHECK;

  while(options.hasNext()){
    AbstractOptionValue* option = options.next();
    if(!option->is_set){
      // try 5 random values before giving up
      vstring def = option->getStringOfActual();

      // This is where we check the NoProperty condition if prop=0
      bool can_rand = option->randomize(prop);
      // If we cannot randomize then skip (invariant, if this is false value is unchanged)
      if(can_rand){
        // We need to check ALL constraints - rather inefficient
        bool valid = skipChecks || (checkGlobalOptionConstraints(true) && (!prop || checkProblemOptionConstraints(prop,true)));
        unsigned i=4;
        while(!valid && i-- > 0){
          option->randomize(prop);
          valid = checkGlobalOptionConstraints(true) && (!prop || checkProblemOptionConstraints(prop,true));
        }
        if(!valid){
           //cout << "Failed for " << option->longName << endl;
           option->set(def);
           option->is_set=false;
        }
        //else cout << "Randomized " << option->longName << endl;
      }// else cout << "cannot randomize " << option->longName << endl;
    }
  }

  // Reset saved things
  _badOption.actualValue = saved_bad_option;
  Random::setSeed(saved_seed);

  //When we reach this place all constraints should be holding
  //However, there is one we haven't checked yet: bfnt completeness
  //If this fails we restart this with bfnt set to off... only if it was on before
  if(!checkGlobalOptionConstraints() && _bfnt.actualValue){
    _bfnt.set("off");
    randomizeStrategy(prop);
  }
  else{
    if(prop) cout << "Random strategy: " + generateEncodedOptions() << endl;
  }
}

/**
 * Assign option values as encoded in the option vstring if assign=true, otherwise check that
 * the option values are not currently set to those values.
 * according to the argument in the format
 * opt1=val1:opt2=val2:...:optn=valN,
 * for example bs=off:cond=on:drc=off:nwc=1.5:nicw=on:sos=on:sio=off:spl=sat:ssnc=none
 */
void Options::readOptionsString(vstring optionsString,bool assign)
{
  CALL("Options::readOptionsString");

  // repeatedly look for param=value
  while (optionsString != "") {
    size_t index1 = optionsString.find('=');
    if (index1 == vstring::npos) {
      error: USER_ERROR("bad option specification '" + optionsString+"'");
    }
    size_t index = optionsString.find(':');
    if (index!=vstring::npos && index1 > index) {
      goto error;
    }

    vstring param = optionsString.substr(0,index1);
    vstring value;
    if (index==vstring::npos) {
      value = optionsString.substr(index1+1);
    }
    else {
      value = optionsString.substr(index1+1,index-index1-1);
    }
    AbstractOptionValue* opt = getOptionValueByName(param);
    if(opt){
        if(assign){
            opt->set(value);
        }
        else{
            vstring current = opt->getStringOfActual();
            if(value==current){
                USER_ERROR("option "+param+" uses forbidden value "+value);
            }
        }
    }
    else{
      if(!ignoreMissing()){
       USER_ERROR("option "+param+" not known");
      }
    }

    if (index==vstring::npos) {
      return;
    }
    optionsString = optionsString.substr(index+1);
  }
} // readOptionsString/1

/**
 * Build options from a Spider test id.
 * @since 30/05/2004 Manchester
 * @since 21/06/2005 Manchester time limit in the test id must be
 *        in deciseconds
 * @throws UserErrorException if the test id is incorrect
 */
void Options::readFromEncodedOptions (vstring testId)
{
  CALL("Options::readFromTestId");

  _normalize.actualValue = true;
  _testId.actualValue = testId;

  vstring ma(testId,0,3); // the first 3 characters
  if (ma == "dis") {
    _saturationAlgorithm.actualValue = SaturationAlgorithm::DISCOUNT;
  }
  else if (ma == "lrs") {
    _saturationAlgorithm.actualValue = SaturationAlgorithm::LRS;
  }
  else if (ma == "ott") {
    _saturationAlgorithm.actualValue = SaturationAlgorithm::OTTER;
  }
  //else if (ma == "tab") {
  //  _saturationAlgorithm.actualValue = SaturationAlgorithm::TABULATION;
  //}
  else if (ma == "ins") {
    _saturationAlgorithm.actualValue = SaturationAlgorithm::INST_GEN;
  }
  else if (ma == "fmb") {
    _saturationAlgorithm.actualValue = SaturationAlgorithm::FINITE_MODEL_BUILDING;
  }
  else {
  error: USER_ERROR("bad test id " + _testId.actualValue);
  }

  // after last '_' we have time limit
  size_t index = testId.find_last_of('_');
  if (index == vstring::npos) { // not found
    goto error;
  }
  vstring timeString = testId.substr(index+1);
  _timeLimitInDeciseconds.set(timeString);
  // setting assumes seconds as default, but encoded strings use deciseconds 
  _timeLimitInDeciseconds.actualValue = _timeLimitInDeciseconds.actualValue/10;

  testId = testId.substr(3,index-3);
  switch (testId[0]) {
  case '+':
    testId = testId.substr(1);
    break;
  case '-':
    break;
  default:
    goto error;
  }

  index = testId.find('_');
  vstring sel = testId.substr(0,index);
  _selection.set(sel);
  testId = testId.substr(index+1);

  if (testId == "") {
    goto error;
  }

  index = testId.find('_');
  vstring awr = testId.substr(0,index);
  _ageWeightRatio.set(awr.c_str());
  if (index==string::npos) {
    //there are no extra options
    return;
  }
  testId = testId.substr(index+1);
  //now read the rest of the options
  readOptionsString(testId);
} // Options::readFromTestId

void Options::setForcedOptionValues()
{
  CALL("Options::setForcedOptionValues");

  // Set the options forced by mode
  switch (_mode.actualValue) {
  case Mode::CASC:
  case Mode::CASC_SAT:
  //case Mode::CASC_THEORY:
  //case Mode::CASC_LTB:
    _outputAxiomNames.actualValue = true;
    _proof.actualValue = Proof::TPTP;
    break;
  default:
    break;
  }

  if(_forcedOptions.actualValue.empty()) return;

  readOptionsString(_forcedOptions.actualValue);

}

/**
 * Return testId vstring that represents current values of the options
 */
vstring Options::generateEncodedOptions() const
{
  CALL("Options::generateEncodedOptions");

  BYPASSING_ALLOCATOR;
  vostringstream res;
  //saturation algorithm
  vstring sat;
  switch(_saturationAlgorithm.actualValue){
    case SaturationAlgorithm::LRS : sat="lrs"; break;
    case SaturationAlgorithm::DISCOUNT : sat="dis"; break;
    case SaturationAlgorithm::OTTER : sat="ott"; break;
    //case SaturationAlgorithm::TABULATION : sat="tab"; break;
    case SaturationAlgorithm::INST_GEN : sat="ins"; break;
    case SaturationAlgorithm::FINITE_MODEL_BUILDING : sat="fmb"; break;
    default : ASSERTION_VIOLATION;
  }

  res << sat; 

  //selection function
  res << (selection() < 0 ? "-" : "+") << abs(selection());
  res << "_";

  //age-weight ratio
  if (ageRatio()!=1) {
    res << ageRatio() << ":";
  }
  res << weightRatio();
  res << "_";

  Options cur=*this;

  // Record options that do not want to be in encoded string
  static Set<const AbstractOptionValue*> forbidden;
  //we initialize the set if there's nothing inside
  if (forbidden.size()==0) {
    //things we output elsewhere
    forbidden.insert(&_saturationAlgorithm);
    forbidden.insert(&_selection);
    forbidden.insert(&_ageWeightRatio);
    forbidden.insert(&_timeLimitInDeciseconds);

    //things we don't want to output (showHelp etc won't get to here anyway)
    forbidden.insert(&_mode);
    forbidden.insert(&_testId); // is this old version of decode?
    forbidden.insert(&_include);
    forbidden.insert(&_problemName);
    forbidden.insert(&_inputFile);
    forbidden.insert(&_randomStrategy);
    forbidden.insert(&_decode);
    forbidden.insert(&_ignoreMissing); // or maybe we do!
  }

  VirtualIterator<AbstractOptionValue*> options = _lookup.values();

  bool first=true;
  while(options.hasNext()){
    AbstractOptionValue* option = options.next();
    // TODO do we want to also filter by !isDefault?
    if(!forbidden.contains(option) && option->is_set && !option->isDefault()){
      vstring name = option->shortName;
      if(name.empty()) name = option->longName;
      if(!first){ res<<":";}else{first=false;}
      res << name << "=" << option->getStringOfActual();
    }
  }

  if(!first){ res << "_"; }
  res << Lib::Int::toString(_timeLimitInDeciseconds.actualValue);
 
  return res.str();
 
}


/**
 * True if the options are complete.
 * @since 23/07/2011 Manchester
 */
bool Options::complete(const Problem& prb) const
{
  CALL("Options::complete");

  if (_showInterpolant.actualValue != InterpolantMode::OFF) {
    return false;
  }

  //we did some transformation that made us lose completeness
  //(e.g. equality proxy replacing equality for reflexive predicate)
  if (prb.hadIncompleteTransformation()) {
    return false;
  }

  Property& prop = *prb.getProperty();

  ASS(&prop);

  // general properties causing incompleteness
  if (prop.hasInterpretedOperations()
      || prop.hasProp(Property::PR_HAS_INTEGERS)
      || prop.hasProp(Property::PR_HAS_REALS)
      || prop.hasProp(Property::PR_HAS_RATS)) {
    return false;
  }

  // preprocessing
  if (_sineSelection.actualValue != SineSelection::OFF) return false;

  switch (_saturationAlgorithm.actualValue) {
  //case SaturationAlgorithm::TABULATION: return false;
  case SaturationAlgorithm::INST_GEN: return true; // !!! Implies InstGen is always complete
  default: break;
  }

  // preprocessing for resolution-based algorithms
  if (_sos.actualValue != Sos::OFF) return false;
  // run-time rule causing incompleteness
  if (_forwardLiteralRewriting.actualValue) return false;
  
  bool unitEquality = prop.category() == Property::UEQ;
  bool hasEquality = (prop.equalityAtoms() != 0);

  if (!unitEquality) {
    if (_selection.actualValue <= -100 || _selection.actualValue >= 100) return false;
    if (_literalComparisonMode.actualValue == LiteralComparisonMode::REVERSE) return false;
  }

  if (!hasEquality) {
    if (_binaryResolution.actualValue) return true;
    if (_unitResultingResolution.actualValue==URResolution::EC_ONLY) return false;
    // binary resolution is off
    return prop.category() == Property::HNE; // URR is complete for Horn problems
  }

  // equality problems
  switch (_equalityProxy.actualValue) {
  case EqualityProxy::R: return false;
  case EqualityProxy::RS: return false;
  case EqualityProxy::RST: return false;
  default: break;
  }
  if (!_demodulationRedundancyCheck.actualValue) return false;
  if (!_superpositionFromVariables.actualValue) return false;

  // only checking resolution rules remain
  bool pureEquality = (prop.atoms() == prop.equalityAtoms());
  if (pureEquality) return true;
  return (_binaryResolution.actualValue); // MS: we are in the equality case, so URR cannot help here even for horn problems
} // Options::complete

/**
 * True if the options are complete for non-Horn problems without equality.
 * @since 02/08/2011 Wroclaw
 */
bool Options::completeForNNE() const
{
  CALL("Options::completeForNNE");

  // preprocessing
  if (_sineSelection.actualValue != SineSelection::OFF) return false;

  switch (_saturationAlgorithm.actualValue) {
  //case SaturationAlgorithm::TABULATION: return false;
  case SaturationAlgorithm::INST_GEN: return true; // !!!
  default: break;
  }

  // preprocessing for resolution-based algorithms
  if (_sos.actualValue != Sos::OFF) return false;
  // run-time rule causing incompleteness
  if (_forwardLiteralRewriting.actualValue) return false;
  
  if (_selection.actualValue <= -100 || _selection.actualValue >= 100) return false;

  return _binaryResolution.actualValue;
} // Options::completeForNNE


/**
 * Check constraints necessary for options to make sense
 *
 * The function is called after all options are parsed.
 */
bool Options::checkGlobalOptionConstraints(bool fail_early)
{
  CALL("Options::checkGlobalOptionsConstraints");

  //Check forbidden options
  readOptionsString(_forbiddenOptions.actualValue,false);
    
  //if we're not in mid-randomisation then check bfnt completeness
  //this assumes that fail_early is only on when being called from randomizeStrategy
  if(!fail_early && env.options->bfnt() && !completeForNNE()){
    return false;
  }

  bool result = true;

  // Check recorded option constraints
  VirtualIterator<AbstractOptionValue*> options = _lookup.values();
  while(options.hasNext()){ 
    result = options.next()->checkConstraints() && result; 
    if(fail_early && !result) return result;
  }

  return result;
}

/**
 * Check whether the option values make sense with respect to the given problem
 **/
bool Options::checkProblemOptionConstraints(Property* prop,bool fail_early)
{
   CALL("Options::checkProblemOptionConstraints");

  bool result = true;

  VirtualIterator<AbstractOptionValue*> options = _lookup.values();
  while(options.hasNext()){
    result = options.next()->checkProblemConstraints(prop) && result; 
    if(fail_early && !result) return result;
  }

  return result;
}<|MERGE_RESOLUTION|>--- conflicted
+++ resolved
@@ -625,12 +625,15 @@
     _fmbDetectSortBoundsTimeLimit.setExperimental();
     _lookup.insert(&_fmbDetectSortBoundsTimeLimit);
 
-<<<<<<< HEAD
+    _fmbXmass = BoolOptionValue("fmb_contour_encoding","fmbxmass",false);
+    _fmbXmass.setExperimental();
+    _lookup.insert(&_fmbXmass);
+
     _fmbSizeWeightRatio = UnsignedOptionValue("fmb_size_weight_ratio","fmbswr",1);
     _fmbSizeWeightRatio.description = "0 is size only, 1 means 1:1, 2 means 1:2, etc.";
     _fmbSizeWeightRatio.setExperimental();
     _lookup.insert(&_fmbSizeWeightRatio);
-=======
+
     _fmbIgnoreMarkers = BoolOptionValue("fmb_ignore_markers","fmbigm",false);
     _fmbIgnoreMarkers.setExperimental();
     _lookup.insert(&_fmbIgnoreMarkers);
@@ -647,7 +650,6 @@
     _fmbSortInference.description = "";
     _fmbSortInference.setExperimental();
     _lookup.insert(&_fmbSortInference);
->>>>>>> e1f23043
 
     _selection = SelectionOptionValue("selection","s",10);
     _selection.description=
