/*
 * This file is part of the source code of the software program
 * Vampire. It is protected by applicable
 * copyright laws.
 *
 * This source code is distributed under the licence found here
 * https://vprover.github.io/license.html
 * and in the source directory
 */
/**
 * @file SortHelper.hpp
 * Defines class SortHelper.
 */

#ifndef __SortHelper__
#define __SortHelper__

#include "Forwards.hpp"

#include "Lib/DHMap.hpp"

#include "Kernel/Term.hpp"
#include "Kernel/Substitution.hpp"
#include "Kernel/Sorts.hpp"

namespace Kernel {

class SortHelper {
private:
  enum CollectWhat {
    COLLECT_TERM,
    COLLECT_TERMLIST,
    COLLECT_SPECIALTERM,
    COLLECT_FORMULA
  };

  struct CollectTask {
    CollectWhat fncTag;
    union {
      Term* t; // shared by TERM and SPECIALTERM
      Formula* f;
    };
    TermList ts; // outside of union, because it has a non-trivial constructor
    TermList contextSort; // only used by TERMLIST and SPECIALTERM
  };

  static void collectVariableSortsIter(CollectTask task, DHMap<unsigned,TermList>& map);
public:
  static TermList getResultSort(const Term* t);
  static TermList getResultSortMono(const Term* t);
  static TermList getResultSort(TermList t, DHMap<unsigned,TermList>& varSorts);
  static TermList getArgSort(Term* t, unsigned argIndex);

  static bool tryGetResultSort(const Term* t, TermList& result);
  static bool tryGetResultSort(const TermList t, TermList& result);
  static bool getResultSortOrMasterVariable(const Term* t, TermList& resultSort, TermList& resultVar);
  static bool getResultSortOrMasterVariable(const TermList t, TermList& resultSort, TermList& resultVar);

  static TermList getEqualityArgumentSort(const Literal* lit);

  static bool tryGetVariableSort(unsigned var, Formula* f, TermList& res);
  static TermList getVariableSort(TermList var, Term* t);
  static TermList getTermSort(TermList trm, Literal* lit);

  static void collectVariableSorts(Unit* u, DHMap<unsigned,TermList>& map);
  static void collectVariableSorts(Term* t, DHMap<unsigned,TermList>& map);
  static void collectVariableSorts(TermList ts, TermList contextSort, DHMap<unsigned,TermList>& map);
  // static void collectVariableSortsSpecialTerm(Term* t, TermList contextSort, DHMap<unsigned,TermList>& map);
  static void collectVariableSorts(Formula* f, DHMap<unsigned,TermList>& map);

  static bool areSortsValid(Clause* cl);
<<<<<<< HEAD
  static bool areImmediateSortsValid(Term* t);

  static OperatorType& getType(Term* t);

  static bool areSortsValid(Term* t);
  static bool areSortsValid(Term* t, DHMap<unsigned,unsigned>& varSorts);
=======
  static bool areImmediateSortsValidPoly(Term* t); 
  static bool areImmediateSortsValidMono(Term* t);
  // static bool isStructuredSort(unsigned s);
  static bool isTupleSort(TermList sort);
  static bool isArraySort(TermList sort);
  static bool isBoolSort(TermList sort);
  static TermList getIndexSort(TermList arraySort);
  static TermList getInnerSort(TermList arraySort);
  static bool isNotDefaultSort(unsigned s);
  static bool isInterpretedNonDefault(unsigned s);
  static bool isInterpretedNonBool(unsigned s);
  /** convenience function see Sorts::getSortNum(...) */
  static unsigned sortNum(TermList sort);
  /** convenience function see Sorts::getSortId(...) */
  static TermList sortTerm(unsigned sortNum);

  static void normaliseArgSorts(VList* qVars, TermStack& argSorts);
  static void normaliseSort(VList* qVars, TermList& sort);
  static void normaliseArgSorts(TermStack& qVars, TermStack& argSorts);
  static void normaliseSort(TermStack qVars, TermList& sort);    

  static OperatorType* getType(Term* t);

  static void getTypeSub(const Term* t, Substitution& subst);

  static bool areSortsValid(Term* t, DHMap<unsigned,TermList>& varSorts);
>>>>>>> ed1c051f
private:
  // It is important this function is private, because it only works in cooperation with tryGetVariableSort(unsigned var, Formula* f, unsigned& res);
  static bool tryGetVariableSort(TermList var, Term* t, TermList& result);
};

}

#endif // __SortHelper__<|MERGE_RESOLUTION|>--- conflicted
+++ resolved
@@ -68,15 +68,6 @@
   // static void collectVariableSortsSpecialTerm(Term* t, TermList contextSort, DHMap<unsigned,TermList>& map);
   static void collectVariableSorts(Formula* f, DHMap<unsigned,TermList>& map);
 
-  static bool areSortsValid(Clause* cl);
-<<<<<<< HEAD
-  static bool areImmediateSortsValid(Term* t);
-
-  static OperatorType& getType(Term* t);
-
-  static bool areSortsValid(Term* t);
-  static bool areSortsValid(Term* t, DHMap<unsigned,unsigned>& varSorts);
-=======
   static bool areImmediateSortsValidPoly(Term* t); 
   static bool areImmediateSortsValidMono(Term* t);
   // static bool isStructuredSort(unsigned s);
@@ -102,8 +93,9 @@
 
   static void getTypeSub(const Term* t, Substitution& subst);
 
+  static bool areSortsValid(Clause* cl);
+  static bool areSortsValid(Term* t);
   static bool areSortsValid(Term* t, DHMap<unsigned,TermList>& varSorts);
->>>>>>> ed1c051f
 private:
   // It is important this function is private, because it only works in cooperation with tryGetVariableSort(unsigned var, Formula* f, unsigned& res);
   static bool tryGetVariableSort(TermList var, Term* t, TermList& result);
