/*
 * This file is part of the source code of the software program
 * Vampire. It is protected by applicable
 * copyright laws.
 *
 * This source code is distributed under the licence found here
 * https://vprover.github.io/license.html
 * and in the source directory
 */
/**
 * @file Signature.cpp
 * Implements class Signature for handling signatures
 */

#include "Lib/Environment.hpp"
#include "Lib/Int.hpp"
#include "Shell/Options.hpp"
#include "Shell/DistinctGroupExpansion.hpp"
#include "Kernel/SortHelper.hpp"

#include "Signature.hpp"

using namespace std;
using namespace Kernel;
using namespace Shell;

const unsigned Signature::STRING_DISTINCT_GROUP = 0;

/**
 * Standard constructor.
 * @since 03/05/2013 train London-Manchester, argument numericConstant added
 * @author Andrei Voronkov
 */
Signature::Symbol::Symbol(const vstring& nm, unsigned arity, bool interpreted, bool stringConstant,bool numericConstant,
                          bool overflownConstant)
  : _name(nm),
    _arity(arity),
    _typeArgsArity(0),
    _type(0),
    _distinctGroups(0),
    _usageCount(0),
    _unitUsageCount(0),
    _interpreted(interpreted ? 1 : 0),
    _introduced(0),
    _protected(0),
    _skip(0),
    _label(0),
    _equalityProxy(0),
    _color(COLOR_TRANSPARENT),
    _stringConstant(stringConstant ? 1: 0),
    _numericConstant(numericConstant ? 1: 0),
    _answerPredicate(0),
    _overflownConstant(overflownConstant ? 1 : 0),
    _termAlgebraCons(0),
    _inGoal(0),
    _inUnit(0),
    _inductionSkolem(0),
    _skolem(0),
    _tuple(0),
    _prox(NOT_PROXY),
    _comb(NOT_COMB)
{
  CALL("Signature::Symbol::Symbol");
  ASS(!stringConstant || arity==0);

  if (!stringConstant && !numericConstant && !overflownConstant &&
       symbolNeedsQuoting(_name, interpreted,arity)) {
    _name="'"+_name+"'";
  }
  if (_interpreted || isProtectedName(nm)) {
    markProtected();
  }
} // Symbol::Symbol

/**
 * Deallocate function Symbol object
 */
void Signature::Symbol::destroyFnSymbol()
{
  CALL("Signature::Symbol::destroyFnSymbol");

  if (integerConstant()) {
    delete static_cast<IntegerSymbol*>(this);
  }
  else if (rationalConstant()) {
    delete static_cast<RationalSymbol*>(this);
  }
  else if (realConstant()) {
    delete static_cast<RealSymbol*>(this);
  }
  else if (interpreted()) {
    delete static_cast<InterpretedSymbol*>(this);
  }
  else {
    delete this;
  }
}

/**
 * Deallocate predicate Symbol object
 */
void Signature::Symbol::destroyPredSymbol()
{
  CALL("Signature::Symbol::destroyPredSymbol");

  if (interpreted()) {
    delete static_cast<InterpretedSymbol*>(this);
  }
  else {
    delete this;
  }
}

void Signature::Symbol::destroyTypeConSymbol()
{
  CALL("Signature::Symbol::destroyTypeConSymbol");
  ASS(!interpreted());

  delete this;
}

/**
 * Add constant symbol into a distinct group
 *
 * A constant can be added into one particular distinct group
 * at most once
 *
 * We also record the symbol in the group's members, under certain conditions
 */
void Signature::Symbol::addToDistinctGroup(unsigned group,unsigned this_number)
{
  CALL("Signature::Symbol::addToDistinctGroup");

  ASS_EQ(arity(), 0);
  ASS(!List<unsigned>::member(group, _distinctGroups))

  List<unsigned>::push(group, _distinctGroups);

  env.signature->_distinctGroupsAddedTo=true;

  Signature::DistinctGroupMembers members = env.signature->_distinctGroupMembers[group];
  if(members->size() <= DistinctGroupExpansion::EXPAND_UP_TO_SIZE
                       || env.options->saturationAlgorithm()==Options::SaturationAlgorithm::FINITE_MODEL_BUILDING){
    // we add one more than EXPAND_UP_TO_SIZE to signal to DistinctGroupExpansion::apply not to expand
    // ... instead DistinctEqualitySimplifier will take over
    members->push(this_number);
  }

} // addToDistinctGroup

/**
 * Set type of the symbol
 *
 * The type can be set only once for each symbol, and if the type
 * should be different from the default type, this function must be
 * called before any call to @c fnType() or @c predType().
 */
void Signature::Symbol::setType(OperatorType* type)
{
  CALL("Signature::Symbol::setType");
  ASS_REP(!_type, _type->toString());

<<<<<<< HEAD
=======
  _type = type;

  // these are copied out to the Symbol for convenience
  _typeConstructor = (type->result() == Term::superSort());
>>>>>>> 44aae813
  _typeArgsArity = type->typeArgsArity(); 
}

/**
 * This force the type to change
 * This can be unsafe so should only be used when you know it is safe to
 * change the type i.e. nothing yet relies on the type of this symbol
 */
void Signature::Symbol::forceType(OperatorType* type)
{
  CALL("Signature::Symbol::forceType");
  if(_type){ delete _type; }
  _type = type;
}

/**
 * Return the type of a function symbol
 *
 * If the @c setType() function was not called before, the function
 * symbol is assigned a default type.
 */
OperatorType* Signature::Symbol::fnType() const
{
  CALL("Signature::Symbol::fnType");

  if (!_type) {
    TermList def = AtomicSort::defaultSort();
    _type = OperatorType::getFunctionTypeUniformRange(arity(), def, def);
  }
  return _type;
}

/**
 * Return the type of a typeConType symbol
 *
 * If the @c setType() function was not called before, the function
 * symbol is assigned a default type.
 */
OperatorType* Signature::Symbol::typeConType() const
{
  CALL("Signature::Symbol::typeConType");

  if (!_type) {
    TermList sup = AtomicSort::superSort();
    _type = OperatorType::getFunctionTypeUniformRange(arity(), sup, sup);
  }
  return _type;
}

/**
 * Return the type of a predicate symbol
 *
 * If the @c setType() function was not called before, the function
 * symbol is assigned a default type.
 */
OperatorType* Signature::Symbol::predType() const
{
  CALL("Signature::Symbol::predType");
  
  if (!_type) {
    TermList def = AtomicSort::defaultSort();
    _type = OperatorType::getPredicateTypeUniformRange(arity(), def);
  }
  return _type;
}


/**
 * Create a Signature.
 * @since 07/05/2007 Manchester
 * @since 04/05/2015 Gothenburg -- add true and false
 */
Signature::Signature ():
    _foolConstantsDefined(false), _foolTrue(0), _foolFalse(0),
    _funs(32),
    _preds(32),
    _typeCons(32),
    _nextFreshSymbolNumber(0),
    _skolemFunctionCount(0),
    _distinctGroupsAddedTo(false),
    _strings(0),
    _integers(0),
    _rationals(0),
    _reals(0),
    _arrayCon(0),
    _arrowCon(0),
    _appFun(0),
    _termAlgebras()
{
  CALL("Signature::Signature");

  /*bool added;
  addPredicate("=", 2, added);
  ASS(added);
  ASS_EQ(predicateName(0), "=");
  getPredicate(0)->markSkip();
  getPredicate(0)->markProtected();*/

  unsigned aux;
  aux = createDistinctGroup();
  ASS_EQ(STRING_DISTINCT_GROUP, aux);
} // Signature::Signature

/* Adding equality predicate used to be carried out in the constructor.
 * However now that sorts are TermLists, this involves a call to Signature
 * from AtomicSort::defaultSort before the Signature has been constructed. hence
 * the function below
 */
void Signature::addEquality()
{
  CALL("Signature::addEquality");
  // initialize equality
  addInterpretedPredicate(Theory::EQUAL, OperatorType::getPredicateType(2), "=");
  ASS_EQ(predicateName(0), "="); //equality must have number 0
  getPredicate(0)->markSkip(); //TODO is this safe? Doesn't look like it!
}

/**
 * Destroy a Signature.
 * @since 07/05/2007 Manchester
 */
Signature::~Signature ()
{
  for (int i = _funs.length()-1;i >= 0;i--) {
    _funs[i]->destroyFnSymbol();
  }
  for (int i = _preds.length()-1;i >= 0;i--) {
    _preds[i]->destroyPredSymbol();
  }
  for (int i = _typeCons.length()-1;i >= 0;i--) {
    _typeCons[i]->destroyTypeConSymbol();
  }
} // Signature::~Signature

/**
 * Add an integer constant to the signature. If defaultSort is true, treat it as
 * a term of the default sort, otherwise as an interepreted integer value.
 * @since 03/05/2013 train Manchester-London
 * @author Andrei Voronkov
 */
unsigned Signature::addIntegerConstant(const vstring& number,bool defaultSort)
{
  CALL("Signature::addIntegerConstant(vstring)");

  IntegerConstantType value(number);
  if (!defaultSort) {
    return addIntegerConstant(value);
  }

  // default sort should be used
  vstring name = value.toString();
  vstring symbolKey = name + "_n";
  unsigned result;
  if (_funNames.find(symbolKey,result)) {
    return result;
  }

  result = _funs.length();
  Symbol* sym = new Symbol(name,0,false,false,true);
  /*
  sym->addToDistinctGroup(INTEGER_DISTINCT_GROUP,result);
  if(defaultSort){ 
     sym->addToDistinctGroup(STRING_DISTINCT_GROUP,result); // numbers are disctinct from strings
  }
  */
  _funs.push(sym);
  _funNames.insert(symbolKey,result);
  return result;
} // Signature::addIntegerConstant

/**
 * Add an integer constant to the signature.
 * @todo something smarter, so that we don't need to convert all values to string
 */
unsigned Signature::addIntegerConstant(const IntegerConstantType& value)
{
  CALL("Signature::addIntegerConstant");

  vstring key = value.toString() + "_n";
  unsigned result;
  if (_funNames.find(key, result)) {
    return result;
  }
  _integers++;
  result = _funs.length();
  Symbol* sym = new IntegerSymbol(value);
  _funs.push(sym);
  _funNames.insert(key,result);
  /*
  sym->addToDistinctGroup(INTEGER_DISTINCT_GROUP,result);
  */
  return result;
} // addIntegerConstant

/**
 * Add a rational constant to the signature. If defaultSort is true, treat it as
 * a term of the default sort, otherwise as an interepreted rational value.
 * @since 03/05/2013 London
 * @author Andrei Voronkov
 */
unsigned Signature::addRationalConstant(const vstring& numerator, const vstring& denominator,bool defaultSort)
{
  CALL("Signature::addRationalConstant(vstring,vstring)");

  RationalConstantType value(numerator, denominator);
  if (!defaultSort) {
    return addRationalConstant(value);
  }

  vstring name = value.toString();
  vstring key = name + "_q";
  unsigned result;
  if (_funNames.find(key,result)) {
    return result;
  }
  result = _funs.length();
  Symbol* sym = new Symbol(name,0,false,false,true);
  /*
  if(defaultSort){ 
    sym->addToDistinctGroup(STRING_DISTINCT_GROUP,result); // numbers are distinct from strings
  }
  sym->addToDistinctGroup(RATIONAL_DISTINCT_GROUP,result);
  */
  _funs.push(sym);
  _funNames.insert(key,result);
  return result;
} // addRatonalConstant

unsigned Signature::addRationalConstant(const RationalConstantType& value)
{
  CALL("Signature::addRationalConstant");

  vstring key = value.toString() + "_q";
  unsigned result;
  if (_funNames.find(key, result)) {
    return result;
  }
  _rationals++;
  result = _funs.length();
  _funs.push(new RationalSymbol(value));
  _funNames.insert(key, result);
  return result;
} // Signature::addRationalConstant

/**
 * Add a real constant to the signature. If defaultSort is true, treat it as
 * a term of the default sort, otherwise as an interepreted real value.
 * @since 03/05/2013 London
 * @author Andrei Voronkov
 */
unsigned Signature::addRealConstant(const vstring& number,bool defaultSort)
{
  CALL("Signature::addRealConstant(vstring)");

  RealConstantType value(number);
  if (!defaultSort) {
    return addRealConstant(value);
  }
  vstring key = value.toString() + "_r";
  unsigned result;
  if (_funNames.find(key,result)) {
    return result;
  }
  result = _funs.length();
  Symbol* sym = new Symbol(value.toNiceString(),0,false,false,true);
  /*
  if(defaultSort){ 
    sym->addToDistinctGroup(STRING_DISTINCT_GROUP,result); // numbers are distinct from strings
  }
  sym->addToDistinctGroup(REAL_DISTINCT_GROUP,result);
  */
  _funs.push(sym);
  _funNames.insert(key,result);
  return result;
} // addRealConstant

unsigned Signature::addRealConstant(const RealConstantType& value)
{
  CALL("Signature::addRealConstant");

  vstring key = value.toString() + "_r";
  unsigned result;
  if (_funNames.find(key, result)) {
    return result;
  }
  _reals++;
  result = _funs.length();
  _funs.push(new RealSymbol(value));
  _funNames.insert(key, result);
  return result;
}

/**
 * Add interpreted function
 */
unsigned Signature::addInterpretedFunction(Interpretation interpretation, OperatorType* type, const vstring& name)
{
  CALL("Signature::addInterpretedFunction(Interpretation,OperatorType*,const vstring&)");
  ASS(Theory::isFunction(interpretation));

  Theory::MonomorphisedInterpretation mi = std::make_pair(interpretation,type);

  unsigned res;
  if (_iSymbols.find(mi,res)) { // already declared
    if (name!=functionName(res)) {
      USER_ERROR("Interpreted function '"+functionName(res)+"' has the same interpretation as '"+name+"' should have");
    }
    return res;
  }

  vstring symbolKey = name+"_i"+Int::toString(interpretation)+(Theory::isPolymorphic(interpretation) ? type->toString() : "");
  ASS_REP(!_funNames.find(symbolKey), name);

  unsigned fnNum = _funs.length();
  InterpretedSymbol* sym = new InterpretedSymbol(name, interpretation);
  _funs.push(sym);
  _funNames.insert(symbolKey, fnNum);
  ALWAYS(_iSymbols.insert(mi, fnNum));

  OperatorType* fnType = type;
  ASS(fnType->isFunctionType());
  sym->setType(fnType);
  return fnNum;
} // Signature::addInterpretedFunction

/**
 * Add interpreted predicate
 */
unsigned Signature::addInterpretedPredicate(Interpretation interpretation, OperatorType* type, const vstring& name)
{
  CALL("Signature::addInterpretedPredicate(Interpretation,OperatorType*,const vstring&)");
  ASS(!Theory::isFunction(interpretation));

  // cout << "addInterpretedPredicate " << (type ? type->toString() : "nullptr") << " " << name << endl;

  Theory::MonomorphisedInterpretation mi = std::make_pair(interpretation,type);

  unsigned res;
  if (_iSymbols.find(mi,res)) { // already declared
    if (name!=predicateName(res)) {
      USER_ERROR("Interpreted predicate '"+predicateName(res)+"' has the same interpretation as '"+name+"' should have");
    }
    return res;
  }

  vstring symbolKey = name+"_i"+Int::toString(interpretation)+(Theory::isPolymorphic(interpretation) ? type->toString() : "");

  // cout << "symbolKey " << symbolKey << endl;

  ASS_REP(!_predNames.find(symbolKey), symbolKey);

  unsigned predNum = _preds.length();
  InterpretedSymbol* sym = new InterpretedSymbol(name, interpretation);
  _preds.push(sym);
  _predNames.insert(symbolKey,predNum);
  ALWAYS(_iSymbols.insert(mi, predNum));
  if (predNum!=0) {
    OperatorType* predType = type;
    ASS_REP(!predType->isFunctionType(), predType->toString());
    sym->setType(predType);
  }
  return predNum;
} // Signature::addInterpretedPredicate


/**
 * Return number of symbol that is interpreted by Interpretation @b interp.
 *
 * If no such symbol exists, it is created.
 */
unsigned Signature::getInterpretingSymbol(Interpretation interp, OperatorType* type)
{
  CALL("Signature::getInterpretingSymbol(Interpretation,OperatorType*)");
  
  Theory::MonomorphisedInterpretation mi = std::make_pair(interp,type);

  unsigned res;
  if (_iSymbols.find(mi, res)) {
    return res;
  }

  vstring name = theory->getInterpretationName(interp);
  unsigned arity = Theory::getArity(interp);
  
  if (Theory::isFunction(interp)) {
    if (functionExists(name, arity)) {
      int i=0;
      while(functionExists(name+Int::toString(i), arity)) {
        i++;
      }
      name=name+Int::toString(i);
    }
    addInterpretedFunction(interp, type, name);
  }
  else {
    if (predicateExists(name, arity)) {
      int i=0;
      while(predicateExists(name+Int::toString(i), arity)) {
        i++;
      }
      name=name+Int::toString(i);
    }
    addInterpretedPredicate(interp, type, name);
  }

  //we have now registered a new function, so it should be present in the map
  return _iSymbols.get(mi);
}

const vstring& Signature::functionName(int number)
{
  CALL("Signature::functionName");

  // it is safe to reuse "$true" and "$false" for constants
  // because the user cannot define constants with these names herself
  // and the formula, obtained by toString() with "$true" or "$false"
  // in term position would be syntactically valid in FOOL
  if (!env.options->showFOOL() && isFoolConstantSymbol(false,number)) {
    static vstring fols("$false");
    return fols;
  }
  if (!env.options->showFOOL() && isFoolConstantSymbol(true,number)) { 
    static vstring troo("$true");
    return troo;
  }
  return _funs[number]->name();
}

/**
 * Return true if specified function exists
 */
bool Signature::functionExists(const vstring& name,unsigned arity) const
{
  CALL("Signature::functionExists");

  return _funNames.find(key(name, arity));
}

/**
 * Return true if specified predicate exists
 */
bool Signature::predicateExists(const vstring& name,unsigned arity) const
{
  CALL("Signature::predicateExists");

  return _predNames.find(key(name, arity));
}

/**
 * Return true if specified type constructor exists
 */
bool Signature::typeConExists(const vstring& name,unsigned arity) const
{
  CALL("Signature::typeConExists");

  return _typeConNames.find(key(name, arity));
}

unsigned Signature::getFunctionNumber(const vstring& name, unsigned arity) const
{
  CALL("Signature::getFunctionNumber");

  ASS(_funNames.find(key(name, arity)));
  return _funNames.get(key(name, arity));
}

bool Signature::tryGetFunctionNumber(const vstring& name, unsigned arity, unsigned& out) const
{
  CALL("Signature::tryGetFunctionNumber");
  auto* value = _funNames.getPtr(key(name, arity));
  if (value != NULL) {
    out = *value;
    return true;
  } else {
    return false;
  }
}

bool Signature::tryGetPredicateNumber(const vstring& name, unsigned arity, unsigned& out) const
{
  CALL("Signature::tryGetPredicateNumber");
  auto* value = _predNames.getPtr(key(name, arity));
  if (value != NULL) {
    out = *value;
    return true;
  } else {
    return false;
  }
}


unsigned Signature::getPredicateNumber(const vstring& name, unsigned arity) const
{
  CALL("Signature::getPredicateNumber");

  ASS(_predNames.find(key(name, arity)));
  return _predNames.get(key(name, arity));
}

/**
 * If a function with this name and arity exists, return its number.
 * Otherwise, add a new one and return its number.
 *
 * @param name name of the symbol
 * @param arity arity of the symbol
 * @param added will be set to true if the function did not exist
 * @param overflowConstant
 * @since 07/05/2007 Manchester
 */
unsigned Signature::addFunction (const vstring& name,
				 unsigned arity,
				 bool& added,
				 bool overflowConstant)
{
  CALL("Signature::addFunction");

  vstring symbolKey = key(name,arity);
  unsigned result;
  if (_funNames.find(symbolKey,result)) {
    added = false;
    getFunction(result)->unmarkIntroduced();
    return result;
  }
  if (env.options->arityCheck()) {
    unsigned prev;
    if (_arityCheck.find(name,prev)) {
      unsigned prevArity = prev/2;
      bool isFun = prev % 2;
      USER_ERROR((vstring)"Symbol " + name +
		 " is used both as a function of arity " + Int::toString(arity) +
		 " and a " + (isFun ? "function" : "predicate") +
		 " of arity " + Int::toString(prevArity));
    }
    _arityCheck.insert(name,2*arity+1);
  }

  result = _funs.length();
  _funs.push(new Symbol(name, arity, false, false, false, overflowConstant));
  _funNames.insert(symbolKey, result);
  added = true;
  return result;
} // Signature::addFunction

/**
 * Add a string constant to the signature. This constant will automatically be
 * added to the distinct group STRING_DISTINCT_GROUP.
 * @author Andrei Voronkov
 */
unsigned Signature::addStringConstant(const vstring& name)
{
  CALL("Signature::addStringConstant");

  vstring symbolKey = name + "_c";
  unsigned result;
  if (_funNames.find(symbolKey,result)) {
    return result;
  }

  _strings++;
  vstring quotedName = "\"" + name + "\"";
  result = _funs.length();
  Symbol* sym = new Symbol(quotedName,0,false,true);
  sym->addToDistinctGroup(STRING_DISTINCT_GROUP,result);
  _funs.push(sym);
  _funNames.insert(symbolKey,result);
  return result;
} // addStringConstant


unsigned Signature::getApp()
{
  CALL("Signature::getApp");

  bool added = false;
  unsigned app = addFunction("vAPP", 4, added);
  if(added){
<<<<<<< HEAD
    _appFun = app;
    VList* vl = VList::empty();
    VList::push(1, vl);
    VList::push(0, vl);
    TermList tv1 = TermList(0, false);
    TermList tv2 = TermList(1, false);
    TermList arrowType = AtomicSort::arrowSort(tv1, tv2);
    OperatorType* ot = OperatorType::getFunctionType({arrowType, tv1}, tv2, vl);
=======
    TermList tv1 = TermList(0, false);
    TermList tv2 = TermList(1, false);
    TermList arrowType = Term::arrowSort(tv1, tv2);
    OperatorType* ot = OperatorType::getFunctionType({arrowType, tv1}, tv2, 2);
>>>>>>> 44aae813
    Symbol* sym = getFunction(app);
    sym->setType(ot);
  }
  return app;
}

unsigned Signature::getDiff(){
  CALL("Signature::getDiff");

  bool added = false;
  unsigned diff = addFunction("diff",2, added);      
  if(added){
    TermList alpha = TermList(0, false);
    TermList beta = TermList(1, false);
    TermList alphaBeta = AtomicSort::arrowSort(alpha, beta);
    TermList result = AtomicSort::arrowSort(alphaBeta, alphaBeta, alpha);
    Symbol * sym = getFunction(diff);
    sym->setType(OperatorType::getConstantsType(result, 2));
  }
  return diff;
}


unsigned Signature::getChoice(){
  CALL("Signature::getChoice");

  bool added = false;
  unsigned choice = addFunction("vEPSILON",1, added);      
  if(added){
    TermList alpha = TermList(0, false);
    TermList bs = AtomicSort::boolSort();
    TermList alphaBs = AtomicSort::arrowSort(alpha, bs);
    TermList result = AtomicSort::arrowSort(alphaBs, alpha);
    Symbol * sym = getFunction(choice);
    sym->setType(OperatorType::getConstantsType(result, 1));
  }
  return choice;
}

void Signature::incrementFormulaCount(Term* t){
  CALL("Signature::incrementFormulaCount");
  ASS(SortHelper::getResultSort(t) == AtomicSort::boolSort());

  if(_formulaCounts.find(t)){
    int count =  _formulaCounts.get(t);
    if(count != -1){
      _formulaCounts.set(t, count + 1);
    }
  } else {
    _formulaCounts.set(t, 1);
  }
}

void Signature::decrementFormulaCount(Term* t){
  CALL("Signature::incrementFormulaCount");
  ASS(SortHelper::getResultSort(t) == AtomicSort::boolSort());

  ASS(_formulaCounts.find(t))
  int count = _formulaCounts.get(t);
  if(count != -1){
    _formulaCounts.set(t, count - 1);
  }
}

void Signature::formulaNamed(Term* t){
  CALL("Signature::formulaNamed");
  ASS(SortHelper::getResultSort(t) == AtomicSort::boolSort());

  ASS(_formulaCounts.find(t));
  _formulaCounts.set(t, -1);
}

unsigned Signature::formulaCount(Term* t){
  CALL("Signature::formulaCount");
  
  if(_formulaCounts.find(t)){
    return _formulaCounts.get(t);
  }
  return 0;
}


/**
 * If a type constructor with this name and arity exists, return its number.
 * Otherwise, add a new one and return its number.
 */
unsigned Signature::addTypeCon (const vstring& name,
         unsigned arity,
         bool& added)
{
  vstring symbolKey = key(name,arity);
  unsigned result;
  if (_typeConNames.find(symbolKey,result)) {
    added = false;
    return result;
  }
  //TODO no arity check. Is this safe?

  result = _typeCons.length();
  _typeCons.push(new Symbol(name,arity));
  _typeConNames.insert(symbolKey,result);
  added = true;
  return result;
}

/**
 * If a predicate with this name and arity exists, return its number.
 * Otherwise, add a new one and return its number.
 *
 * @param name name of the symbol
 * @param arity arity of the symbol
 * @param added set to true if a new predicate has been added, and false
 *        otherwise
 * @since 07/05/2007 Manchester
 * @since 08/07/2007 Manchester, adds parameter added
 * @since 06/12/2009 Haifa, arity check added
 * @author Andrei Voronkov
 */
unsigned Signature::addPredicate (const vstring& name,
				  unsigned arity,
				  bool& added)
{
  CALL("Signature::addPredicate");

  vstring symbolKey = key(name,arity);
  unsigned result;
  if (_predNames.find(symbolKey,result)) {
    added = false;
    getPredicate(result)->unmarkIntroduced();
    return result;
  }
  if (env.options->arityCheck()) {
    unsigned prev;
    if (_arityCheck.find(name,prev)) {
      unsigned prevArity = prev/2;
      bool isFun = prev % 2;
      USER_ERROR((vstring)"Symbol " + name +
		 " is used both as a predicate of arity " + Int::toString(arity) +
		 " and a " + (isFun ? "function" : "predicate") +
		 " of arity " + Int::toString(prevArity));
    }
    _arityCheck.insert(name,2*arity);
  }

  result = _preds.length();
  _preds.push(new Symbol(name,arity));
  _predNames.insert(symbolKey,result);
  added = true;
  return result;
} // Signature::addPredicate

/**
 * Create a new name.
 * @since 01/07/2005 Manchester
 */
unsigned Signature::addNamePredicate(unsigned arity)
{
  CALL("Signature::addNamePredicate");
  return addFreshPredicate(arity,"sP");
} // addNamePredicate


unsigned Signature::addNameFunction(unsigned arity)
{
  CALL("Signature::addNameFunction");
  return addFreshFunction(arity,"sP");
} // addNamePredicate
/**
 * Add fresh function of a given arity and with a given prefix. If suffix is non-zero,
 * the function name will be prefixI, where I is an integer, otherwise it will be
 * prefixI_suffix. The new function will be marked as skip for the purpose of equality
 * elimination.
 */
unsigned Signature::addFreshFunction(unsigned arity, const char* prefix, const char* suffix)
{
  CALL("Signature::addFreshFunction");

  vstring pref(prefix);
  vstring suf(suffix ? vstring("_")+suffix : "");
  bool added;
  unsigned result;
  //commented out because it could lead to introduction of function with the same name
  //that differ only in arity (which is OK with tptp, but iProver was complaining when
  //using Vampire as clausifier)
//  unsigned result = addFunction(pref+suf,arity,added);
//  if (!added) {
    do {
      result = addFunction(pref+Int::toString(_nextFreshSymbolNumber++)+suf,arity,added);
    }
    while (!added);
//  }
  Symbol* sym = getFunction(result);
  sym->markIntroduced();
  sym->markSkip();
  return result;
} // addFreshFunction

/**
 * Add fresh predicate of a given arity and with a given prefix. If suffix is non-zero,
 * the predicate name will be prefixI, where I is an integer, otherwise it will be
 * prefixI_suffix. The new predicate will be marked as skip for the purpose of equality
 * elimination.
 */
unsigned Signature::addFreshPredicate(unsigned arity, const char* prefix, const char* suffix)
{
  CALL("Signature::addFreshPredicate");

  vstring pref(prefix);
  vstring suf(suffix ? vstring("_")+suffix : "");
  bool added = false;
  unsigned result;
  //commented out because it could lead to introduction of function with the same name
  //that differ only in arity (which is OK with tptp, but iProver was complaining when
  //using Vampire as clausifier)
//  if (suffix) {
//    result = addPredicate(pref+suf,arity,added);
//  }
//  if (!added) {
    do {
      result = addPredicate(pref+Int::toString(_nextFreshSymbolNumber++)+suf,arity,added);
    }
    while (!added);
//  }
  Symbol* sym = getPredicate(result);
  sym->markIntroduced();
  sym->markSkip();
  return result;
} // addFreshPredicate

/**
 * Return a new Skolem function. If @b suffix is nonzero, include it
 * into the name of the Skolem function.
 * @since 01/07/2005 Manchester
 */
unsigned Signature::addSkolemFunction (unsigned arity, const char* suffix)
{
  CALL("Signature::addSkolemFunction");

  unsigned f = addFreshFunction(arity, "sK", suffix);
  getFunction(f)->markSkolem();

  // Register it as a LaTeX function
 // theory->registerLaTeXFuncName(f,"\\sigma_{"+Int::toString(_skolemFunctionCount)+"}(a0)");
  _skolemFunctionCount++;

  return f;
} // addSkolemFunction

/**
 * Return a new Skolem predicate. If @b suffix is nonzero, include it
 * into the name of the Skolem function.
 * @since 15/02/2016 Gothenburg
 */
unsigned Signature::addSkolemPredicate(unsigned arity, const char* suffix)
{
  CALL("Signature::addSkolemPredicate");

  unsigned f = addFreshPredicate(arity, "sK", suffix);
  getPredicate(f)->markSkolem();

  // Register it as a LaTeX function
 // theory->registerLaTeXFuncName(f,"\\sigma_{"+Int::toString(_skolemFunctionCount)+"}(a0)");
  _skolemFunctionCount++;

  return f;
} // addSkolemPredicate

/**
 * Return the key "name_arity" used for hashing. This key is obtained by
 * concatenating the name, underscore character and the arity. The key is
 * created in such a way that it does not collide with special keys, such as
 * those for string constants.
 * @since 27/02/2006 Redmond
 * @author Andrei Voronkov
 */
vstring Signature::key(const vstring& name,int arity)
{
  return name + '_' + Int::toString(arity);
} // Signature::key


/** Add a color to the symbol for interpolation and symbol elimination purposes */
void Signature::Symbol::addColor(Color color)
{
  ASS_L(color,3);
  ASS_G(color,0);
  ASS(env.colorUsed);

  if (_color && color != static_cast<Color>(_color)) {
    USER_ERROR("A symbol cannot have two colors");
  }
  _color = color;
} // addColor

/**
 * Create a group of distinct elements. @c premise should contain
 * the unit that declared the distinct group, or zero if there isn't any.
 */
unsigned Signature::createDistinctGroup(Unit* premise)
{
  CALL("Signature::createDistinctGroup");

  unsigned res = _distinctGroupPremises.size();
  _distinctGroupPremises.push(premise);
  // DistinctGroupMember stack = ;
  _distinctGroupMembers.push(DistinctGroupMembers(new Stack<unsigned>));
  return res;
}

/**
 * Return premise of the distinct group, or 0 if the distinct group doesn't have any
 */
Unit* Signature::getDistinctGroupPremise(unsigned group)
{
  CALL("Signature::getDistinctGroupPremise");

  return _distinctGroupPremises[group];
}

/**
 * Add a constant into a group of distinct elements
 *
 * One constant can be added into one particular distinct group only once.
 */
void Signature::addToDistinctGroup(unsigned constantSymbol, unsigned groupId)
{
  CALL("Signature::addToDistinctGroup");

  Symbol* sym = getFunction(constantSymbol);
  sym->addToDistinctGroup(groupId,constantSymbol);
}

bool Signature::isProtectedName(vstring name)
{
  CALL("Signature::isProtectedName");

  if (name=="$distinct") {
    //TODO: remove this hack once we properly support the $distinct predicate
    return true;
  }

  vstring protectedPrefix = env.options->protectedPrefix();
  if (protectedPrefix.size()==0) {
    return false;
  }
  if (name.substr(0, protectedPrefix.size())==protectedPrefix) {
    return true;
  }
  return false;
}

/**
 * Return true if specified symbol should be quoted in the TPTP syntax.
 * This function does not apply to integer or string constants. It only
 * applies during parsing, it is not used when the symbol is printed:
 * when it is printed, its saved name will already be quoted.
 *
 * The function charNeedsQuoting determines characters whose presence in
 * the symbol name implies that they should be quoted. There are however
 * several exceptions to it:
 *
 * Equality is not quoted
 *
 * Numbers are not quoted. However names that just look like numbers
 * are quoted (the distinction is that these are not interpreted)
 *
 * $distinct predicate is not quoted
 *
 * $true and $false -- the names of FOOL term-level boolean constants are not quoted
 *
 * For interpreted symbols its legal to start with $
 *
 * It's legal for symbols to start with $$.
 *
 * @since 03/05/2013 train Manchester-London
 * @since 04/05/2015 Gothenburg -- do not quote FOOL true and false
 */
bool Signature::symbolNeedsQuoting(vstring name, bool interpreted, unsigned arity)
{
  CALL("Signature::symbolNeedsQuoting");
  ASS_G(name.length(),0);

  //we don't want to quote these type constructors, but we
  //also don't want them to be treated as interpreted symbols
  //hence the hack below, AYB
  if(name=="$int" || name=="$real" || name=="$rat" || 
     name=="$i" || name=="$o" || name==">"){
    return false;
  }

  if (name=="=" || (interpreted && arity==0)) {
    return false;
  }

  const char* c = name.c_str();
  bool quote = false;
  bool first = true;
  if (*c=='$') {
    if (*(c+1)=='$') {
      c+=2; //skip the initial $$
      first = false;
    } else if (interpreted) {
      c++; //skip the initial $ for interpreted
      first = false;
    }
  }
  while(!quote && *c) {
    quote |= charNeedsQuoting(*c, first);
    first = false;
    c++;
  }
  if (!quote) { return false; }
  if (name=="$distinct") {
    //TODO: remove this once we properly support the $distinct predicate and quoting
    return false;
  }
  if (name.find("$array") == 0) {
    //TODO: a hacky solution not to quote array sorts
    return false;
  }
  return true;
} // Signature::symbolNeedsQuoting


TermAlgebraConstructor* Signature::getTermAlgebraConstructor(unsigned functor)
{
  CALL("Signature::getTermAlgebraConstructor");

  if (getFunction(functor)->termAlgebraCons()) {
    TermAlgebra *ta = _termAlgebras.get(getFunction(functor)->fnType()->result());
    if (ta) {
      for (unsigned i = 0; i < ta->nConstructors(); i++) {
        TermAlgebraConstructor *c = ta->constructor(i);
        if (c->functor() == functor)
          return c;
      }
    }
  }

  return nullptr;
}

/**
 * Return true if the name containing che character must be quoted
 */
bool Signature::charNeedsQuoting(char c, bool first)
{
  switch (c) {
  case 'a':
  case 'b':
  case 'c':
  case 'd':
  case 'e':
  case 'f':
  case 'g':
  case 'h':
  case 'i':
  case 'j':
  case 'k':
  case 'l':
  case 'm':
  case 'n':
  case 'o':
  case 'p':
  case 'q':
  case 'r':
  case 's':
  case 't':
  case 'u':
  case 'v':
  case 'w':
  case 'x':
  case 'y':
  case 'z':
//  case '$':
    return false;
  case 'A':
  case 'B':
  case 'C':
  case 'D':
  case 'E':
  case 'F':
  case 'G':
  case 'H':
  case 'I':
  case 'J':
  case 'K':
  case 'L':
  case 'M':
  case 'N':
  case 'O':
  case 'P':
  case 'Q':
  case 'R':
  case 'S':
  case 'T':
  case 'U':
  case 'V':
  case 'W':
  case 'X':
  case 'Y':
  case 'Z':
  case '_':
  case '0':
  case '1':
  case '2':
  case '3':
  case '4':
  case '5':
  case '6':
  case '7':
  case '8':
  case '9':
    return first;
  default:
    return true;
  }
}<|MERGE_RESOLUTION|>--- conflicted
+++ resolved
@@ -153,21 +153,16 @@
  *
  * The type can be set only once for each symbol, and if the type
  * should be different from the default type, this function must be
- * called before any call to @c fnType() or @c predType().
+ * called before any call to @c fnType(), @c predType() or @c typeConType().
  */
 void Signature::Symbol::setType(OperatorType* type)
 {
   CALL("Signature::Symbol::setType");
   ASS_REP(!_type, _type->toString());
 
-<<<<<<< HEAD
-=======
-  _type = type;
-
-  // these are copied out to the Symbol for convenience
-  _typeConstructor = (type->result() == Term::superSort());
->>>>>>> 44aae813
+  // this is copied out to the Symbol for convenience
   _typeArgsArity = type->typeArgsArity(); 
+  _type = type;  
 }
 
 /**
@@ -743,21 +738,10 @@
   bool added = false;
   unsigned app = addFunction("vAPP", 4, added);
   if(added){
-<<<<<<< HEAD
-    _appFun = app;
-    VList* vl = VList::empty();
-    VList::push(1, vl);
-    VList::push(0, vl);
     TermList tv1 = TermList(0, false);
     TermList tv2 = TermList(1, false);
     TermList arrowType = AtomicSort::arrowSort(tv1, tv2);
-    OperatorType* ot = OperatorType::getFunctionType({arrowType, tv1}, tv2, vl);
-=======
-    TermList tv1 = TermList(0, false);
-    TermList tv2 = TermList(1, false);
-    TermList arrowType = Term::arrowSort(tv1, tv2);
     OperatorType* ot = OperatorType::getFunctionType({arrowType, tv1}, tv2, 2);
->>>>>>> 44aae813
     Symbol* sym = getFunction(app);
     sym->setType(ot);
   }
