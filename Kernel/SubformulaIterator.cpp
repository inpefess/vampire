/**
 * @file SubformulaIterator.cpp
 * Implements a class SubformulaIterator that iterates
 * over subformulas in formula lists, and formulas.
 *
 * @since 06/01/2004 Manchester
 * @since 02/06/2007 Manchester changed to new datastructures
 * @since 06/05/2015 Gothenburg in order to support FOOL, we need to search for formulas inside terms as well
 */

#include "Debug/Tracer.hpp"

#include "SubformulaIterator.hpp"

namespace Kernel {

/**
 * Elements strong information, used internally in subformula iterators.
 */
class SubformulaIterator::Element {
public:
  Element (FormulaList* list, int polarity, Element* rest)
    : _tag(FORMULA_LIST),
      _formulaList(list),
      _polarity(polarity),
      _rest(rest)
  {}
  Element (Formula* f, int polarity, Element* rest)
    : _tag(FORMULA),
      _formula(f),
      _polarity(polarity),
      _rest(rest)
  {}
  Element (TermList* ts, int polarity, Element* rest)
    : _tag(TERM_LIST),
      _termList(ts),
      _polarity(polarity),
      _rest(rest)
  {}
  Element (Term* t, int polarity, Element* rest)
    : _tag(TERM),
      _term(t),
      _polarity(polarity),
      _rest(rest)
  {}
  enum Tag {
    FORMULA_LIST,
    FORMULA,
    TERM_LIST,
    TERM
  };
  Tag _tag;
  union{
    FormulaList* _formulaList;
    Formula* _formula;
    TermList* _termList;
    Term* _term;
  };
  int _polarity;
  Element* _rest;

  CLASS_NAME(SubformulaIterator::Element);
  USE_ALLOCATOR(SubformulaIterator::Element);
};


/**
 * Build an iterator over t.
 * @since 06/01/2004 Manchester
 */
SubformulaIterator::SubformulaIterator (Formula* f)
  : _current(f),
    _currentPolarity(1),
    _reserve(0)
{
} // SubformulaIterator::SubformulaIterator


/**
 * Build an iterator over of ts.
 * @since 06/01/2004 Manchester
 */
SubformulaIterator::SubformulaIterator (FormulaList* ts)
  : _current(0),
    _reserve(new Element(ts,1,0))
{
} // SubformulaIterator::SubformulaIterator


/**
 * True if there the next subformula.
 * @since 06/01/2004 Manchester
 * @since 22/08/2004 Torrevieja, a bug fixed causing reserve formulas
 *                   to be ignored
 * @since 06/05/2015 Gothenburg look inside terms in search for formulas, used by FOOL
 */
bool SubformulaIterator::hasNext ()
{
  CALL("SubformulaIterator::hasNext");

  if (_current) {
    return true;
  }

  // try to set _current
  while (_reserve) {
<<<<<<< HEAD
    switch (_reserve->_tag) {
      case Element::Tag::FORMULA_LIST: {
        FormulaList *first = _reserve->_formulaList;
        if (first->isEmpty()) {
          Element *rest = _reserve->_rest;
          delete _reserve;
          _reserve = rest;
          break;
        } else { // first is non-empty
          _current = first->head();
          _currentPolarity = _reserve->_polarity;
          _reserve->_formulaList = first->tail();
          return true;
        }
=======
    if (_reserve->_isList) {
      FormulaList* first = _reserve->_list;
      if (FormulaList::isEmpty(first)) {
	Element* rest = _reserve->_rest;
	delete _reserve;
	_reserve = rest;
>>>>>>> ad200a47
      }

      case Element::Tag::FORMULA: {
        _current = _reserve->_formula;
        _currentPolarity = _reserve->_polarity;
        Element *rest = _reserve->_rest;
        delete _reserve;
        _reserve = rest;
        return true;
      }

      case Element::Tag::TERM_LIST: {
        TermList* first = _reserve->_termList;
        if (!first->isTerm()) {
          Element *rest = _reserve->_rest;
          delete _reserve;
          _reserve = rest;
        } else { // first is non-empty
          _reserve->_termList = first->next();
          _reserve = new Element(first->term(), _reserve->_polarity, _reserve);
        }
        break;
      }

      case Element::Tag::TERM: {
        if (!_reserve->_term->isFormula()) {
          Element *rest = _reserve->_rest;
          delete _reserve;
          _reserve = rest;
          break;
        } else {
          _current = _reserve->_term->getSpecialData()->getFormula();
          _currentPolarity = _reserve->_polarity;
          Element *rest = _reserve->_rest;
          delete _reserve;
          _reserve = rest;
          return true;
        }
      }

#if VDEBUG
      default:
        ASSERTION_VIOLATION;
#endif
    }
  }
  // _reserve is empty
  return false;
} // SubformulaIterator::hasNext


/**
 * Return the next subformula.
 */
Formula* SubformulaIterator::next ()
{
  CALL("SubformulaIterator::next/0");

  int dummy;
  return next(dummy);
}

/**
 * Return the next subformula, into @c resultPolarity assign the polarity
 * of the returned subformula in the iterated formula.
 *
 * @since 06/01/2004 Manchester
 * @since 11/12/2004 Manchester, true and false added
 * @since 06/05/2015 Gothenburg look inside terms in search for formulas, used by FOOL
 */
Formula* SubformulaIterator::next (int& resultPolarity)
{
  CALL("SubformulaIterator::next/1");

  Formula* result = _current;
  resultPolarity = _currentPolarity;

  switch (result->connective()) {
  case LITERAL:
    _reserve = new Element(result->literal()->args(), resultPolarity, _reserve);
    _current = 0;
    break;

  case TRUE:
  case FALSE:
    _current = 0;
    break;

  case AND:
  case OR:
    _reserve = new Element(result->args(), resultPolarity, _reserve);
    _current = 0;
    break;

  case IMP:
    _current = result->left();
    _currentPolarity = -resultPolarity;
    _reserve = new Element(result->right(), resultPolarity, _reserve);
    break;

  case IFF:
  case XOR:
    _current = result->left();
    _currentPolarity = 0;
    _reserve = new Element(result->right(), 0, _reserve);
    break;

  case NOT:
    _current = result->uarg();
    _currentPolarity = -resultPolarity;
    break;

  case FORALL:
  case EXISTS:
    _current = result->qarg();
    _currentPolarity = resultPolarity;
    break;

  case BOOL_TERM: {
    _current = 0;
    TermList ts = result->getBooleanTerm();
    if (!ts.isVar()) {
      // here we rely on the fact that TermList can only be either a variable, a $ite or a $let
      _reserve = new Element(ts.term(), resultPolarity, _reserve);
    }
    break;
  }

#if VDEBUG
  default:
    ASSERTION_VIOLATION;
#endif
  }

  return result;
} // SubformulaIterator::next


/**
 * Destroy the iterator.
 */
SubformulaIterator::~SubformulaIterator ()
{
  while (_reserve) {
    Element* next = _reserve->_rest;
    delete _reserve;
    _reserve = next;
  }
} // SubformulaIterator::~SubformulaIterator

}<|MERGE_RESOLUTION|>--- conflicted
+++ resolved
@@ -104,11 +104,10 @@
 
   // try to set _current
   while (_reserve) {
-<<<<<<< HEAD
     switch (_reserve->_tag) {
       case Element::Tag::FORMULA_LIST: {
         FormulaList *first = _reserve->_formulaList;
-        if (first->isEmpty()) {
+        if (FormulaList::isEmpty(first)) {
           Element *rest = _reserve->_rest;
           delete _reserve;
           _reserve = rest;
@@ -119,14 +118,6 @@
           _reserve->_formulaList = first->tail();
           return true;
         }
-=======
-    if (_reserve->_isList) {
-      FormulaList* first = _reserve->_list;
-      if (FormulaList::isEmpty(first)) {
-	Element* rest = _reserve->_rest;
-	delete _reserve;
-	_reserve = rest;
->>>>>>> ad200a47
       }
 
       case Element::Tag::FORMULA: {
