--- conflicted
+++ resolved
@@ -607,13 +607,9 @@
     auto itr = oldr._summands.begin();
     auto endl = oldl._summands.end();
     auto endr = oldr._summands.end();
-<<<<<<< HEAD
-    auto push = [](CoeffVec& vec, const Monom& m, Coeff c) 
-    { vec.push(PolyPair(c, unique(Monom(m)))); };
-=======
+
     auto push = [](CoeffVec& vec, UniqueShared<Monom> m, Coeff c) 
-    { vec.pushMv(PolyPair(c, m)); };
->>>>>>> a091f98f
+    { vec.push(PolyPair(c, m)); };
 
     CoeffVec newl;
     CoeffVec newr;
