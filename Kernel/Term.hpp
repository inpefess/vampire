--- conflicted
+++ resolved
@@ -530,14 +530,7 @@
   } // setWeight
 
   /** Set term id */
-<<<<<<< HEAD
   void setId(unsigned id);
-=======
-  void setId(unsigned id)
-  {
-    _args[0]._info.id = id;
-  } // setWeight
->>>>>>> 2300c84a
 
   /** Set (shared) term's id */
   unsigned getId() const
