/*
 * This file is part of the source code of the software program
 * Vampire. It is protected by applicable
 * copyright laws.
 *
 * This source code is distributed under the licence found here
 * https://vprover.github.io/license.html
 * and in the source directory
 */
/**
 * @file Term.hpp
 * Defines class Term (also serving as term arguments)
 *
 * @since 18/04/2006 Bellevue
 * @since 06/05/2007 Manchester, changed into a single class instead of three
 */

#ifndef __Term__
#define __Term__

#include <cstdlib>
#include <iosfwd>
#include <utility>

#include "Forwards.hpp"
#include "Debug/Assertion.hpp"
#include "Debug/Tracer.hpp"

#include "Lib/Allocator.hpp"
#include "Lib/Portability.hpp"
#include "Lib/Comparison.hpp"
#include "Lib/Stack.hpp"
#include "Lib/Metaiterators.hpp"
#include "Lib/VString.hpp"

// #include "MatchTag.hpp" // MS: disconnecting MatchTag, January 2017
#define USE_MATCH_TAG 0

//#include "Sorts.hpp"

#define TERM_DIST_VAR_UNKNOWN 0x7FFFFF

namespace Kernel {

using namespace std;
using namespace Lib;

/** Tag denoting the kind of this term
 * @since 19/02/2008 Manchester, moved outside of the Term class
 */
enum TermTag {
  /** reference to another term */
  REF = 0u,
  /** ordinary variable */
  ORD_VAR = 1u,
  /** (function) symbol */
  FUN = 2u,
  /** special variable */
  SPEC_VAR = 3u,
};


/**
 * Class containing either a pointer to a compound term or
 * a variable number or a functor.
 */
class TermList {
public:
  static const unsigned SPEC_UPPER_BOUND = 10000000;
  /** dummy constructor, does nothing */
  TermList() {}
  /** creates a term list and initialises its content with data */
  explicit TermList(size_t data) : _content(data) {}
  /** creates a term list containing a pointer to a term */
  explicit TermList(Term* t) : _term(t) {}
  /** creates a term list containing a variable. If @b special is true, then the variable
   * will be "special". Special variables are also variables, with a difference that a
   * special variables and ordinary variables have an empty intersection */
  TermList(unsigned var, bool special)
  {
    if (special) {
      makeSpecialVar(var);
    }
    else {
      makeVar(var);
    }
  }

  /** the tag */
  inline TermTag tag() const { return (TermTag)(_content & 0x0003); }
  /** the term list is empty */
  inline bool isEmpty() const
  { return tag() == FUN; }
  /** the term list is non-empty */
  inline bool isNonEmpty() const
  { return tag() != FUN; }
  /** next term in this list */
  inline TermList* next()
  { return this-1; }
  /** next term in this list */
  inline const TermList* next() const
  { return this-1; }
  /** the term contains a variable as its head */
  inline bool isVar() const { return (_content & 0x0001) == 1; }
  /** the term contains an ordinary variable as its head */
  inline bool isOrdinaryVar() const { return tag() == ORD_VAR; }
  /** the term contains a special variable as its head */
  inline bool isSpecialVar() const { return tag() == SPEC_VAR && var() < SPEC_UPPER_BOUND; }

  inline bool isVSpecialVar() const { return tag() == SPEC_VAR && var() > SPEC_UPPER_BOUND; }
  /** return the variable number */
  inline unsigned var() const
  { ASS(isVar()); return _content / 4; }
  /** the term contains reference to Term class */
  inline bool isTerm() const
  { return tag() == REF; }
  inline const Term* term() const
  { ASS(isTerm()); return _term; }
  inline Term* term()
  { ASS(isTerm()); return _term; }
  /** True of the terms have the same content. Useful for comparing
   * arguments of shared terms. */
  inline bool sameContent(const TermList* t) const
  { return _content == t->_content ; }
  /** return the content, useful for e.g., term argument comparison */
  inline size_t content() const { return _content; }
  vstring toString(bool topLevel = true) const;
  /** make the term into an ordinary variable with a given number */
  inline void makeVar(unsigned vnumber)
  { _content = vnumber * 4 + ORD_VAR; }
  /** make the term into a special variable with a given number */
  inline void makeSpecialVar(unsigned vnumber)
  { _content = vnumber * 4 + SPEC_VAR; }
  /** make the term empty (so that isEmpty() returns true) */
  inline void makeEmpty()
  { _content = FUN; }
  /** make the term into a reference */
  inline void setTerm(Term* t)
  { _term = t; }
  static bool sameTop(TermList ss, TermList tt);
  static bool sameTopFunctor(TermList ss, TermList tt);
  static bool equals(TermList t1, TermList t2);
  static bool allShared(TermList* args);
  static TermList var(unsigned var, bool special = false) { return TermList(var, special); }
  /** if not var, the inner term must be shared */
  unsigned weight() const;
  bool containsSubterm(TermList v);
  bool containsAllVariablesOf(TermList t);
  bool containsAllVariableOccurrencesOf(TermList t);

  bool isSafe() const;

  VList* freeVariables() const;
  bool isFreeVariable(unsigned var) const;

#if VDEBUG
  void assertValid() const;
#endif

  inline bool operator==(const TermList& t) const
  { return _content==t._content; }
  inline bool operator!=(const TermList& t) const
  { return _content!=t._content; }
  inline bool operator<(const TermList& t) const
  { return _content<t._content; }
  inline bool operator>(const TermList& t) const
  { return _content>t._content; }

private:
  vstring asArgsToString() const;

  union {
    /** reference to another term */
    Term* _term;
    /** raw content, can be anything */
    size_t _content;
    /** Used by Term, storing some information about the term using bits */
    struct {
      /** tag, always FUN */
      unsigned tag : 2;
      /** polarity, used only for literals */
      unsigned polarity : 1;
      /** true if commutative/symmetric */
      unsigned commutative : 1;
      /** true if shared */
      unsigned shared : 1;
      /** true if literal */
      unsigned literal : 1;
      /** Ordering comparison result for commutative term arguments, one of
       * 0 (unknown) 1 (less), 2 (equal), 3 (greater), 4 (incomparable)
       * @see Term::ArgumentOrder */
      unsigned order : 3;
      /** Number of distincs variables in the term, equal
       * to TERM_DIST_VAR_UNKNOWN if the number has not been
       * computed yet. */
      mutable unsigned distinctVars : 23;
      /** reserved for whatever */
#if ARCH_X64
# if USE_MATCH_TAG
      MatchTag matchTag; //32 bits
# else
      unsigned reserved : 32;
# endif
#else
//      unsigned reserved : 0;
#endif
    } _info;
  };
  friend class Indexing::TermSharing;
  friend class Term;
  friend class Literal;
}; // class TermList

static_assert(
  sizeof(TermList) == sizeof(size_t),
  "size of TermList must be the same size as that of size_t"
);

/**
 * Class to represent terms and lists of terms.
 * @since 19/02/2008 Manchester, changed to use class TermList
 */
class Term
{
public:
  //special functor values
  static const unsigned SF_ITE = 0xFFFFFFFF;
  static const unsigned SF_LET = 0xFFFFFFFE;
  static const unsigned SF_FORMULA = 0xFFFFFFFD;
  static const unsigned SF_TUPLE = 0xFFFFFFFC;
  static const unsigned SF_LET_TUPLE = 0xFFFFFFFB;
  static const unsigned SF_LAMBDA = 0xFFFFFFFA;
  static const unsigned SPECIAL_FUNCTOR_LOWER_BOUND = 0xFFFFFFFA;

  class SpecialTermData
  {
    friend class Term;
  private:
    union {
      struct {
        Formula * condition;
        TermList sort;
      } _iteData;
      struct {
        unsigned functor;
        VList* variables;
	//The size_t stands for TermList expression which cannot be here
	//since C++ does not allow objects with constructor inside a union
  //Above comment doesn't hold in C++11
  //https://www.stroustrup.com/C++11FAQ.html#unions
        size_t binding;
        TermList sort;
      } _letData;
      struct {
        Formula * formula;
      } _formulaData;
      struct {
        Term* term;
      } _tupleData;
      struct {
        unsigned functor;
        VList* symbols;
        size_t binding;
        TermList sort;
      } _letTupleData;
      struct {
        TermList lambdaExp;
        VList* _vars;
        SList* _sorts;  
        TermList sort; 
        TermList expSort;//TODO is this needed?
      } _lambdaData;
    };
    /** Return pointer to the term to which this object is attached */
    const Term* getTerm() const { return reinterpret_cast<const Term*>(this+1); }
  public:
    unsigned getType() const {
      unsigned res = getTerm()->functor();
      ASS_GE(res,SPECIAL_FUNCTOR_LOWER_BOUND);
      return res;
    }
    Formula* getCondition() const { ASS_EQ(getType(), SF_ITE); return _iteData.condition; }
    unsigned getFunctor() const {
      ASS_REP(getType() == SF_LET || getType() == SF_LET_TUPLE, getType());
      return getType() == SF_LET ? _letData.functor : _letTupleData.functor;
    }
    VList* getLambdaVars() const { ASS_EQ(getType(), SF_LAMBDA); return _lambdaData._vars; }
    SList* getLambdaVarSorts() const { ASS_EQ(getType(), SF_LAMBDA); return _lambdaData._sorts; }
    TermList getLambdaExp() const { ASS_EQ(getType(), SF_LAMBDA); return _lambdaData.lambdaExp; }
    VList* getVariables() const { ASS_EQ(getType(), SF_LET); return _letData.variables; }
    VList* getTupleSymbols() const { return _letTupleData.symbols; }
    TermList getBinding() const {
      ASS_REP(getType() == SF_LET || getType() == SF_LET_TUPLE, getType());
      return TermList(getType() == SF_LET ? _letData.binding : _letTupleData.binding);
    }
    TermList getLambdaExpSort() const { ASS_EQ(getType(), SF_LAMBDA); return _lambdaData.expSort; }
    TermList getSort() const {
      switch (getType()) {
        case SF_ITE:
          return _iteData.sort;
        case SF_LET:
          return _letData.sort;
        case SF_LET_TUPLE:
          return _letTupleData.sort;
        case SF_LAMBDA:
          return _lambdaData.sort;
        default:
          ASSERTION_VIOLATION_REP(getType());
      }
    }
    Formula* getFormula() const { ASS_EQ(getType(), SF_FORMULA); return _formulaData.formula; }
    Term* getTupleTerm() const { return _tupleData.term; }
  };


  Term() throw();
  explicit Term(const Term& t) throw();
  static Term* create(unsigned function, unsigned arity, const TermList* args);
  static Term* create(unsigned fn, std::initializer_list<TermList> args);
  static Term* create(Term* t,TermList* args);
  static Term* createNonShared(unsigned function, unsigned arity, TermList* arg);
  static Term* createNonShared(Term* t,TermList* args);
  static Term* createNonShared(Term* t);
  static Term* cloneNonShared(Term* t);

  static Term* createConstant(const vstring& name);
  /** Create a new constant and insert in into the sharing structure */
  static Term* createConstant(unsigned symbolNumber) { return create(symbolNumber,0,0); }
  static Term* createITE(Formula * condition, TermList thenBranch, TermList elseBranch, TermList branchSort);
  static Term* createLet(unsigned functor, VList* variables, TermList binding, TermList body, TermList bodySort);
  static Term* createLambda(TermList lambdaExp, VList* vars, SList* sorts, TermList expSort);
  static Term* createTupleLet(unsigned functor, VList* symbols, TermList binding, TermList body, TermList bodySort);
  static Term* createFormula(Formula* formula);
  static Term* createTuple(unsigned arity, TermList* sorts, TermList* elements);
  static Term* createTuple(Term* tupleTerm);
  static Term* create1(unsigned fn, TermList arg);
  static Term* create2(unsigned fn, TermList arg1, TermList arg2);

  //** fool constants
  static Term* foolTrue(); 
  static Term* foolFalse(); 

  static TermList arrowSort(TermStack& domSorts, TermList range);
  static TermList arrowSort(TermList s1, TermList s2);
  static TermList arrowSort(TermList s1, TermList s2, TermList s3);
  static TermList arraySort(TermList indexSort, TermList innerSort);
  static TermList tupleSort(unsigned arity, TermList* sorts);
  static TermList defaultSort();
  static TermList superSort();
  static TermList boolSort();
  static TermList intSort();
  static TermList realSort();
  static TermList rationalSort(); 

  VList* freeVariables() const;
  bool isFreeVariable(unsigned var) const;

  /** Return number of bytes before the start of the term that belong to it */
  size_t getPreDataSize() { return isSpecial() ? sizeof(SpecialTermData) : 0; }

  /** Function or predicate symbol of a term */
  const unsigned functor() const { return _functor; }

<<<<<<< HEAD
  vstring toString() const;
=======
  static XMLElement variableToXML(unsigned var);
  vstring toString(bool topLevel = true) const;
>>>>>>> cd3ef8bb
  static vstring variableToString(unsigned var);
  static vstring variableToString(TermList var);
  /** return the arguments */
  const TermList* args() const
  { return _args + _arity; }
  /** return the nth argument (counting from 0) */
  const TermList* nthArgument(int n) const
  {
    ASS(n >= 0);
    ASS((unsigned)n < _arity);

    return _args + (_arity - n);
  }
  /** return the nth argument (counting from 0) */
  TermList* nthArgument(int n)
  {
    ASS(n >= 0);
    ASS((unsigned)n < _arity);

    return _args + (_arity - n);
  }
  /** Indexing operator for accessing arguments */
  const TermList operator[](int i) const {
    return *nthArgument(i);
  }
  TermList operator[](int i) {
    return *nthArgument(i);
  }
  /** return the arguments */
  TermList* args()
  { return _args + _arity; }
  unsigned hash() const;
  /** return the arity */
  unsigned arity() const
  { return _arity; }
  static void* operator new(size_t,unsigned arity,size_t preData=0);
  /** make the term into a symbol term */
  void makeSymbol(unsigned number,unsigned arity)
  {
    _functor = number;
    _arity = arity;
  }
  void destroy();
  void destroyNonShared();
  Term* apply(Substitution& subst);

  /** True if the term is ground. Only applicable to shared terms */
  bool ground() const
  {
    ASS(_args[0]._info.shared);
    return ! vars();
  } // ground

  /** True if the term is shared */
  bool shared() const
  { return _args[0]._info.shared; } // shared

  /**
   * True if the term's function/predicate symbol is commutative/symmetric.
   * @pre the term must be complex
   */
  bool commutative() const
  {
    return _args[0]._info.commutative;
  } // commutative

  /** Return the weight. Applicable only to shared terms */
  unsigned weight() const
  {
    ASS(shared());
    return _weight;
  }

  int maxRedLength() const
  {
    ASS(shared());
    return _maxRedLen;    
  }

  /** Mark term as shared */
  void markShared()
  {
    ASS(! shared());
    _args[0]._info.shared = 1u;
  } // markShared

  /** Set term weight */
  void setWeight(unsigned w)
  {
    _weight = w;
  } // setWeight

  /** Set term id */
  void setId(unsigned id)
  {
    _id = id;
  } // setWeight

  /** Set (shared) term's id */
  unsigned getId() const
  {
    ASS(shared());
    return _id;
  }
  
  void setMaxRedLen(int rl)
  {
    _maxRedLen = rl;
  } // setWeight

  /** Set the number of variables */
  void setVars(unsigned v)
  {
    CALL("Term::setVars");

    if(_isTwoVarEquality) {
      ASS_EQ(v,2);
      return;
    }
    _vars = v;
  } // setVars

  /** Return the number of variables */
  unsigned vars() const
  {
    ASS(shared());
    if(_isTwoVarEquality) {
      return _sort.isVar() ? 3 : 2 + _sort.term()->vars(); 
    }
    return _vars;
  } // vars()

  /**
   * Return true iff the object is an equality between two variables.
   *
   * This value is set during insertion into the term sharing structure or
   * for terms with special subterms during construction.
   * (I.e. can be used basically anywhere).
   */
  bool isTwoVarEquality() const
  {
    return _isTwoVarEquality;
  }

  const vstring& functionName() const;

  /** True if the term is, in fact, a literal */
  bool isLiteral() const { return _args[0]._info.literal; }
  
  /** Return an index of the argument to which @b arg points */
  unsigned getArgumentIndex(TermList* arg)
  {
    CALL("Term::getArgumentIndex");

    unsigned res=arity()-(arg-_args);
    ASS_L(res,arity());
    return res;
  }

#if VDEBUG
  vstring headerToString() const;
  void assertValid() const;
#endif


  static TermIterator getVariableIterator(TermList tl);

//  static Comparison lexicographicCompare(TermList t1, TermList t2);
//  static Comparison lexicographicCompare(Term* t1, Term* t2);

  /** If number of distinct variables is computed, assign it to res and
   * return true, otherwise return false. */
  bool askDistinctVars(unsigned& res) const
  {
    if(_args[0]._info.distinctVars==TERM_DIST_VAR_UNKNOWN) {
      return false;
    }
    res=_args[0]._info.distinctVars;
    return true;
  }
  unsigned getDistinctVars() const
  {
    if(_args[0]._info.distinctVars==TERM_DIST_VAR_UNKNOWN) {
      unsigned res=computeDistinctVars();
      if(res<TERM_DIST_VAR_UNKNOWN) {
	_args[0]._info.distinctVars=res;
      }
      return res;
    } else {
      ASS_L(_args[0]._info.distinctVars,0x100000);
      return _args[0]._info.distinctVars;
    }
  }

  bool couldBeInstanceOf(Term* t)
  {
    ASS(shared());
    ASS(t->shared());
    if(t->functor()!=functor()) {
      return false;
    }
    ASS(!commutative());
    return couldArgsBeInstanceOf(t);
  }
  inline bool couldArgsBeInstanceOf(Term* t)
  {
#if USE_MATCH_TAG
    ensureMatchTag();
    t->ensureMatchTag();
    return matchTag().couldBeInstanceOf(t->matchTag());
#else
    return true;
#endif
  }

  bool containsSubterm(TermList v);
  bool containsAllVariablesOf(Term* t);
  size_t countSubtermOccurrences(TermList subterm);

  /** Return true if term has no non-constant functions as subterms */
  bool isShallow() const;

  /** set the colour of the term */
  void setColor(Color color)
  {
    ASS(_color == static_cast<unsigned>(COLOR_TRANSPARENT) || _color == static_cast<unsigned>(color));
    _color = color;
  } // setColor
  /** return the colour of the term */
  Color color() const { return static_cast<Color>(_color); }

  bool skip() const;

  /** Return true if term is an interpreted constant or contains one as its subterm */
  bool hasInterpretedConstants() const { return _hasInterpretedConstants; }
  /** Assign value that will be returned by the hasInterpretedConstants() function */
  void setInterpretedConstantsPresence(bool value) { _hasInterpretedConstants=value; }

  /** Return true if term is either an if-then-else or a let...in expression */
  bool isSpecial() const { return functor()>=SPECIAL_FUNCTOR_LOWER_BOUND; }
  bool isITE() const { return functor() == SF_ITE; }
  bool isLet() const { return functor() == SF_LET; }
  bool isTupleLet() const { return functor() == SF_LET_TUPLE; }
  bool isTuple() const { return functor() == SF_TUPLE; }
  bool isFormula() const { return functor() == SF_FORMULA; }
  bool isLambda() const { return functor() == SF_LAMBDA; }
  bool isBoolean() const;
  bool isSuper() const; 
  
  /** Return pointer to structure containing extra data for special terms such as
   * if-then-else or let...in */
  const SpecialTermData* getSpecialData() const { return const_cast<Term*>(this)->getSpecialData(); }
  /** Return pointer to structure containing extra data for special terms such as
   * if-then-else or let...in */
  SpecialTermData* getSpecialData() {
    CALL("Term::getSpecialData");
    ASS(isSpecial());
    return reinterpret_cast<SpecialTermData*>(this)-1;
  }
protected:
  vstring headToString() const;

  unsigned computeDistinctVars() const;

  /**
   * Return argument order value stored in term.
   *
   * The default value (which is returned if no value was set using the
   * @c setArgumentOrder() function) is zero.
   *
   * Currently, this function is used only by @c Ordering::getEqualityArgumentOrder().
   */
  int getArgumentOrderValue() const
  {
    return _args[0]._info.order;
  }

  /**
   * Store argument order value in term.
   *
   * The value must be non-negative and less than 8.
   *
   * Currently, this function is used only by @c Ordering::getEqualityArgumentOrder().
   */
  void setArgumentOrderValue(int val)
  {
    CALL("Term::setArgumentOrderValue");
    ASS_GE(val,0);
    ASS_L(val,8);

    _args[0]._info.order = val;
  }

#if USE_MATCH_TAG
  inline void ensureMatchTag()
  {
    matchTag().ensureInit(this);
  }

  inline MatchTag& matchTag()
  {
#if ARCH_X64
    return _args[0]._info.matchTag;
#else
    return _matchTag;
#endif
  }

#endif

  /** For shared terms, this is a unique id used for deterministic comparison */
  unsigned _id;
  /** The number of this symbol in a signature */
  unsigned _functor;
  /** Arity of the symbol */
  unsigned _arity : 27;
  /** colour, used in interpolation and symbol elimination */
  unsigned _color : 2;
  /** Equal to 1 if the term/literal contains any interpreted constants */
  unsigned _hasInterpretedConstants : 1;
  /** If true, the object is an equality literal between two variables */
  unsigned _isTwoVarEquality : 1;
  /** Weight of the symbol */
  unsigned _weight;
  /** length of maximum reduction length */
  int _maxRedLen;
  union {
    /** If _isTwoVarEquality is false, this value is valid and contains
     * number of occurrences of variables */
    unsigned _vars;
    /** If _isTwoVarEquality is true, this value is valid and contains
     * the sort of the top-level variables */
    TermList _sort;
  };

#if USE_MATCH_TAG && !ARCH_X64
  MatchTag _matchTag;
#endif

  /** The list of arguments or size arity+1. The first argument stores the
   *  term weight and the mask (the last two bits are 0).
   */
  TermList _args[1];


//   /** set all boolean fields to false and weight to 0 */
//   void initialise()
//   {
//     shared = 0;
//       ground = 0;
//       weight = 0;
//     }
//   };

//   Comparison compare(const Term* t) const;
//   void argsWeight(unsigned& total) const;
  friend class TermList;
  friend class MatchTag;
  friend class Indexing::TermSharing;
  friend class Ordering;

public:
  /**
   * Iterator returning arguments of a term left-to-right.
   */
  class Iterator
  {
  public:
    DECL_ELEMENT_TYPE(TermList);
    Iterator(Term* t) : _next(t->args()) {}
    bool hasNext() const { return _next->isNonEmpty(); }
    TermList next()
    {
      CALL("Term::Iterator::next");
      ASS(hasNext());
      TermList res = *_next;
      _next = _next->next();
      return res;
    }
  private:
    TermList* _next;
  }; // Term::Iterator
}; // class Term

/**
 * Class of literals.
 * @since 06/05/2007 Manchester
 */
class Literal
  : public Term
{
public:
  /** True if equality literal */
  bool isEquality() const
  { return functor() == 0; }

  Literal();
  explicit Literal(const Literal& l) throw();

  /**
   * Create a literal.
   * @since 16/05/2007 Manchester
   */
  Literal(unsigned functor,unsigned arity,bool polarity,bool commutative) throw()
  {
    _functor = functor;
    _arity = arity;
    _args[0]._info.polarity = polarity;
    _args[0]._info.commutative = commutative;
    _args[0]._info.literal = 1u;
  }

  /**
   * A unique header, 2*p is negative and 2*p+1 if positive where p is
   * the number of the predicate symbol.
   */
  unsigned header() const
  { return 2*_functor + polarity(); }
  /**
   * Header of the complementary literal, 2*p+1 is negative and 2*p
   * if positive where p is the number of the predicate symbol.
   */
  unsigned complementaryHeader() const
  { return 2*_functor + 1 - polarity(); }

  /**
   * Convert header to the correponding predicate symbol number.
   * @since 08/08/2008 flight Manchester-Singapore
   */
  static unsigned int headerToPredicateNumber(unsigned header)
  {
    return header/2;
  }
  /**
   * Convert header to the correponding polarity.
   * @since 08/08/2008 flight Manchester-Singapore
   */
  static unsigned int headerToPolarity(unsigned header)
  {
    return header % 2;
  }
  static bool headersMatch(Literal* l1, Literal* l2, bool complementary);
  /** Negate, should not be used with shared terms */
  void negate()
  {
    ASS(! shared());
    _args[0]._info.polarity = 1 - _args[0]._info.polarity;
  }
  /** set polarity to true or false */
  void setPolarity(bool positive)
  { _args[0]._info.polarity = positive ? 1 : 0; }
  static Literal* create(unsigned predicate, unsigned arity, bool polarity,
	  bool commutative, const TermList* args);
  static Literal* create(Literal* l,bool polarity);
  static Literal* create(Literal* l,TermList* args);
  static Literal* createEquality(bool polarity, TermList arg1, TermList arg2, TermList sort);
  static Literal* create1(unsigned predicate, bool polarity, TermList arg);
  static Literal* create2(unsigned predicate, bool polarity, TermList arg1, TermList arg2);
  static Literal* create(unsigned fn, bool polarity, std::initializer_list<TermList> args);

  static Literal* flattenOnArgument(const Literal*,int argumentNumber);

  unsigned hash() const;
  unsigned oppositeHash() const;
  static Literal* complementaryLiteral(Literal* l);
  /** If l is positive, return l; otherwise return its complementary literal. */
  static Literal* positiveLiteral(Literal* l) {
    return l->isPositive() ? l : complementaryLiteral(l);
  }
  /** If l is negative, return l; otherwise return its complementary literal. */
  static Literal* negativeLiteral(Literal* l) {
    return l->isNegative() ? l : complementaryLiteral(l);
  }

  /** true if positive */
  bool isPositive() const
  {
    return _args[0]._info.polarity;
  } // isPositive

  /** true if negative */
  bool isNegative() const
  {
    return ! _args[0]._info.polarity;
  } // isNegative

  /** return polarity, 1 if positive and 0 if negative */
  int polarity() const
  {
    return _args[0]._info.polarity;
  } // polarity

  /**
   * Mark this object as an equality between two variables.
   */
  void markTwoVarEquality()
  {
    CALL("Literal::markTwoVarEquality");
    ASS(!shared());
    ASS(isEquality());
    ASS(nthArgument(0)->isVar() || !nthArgument(0)->term()->shared());
    ASS(nthArgument(1)->isVar() || !nthArgument(1)->term()->shared());

    _isTwoVarEquality = true;
  }


  /** Return sort of the variables in an equality between two variables.
   * This value is set during insertion into the term sharing structure
   */
  TermList twoVarEqSort() const
  {
    CALL("Literal::twoVarEqSort");
    ASS(isTwoVarEquality());

    return _sort;
  }

  /** Assign sort of the variables in an equality between two variables. */
  void setTwoVarEqSort(TermList sort)
  {
    CALL("Literal::setTwoVarEqSort");
    ASS(isTwoVarEquality());

    _sort = sort;
  }


  /** Return a new equality literal */
  static inline Literal* equality (bool polarity)
  {
     CALL("Literal::equality/1");
     return new(2) Literal(0,2,polarity,true);
  }

//   /** Applied @b subst to the literal and return the result */
  Literal* apply(Substitution& subst);


  inline bool couldBeInstanceOf(Literal* lit, bool complementary)
  {
    ASS(shared());
    ASS(lit->shared());
    if(!headersMatch(this, lit, complementary)) {
      return false;
    }
    return couldArgsBeInstanceOf(lit);
  }

  bool couldArgsBeInstanceOf(Literal* lit)
  {
#if USE_MATCH_TAG
    ensureMatchTag();
    lit->ensureMatchTag();
    if(commutative()) {
      return matchTag().couldBeInstanceOf(lit->matchTag()) ||
	  matchTag().couldBeInstanceOfReversed(lit->matchTag());
    } else {
      return matchTag().couldBeInstanceOf(lit->matchTag());
    }
#else
    return true;
#endif
  }

  vstring toString() const;
  const vstring& predicateName() const;

private:
  static Literal* createVariableEquality(bool polarity, TermList arg1, TermList arg2, TermList variableSort);

}; // class Literal

// TODO used in some proofExtra output
//      find a better place for this?
bool positionIn(TermList& subterm,TermList* term, vstring& position);
bool positionIn(TermList& subterm,Term* term, vstring& position);

struct TermListHash {
  static unsigned hash(TermList t) {
    return static_cast<unsigned>(t.content());
  }
};

std::ostream& operator<< (ostream& out, TermList tl );
std::ostream& operator<< (ostream& out, const Term& tl );
std::ostream& operator<< (ostream& out, const Literal& tl );

};

namespace Lib
{

template<>
struct FirstHashTypeInfo<Kernel::TermList> {
  typedef Kernel::TermListHash Type;
};

}

#endif<|MERGE_RESOLUTION|>--- conflicted
+++ resolved
@@ -361,12 +361,7 @@
   /** Function or predicate symbol of a term */
   const unsigned functor() const { return _functor; }
 
-<<<<<<< HEAD
-  vstring toString() const;
-=======
-  static XMLElement variableToXML(unsigned var);
   vstring toString(bool topLevel = true) const;
->>>>>>> cd3ef8bb
   static vstring variableToString(unsigned var);
   static vstring variableToString(TermList var);
   /** return the arguments */
