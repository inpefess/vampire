/*
 * This file is part of the source code of the software program
 * Vampire. It is protected by applicable
 * copyright laws.
 *
 * This source code is distributed under the licence found here
 * https://vprover.github.io/license.html
 * and in the source directory
 */
/**
 * @file RobSubstitution.cpp
 * Implements polynomial modification of the Robinson unification algorithm.
 */


#include "RobSubstitution.hpp"

#include "Debug/Assertion.hpp"
#include "Debug/Output.hpp"
#include "Debug/Tracer.hpp"
#include "Kernel/BottomUpEvaluation.hpp"
#include "Kernel/Term.hpp"
#include "Lib/Backtrackable.hpp"
#include "Lib/DArray.hpp"
#include "Lib/DHSet.hpp"
#include "Lib/DHMap.hpp"
#include "Lib/Int.hpp"

#include "Renaming.hpp"
#include "SortHelper.hpp"
#include "TermIterators.hpp"

namespace Kernel
{

using namespace std;
using namespace Lib;

std::ostream& operator<<(std::ostream& out, AtomicTermSpec const& self)
{ return out << self.term << "/" << self.index; }

std::ostream& operator<<(std::ostream& out, TermSpec const& self)
{ return self._self.match([&](CompositeTermSpec const& self) -> decltype(auto) { return out << env.signature->getFunction(self.functor)->name() << "(" << commaSep(self.argsIter()) << ")"; },
                          [&](AtomicTermSpec    const& self) -> decltype(auto) { return out << self; }); }


// TermSpec const& TermSpec::deref(RobSubstitution const* s) const&
//  { return s->derefBound(*this); };

unsigned TermSpec::weight() const
{ 
  ASS(definitelyGround())
  return _self.match([](CompositeTermSpec const& a) { return iterTraits(a.argsIter()).map([](auto& x) { return x.weight(); }).sum(); },
                     [](AtomicTermSpec const& t) { return t.term.term()->weight(); }); }

bool TermSpec::sameTermContent(TermSpec const& other) const
{
<<<<<<< HEAD
  if (top() != other.top()) return false;
  if (isVar()) {
    ASS(other.isVar())
    return (isSpecialVar() && other.isSpecialVar()) || varSpec().index == other.varSpec().index;
  } else {
    ASS(isTerm())
    ASS(other.isTerm())
    auto t1 =       _self.as<AtomicTermSpec>();
    auto t2 = other._self.as<AtomicTermSpec>();
    if (t1.isSome() && t2.isSome()) {
      return t1->term == t2->term && (
           (t1->index == t2->index)
        || (t1->term.term()->shared() && t1->term.term()->ground())
        || (t1->term.term()->arity() == 0)
        );
    } else {
      return allArgs().zip(other.allArgs())
       .all([](auto pair) { return pair.first.sameTermContent(pair.second); });
    }
  }
}

bool TermSpec::isSpecialVar() const 
{ return _self.match([](CompositeTermSpec const&)   { return false; },
                     [](AtomicTermSpec const& self) { return self.term.isSpecialVar(); }); }


bool TermSpec::isLiteral() const 
{ return _self.match([](CompositeTermSpec const&)   { return false; },
                     [](AtomicTermSpec const& self) { return self.term.isTerm() && self.term.term()->isLiteral(); }); }

bool TermSpec::isSort() const 
{ return _self.match([](CompositeTermSpec const& a) { return a.isSort(); },
                     [](AtomicTermSpec const& self) { return self.term.term()->isSort(); }); }


TermList TermSpec::toTerm(RobSubstitution& s) const
{ return _self.match([&](CompositeTermSpec const& a)           { return TermList(Term::createFromIter(a.functor, iterTraits(a.argsIter()).map([&](auto& t) { return t.toTerm(s); }))); },
                     [&](AtomicTermSpec const& self) { return s.apply(self.term, self.index); }); }

bool TermSpec::sortIsBoolOrVar() const
{ 
  if (!isTerm()) return false;
  auto fun = env.signature->getFunction(functor());
  auto op = fun->fnType();
  TermList res = op->result();
  return res.isVar() || res == AtomicSort::boolSort();
=======
  return unify(TermSpec(t1,index1), TermSpec(t2,index2),hndlr);
>>>>>>> f3ac909e
}


/**
 * Unify @b t1 and @b t2, and return true iff it was successful.
 */
bool RobSubstitution::unify(TermList t1,int index1, TermList t2, int index2)
{ return unify(AtomicTermSpec(t1,index1), AtomicTermSpec(t2,index2)); }

/**
 * Unify arguments of @b t1 and @b t2, and return true iff it was successful.
 *
 * @b t1 and @b t2 can be either terms or literals.
 */
bool RobSubstitution::unifyArgs(Term* t1,int index1, Term* t2, int index2)
{
  ASS_EQ(t1->functor(),t2->functor());
  return unify(AtomicTermSpec(TermList(t1),index1), AtomicTermSpec(TermList(t2),index2));
}

bool RobSubstitution::match(TermList base,int baseIndex,
	TermList instance, int instanceIndex)
{
  return match(TermSpec(base,baseIndex), TermSpec(instance,instanceIndex));
}
/**
 * Match arguments of @b t1 and @b t2, and return true iff it was successful.
 *
 * @b t1 and @b t2 can be either terms or literals.
 */
bool RobSubstitution::matchArgs(Term* base,int baseIndex,
	Term* instance, int instanceIndex)
{
  ASS_EQ(base->functor(),instance->functor());

  TermList baseTL(base);
  TermList instanceTL(instance);
  return match(TermSpec(baseTL,baseIndex), TermSpec(instanceTL,instanceIndex));
}

/**
 * Bind variables from @b denormalizedIndex to variables in @b normalIndex
 * in a way, that applying the substitution to a term in @b denormalizedIndex
 * would give the same result as first renaming variables and then applying
 * the substitution in @b normalIndex.
 *
 * @warning All variables, that occured in some term that was matched or unified
 * in @b normalIndex, must be also present in the @b normalizer.
 */
void RobSubstitution::denormalize(const Renaming& normalizer, int normalIndex, int denormalizedIndex)
{
  VirtualIterator<Renaming::Item> nit=normalizer.items();
  while(nit.hasNext()) {
    Renaming::Item itm=nit.next();
    VarSpec normal(itm.second, normalIndex);
    VarSpec denormalized(itm.first, denormalizedIndex);
    ASS(!_bindings.find(denormalized));
    bindVar(denormalized,normal);
  }
}

bool RobSubstitution::isUnbound(VarSpec v) const
{
  for(;;) {
    auto binding = _bindings.find(v);
    if(binding.isNone()) {
      return true;
    } else if(binding->isTerm()) {
      return false;
    }
    v = binding->varSpec();
  }
}

/**
 * If special variable @b specialVar is bound to a proper term,
 * return a term, that has the same top functor. Otherwise
 * return an arbitrary variable.
 */
TermList::Top RobSubstitution::getSpecialVarTop(unsigned specialVar) const
{
  VarSpec v(specialVar, SPECIAL_INDEX);
  for(;;) {
    auto binding = _bindings.find(v);
    if(binding.isNone()) {
      static TermList auxVarTerm(1,false);
      return auxVarTerm.top();
    } else if(binding->isTerm()) {
      return binding->top();
    }
    v = binding->varSpec();
  }
}
/**
 * If @b t is a non-variable, return @b t. Else, if @b t is a variable bound to
 * a non-variable term, return the term. Otherwise, return the root variable
 * to which @b t belongs.
 */
TermSpec const& RobSubstitution::derefBound(TermSpec const& t_) const
{
<<<<<<< HEAD
  CALL("RobSubstitution::derefBound");
  TermSpec const* t = &t_;
=======
  if(t.term.isTerm() || t.term.isVSpecialVar()) {
    return t;
  }
  VarSpec v=getVarSpec(t);
>>>>>>> f3ac909e
  for(;;) {
    if (t->isTerm()) {
      return *t;
    } else {
      auto binding = _bindings.find(t->varSpec());
      if (!binding) {
        return *t;
      } else {
        t = &binding.unwrap();
      }
    }
  }
}

template<class T, class H1, class H2>
void RobSubstitution::bind(DHMap<VarSpec, T, H1, H2>& map, const VarSpec& v, T b)
{
<<<<<<< HEAD
  if(bdIsRecording()) {
    ASS(map.find(v).isNone());
    bdAdd(BacktrackObject::fromClosure([this, v, &map](){
      map.remove(v);
      _applyMemo.reset();
    }));
  }
  map.set(v,std::move(b));
  _applyMemo.reset();
}


unsigned RobSubstitution::findOrIntroduceOutputVariable(VarSpec v) const
{
  CALL("RobSubstitution::introduceOutputVariable");
  ASS(_bindings.find(v).isNone());
  auto found = _outputVarBindings.find(v);
  if (found.isSome()) {
    return *found;
  } else {
    auto newVar = _nextUnboundAvailable++;
    const_cast<RobSubstitution&>(*this).bind(_outputVarBindings, v, newVar);
    return newVar;
=======
  for(;;) {
    TermSpec binding;
    bool found=_bank.find(v,binding);
    if(!found) {
      binding.index=UNBOUND_INDEX;
      binding.term.makeVar(_nextUnboundAvailable++);
      const_cast<RobSubstitution&>(*this).bind(v,binding);
      return binding;
    } else if(binding.index==UNBOUND_INDEX || binding.term.isTerm()
              || binding.term.isVSpecialVar()) {
      return binding;
    }
    v=getVarSpec(binding);
>>>>>>> f3ac909e
  }
}

void RobSubstitution::bind(const VarSpec& v, TermSpec b)
{
<<<<<<< HEAD
  CALL("RobSubstitution::bind");
=======
  ASSERT_VALID(b.term);
>>>>>>> f3ac909e
  //Aux terms don't contain special variables, ergo
  //should be shared.
  //ASS(!b.term.isTerm() || b.index!=AUX_INDEX || b.term.term()->shared());
  ASS_NEQ(v.index, UNBOUND_INDEX);

<<<<<<< HEAD
  bind(_bindings, v, std::move(b));
=======
  if(bdIsRecording()) {
    bdAdd(new BindingBacktrackObject(this, v));
  }
  _bank.set(v,b);
}

void RobSubstitution::addToConstraints(const VarSpec& v1, const VarSpec& v2, MismatchHandler* hndlr)
{
  Term* t1 = _funcSubtermMap->get(v1.var);
  Term* t2 = _funcSubtermMap->get(v2.var);

  if(t1 == t2 && t1->shared() && t1->ground()){ return; }
 
  TermList tt1 = TermList(t1);
  TermList tt2 = TermList(t2);

  TermSpec t1spec = TermSpec(tt1, v1.index);
  TermSpec t2spec = TermSpec(tt2, v2.index);

  if(t1spec.sameTermContent(t2spec)){ return; }

  //cout << "adding to constraints <" + tt1.toString() + ", " + tt2.toString() + ">" << endl; 

  hndlr->handle(this, tt1, v1.index, tt2, v2.index);
>>>>>>> f3ac909e
}

void RobSubstitution::bindVar(const VarSpec& var, const VarSpec& to)
{
  ASS_NEQ(var,to);

  bind(var,TermSpec(to));
}

VarSpec RobSubstitution::root(VarSpec v) const
{
  for(;;) {
    auto binding = _bindings.find(v);
    if(binding.isNone() || binding->isTerm()) {
      return v;
    }
    v = binding->varSpec();
  }
}


bool RobSubstitution::occurs(VarSpec const& toFind, AtomicTermSpec const& ts) 
{

   Recycled<DHSet<AtomicTermSpec>> encountered;
   Recycled<Stack<AtomicTermSpec>> todo;
   todo->push(std::move(ts));

   while (todo->isNonEmpty()){
     auto ts = todo->pop();
     auto dt = derefBound(ts).asAtomic().unwrap();
     if (!encountered->find(dt)) {
       encountered->insert(dt);
       if (dt.isVar()) {
         if(dt.varSpec() == toFind) {
           return true;
         } else {
           /* nothing to do */
         }
 
       } else {
         todo->loadFromIterator(dt.allArgs());
       }
     }
   }

   return false;
}
// bool RobSubstitution::occurs(VarSpec const& toFind_, AtomicTermSpec const& ts_)
// {
//   VarSpec toFind = root(toFind_);
//   ASS_EQ(toFind, toFind_)
//   AtomicTermSpec ts = derefBound(ts_).asAtomic().unwrap();
//   if(ts.isVar()) {
//     return false;
//   }
//   typedef DHSet<VarSpec, VarSpec::Hash1, VarSpec::Hash2> EncounterStore;
//   Recycled<EncounterStore> encountered;
//   Recycled<Stack<AtomicTermSpec>> todo;
//   todo->push(std::move(ts));
//
//   while (todo->isNonEmpty()){
//     auto ts = todo->pop();
//     if (ts.isVar()) {
//       VarSpec tvar = root(ts.varSpec());
//       if(tvar == toFind) {
//         return true;
//
//       } else if(!encountered->find(tvar)) {
//         TermSpec dtvar = derefBound(TermSpec(tvar)).clone();
//         if(!dtvar.isVar()) {
//           encountered->insert(tvar);
//           todo->push(dtvar.asAtomic().unwrap());
//         }
//       }
//
//     } else {
//       todo->loadFromIterator(ts.allArgs());
//     }
//   }
//
//   return false;
// }

bool RobSubstitution::unify(AtomicTermSpec s, AtomicTermSpec t)
{
<<<<<<< HEAD
  CALL("RobSubstitution::unify/2");
#define DEBUG_UNIFY(lvl, ...) if (lvl < 0) DBG("unify: ", __VA_ARGS__)
  DEBUG_UNIFY(0, *this, ".unify(", s, ",", t, ")")


  if(s.sameTermContent(t)) {
=======
  if(t1.sameTermContent(t2)) {
>>>>>>> f3ac909e
    return true;
  }

  BacktrackData localBD;
  bdRecord(localBD);

  static Stack<pair<AtomicTermSpec, AtomicTermSpec>> toDo(64);
  ASS(toDo.isEmpty());
  toDo.push(make_pair(std::move(s), std::move(t)));

  // Save encountered unification pairs to avoid
  // recomputing their unification
  static DHSet<pair<AtomicTermSpec, AtomicTermSpec>> encountered_;
  auto encountered = &encountered_;
  encountered->reset();
  

  auto pushTodo = [&](auto pair) {
      // we unify each subterm pair at most once, to avoid worst-case exponential runtimes
      // in order to safe memory we do ot do this for variables.
      // (Note by joe:  didn't make this decision, but just keeping the implemenntation 
      // working as before. i.e. as described in the paper "Comparing Unification 
      // Algorithms in First-Order Theorem Proving", by Krystof and Andrei)
      if (pair.first.isVar() && isUnbound(pair.first.varSpec()) &&
          pair.second.isVar() && isUnbound(pair.second.varSpec())) {
        toDo.push(std::move(pair));
      } else if (!encountered->find(pair)) {
        encountered->insert(pair);
        toDo.push(std::move(pair));
      }
  };

  bool mismatch=false;
  // Iteratively resolve unification pairs in toDo
  // the current pair is always in t1 and t2 with their dereferenced
  // version in dt1 and dt2
  while (toDo.isNonEmpty()) {
    auto x = toDo.pop();
    AtomicTermSpec dt1 = derefBound(x.first).asAtomic().unwrap();
    AtomicTermSpec dt2 = derefBound(x.second).asAtomic().unwrap();
    DEBUG_UNIFY(1, "next pair: ", tie(dt1, dt2))
    // If they have the same content then skip
    // (note that sameTermContent is best-effort)
    if (dt1.sameTermContent(dt2)) {
    // Deal with the case where eithe rare variables
    // Do an occurs-check and note that the variable 
    // cannot be currently bound as we already dereferenced
    } else if(dt1.isVar() && !occurs(dt1.varSpec(), dt2)) {
      bind(dt1.varSpec(), dt2.clone());

    } else if(dt2.isVar() && !occurs(dt2.varSpec(), dt1)) {
      bind(dt2.varSpec(), dt1.clone());

    } else if(dt1.isTerm() && dt2.isTerm() 
           && dt1.functor() == dt2.functor()) {

      for (auto c : dt1.allArgs().zip(dt2.allArgs())) {
        pushTodo(make_pair(std::move(c.first), std::move(c.second)));
      }

    } else {
      mismatch = true;
      break;
    }

    ASS(!mismatch)
  }

  if(mismatch) {
    toDo.reset();
  }

  bdDone();

  if(mismatch) {
    localBD.backtrack();
  } else {
    if(bdIsRecording()) {
      bdCommit(localBD);
    }
    localBD.drop();
  }

  DEBUG_UNIFY(0, *this)
  return !mismatch;
}

/**
 * Matches @b instance term onto the @b base term.
 * Ordinary variables behave, as one would expect
 * during matching, but special variables aren't
 * being assigned only in the @b base term, but in
 * the instance ass well. (Special variables appear
 * only in internal terms of substitution trees and
 * this behavior allows easy instance retrieval.)
 */
bool RobSubstitution::match(TermSpec base, TermSpec instance)
{
  if(base.sameTermContent(instance)) {
    return true;
  }

  bool mismatch=false;
  BacktrackData localBD;
  bdRecord(localBD);

  static Stack<TermList*> subterms(64);
  ASS(subterms.isEmpty());

  auto obase     = base.old();
  auto oinstance = instance.old();
  TermList* bt=&obase.term;
  TermList* it=&oinstance.term;

  AtomicTermSpec binding1;
  AtomicTermSpec binding2;

  for (;;) {
    TermSpec bts(*bt,base.old().index);
    TermSpec its(*it,instance.old().index);

    if (!bts.sameTermContent(its) && TermList::sameTopFunctor(bts.old().term,its.old().term)) {
      Term* s = bts.old().term.term();
      Term* t = its.old().term.term();
      ASS(s->arity() > 0);

      bt = s->args();
      it = t->args();
    } else {
      if (! TermList::sameTopFunctor(bts.old().term,its.old().term)) {
	if(bts.old().term.isSpecialVar()) {
	  VarSpec bvs(bts.old().term.var(), SPECIAL_INDEX);
	  auto binding = _bindings.find(bvs);
	  if(binding) {
            binding1 = binding->old();
	    ASS_EQ(binding1.index, base.old().index);
	    bt=&binding1.term;
	    continue;
	  } else {
	    bind(bvs,its.clone());
	  }
	} else if(its.old().term.isSpecialVar()) {
	  VarSpec ivs(its.old().term.var(), SPECIAL_INDEX);
	  auto binding = _bindings.find(ivs);
	  if(binding) {
            binding2 = binding->old();
	    ASS_EQ(binding2.index, instance.old().index);
	    it=&binding2.term;
	    continue;
	  } else {
	    bind(ivs,bts.clone());
	  }
	} else if(bts.old().term.isOrdinaryVar()) {
	  VarSpec bvs(bts.old().term.var(), bts.old().index);
	  auto binding = _bindings.find(bvs);
	  if(binding) {
            binding1 = binding->old();
	    ASS_EQ(binding1.index, instance.old().index);
	    if(!TermList::equals(binding1.term, its.old().term))
	    {
	      mismatch=true;
	      break;
	    }
	  } else {
	    bind(bvs,its.clone());
	  }
	} else {
	  mismatch=true;
	  break;
	}
      }

      if (subterms.isEmpty()) {
	break;
      }
      bt = subterms.pop();
      it = subterms.pop();
    }
    if (!bt->next()->isEmpty()) {
      subterms.push(it->next());
      subterms.push(bt->next());
    }
  }

  bdDone();

  subterms.reset();


  if(mismatch) {
    localBD.backtrack();
  } else {
    if(bdIsRecording()) {
      bdCommit(localBD);
    }
    localBD.drop();
  }

  return !mismatch;
}


Stack<Literal*> RobSubstitution::apply(Stack<Literal*> cl, int index) const
{
  CALL("RobSubstitution::apply(Clause*...)");
  for (unsigned i = 0; i < cl.size(); i++) {
    cl[i] = apply(cl[i], index);
  }
  return cl;
}

Literal* RobSubstitution::apply(Literal* lit, int index) const
{
<<<<<<< HEAD
  CALL("RobSubstitution::apply(Literal*...)");
  TIME_TRACE("RobSubstitution::apply(Literal*,int)");
=======
>>>>>>> f3ac909e
  static DArray<TermList> ts(32);

  if (lit->ground()) {
    return lit;
  }

  int arity = lit->arity();
  ts.ensure(arity);
  int i = 0;
  for (TermList* args = lit->args(); ! args->isEmpty(); args = args->next()) {
    ts[i++]=apply(*args,index);
  }
  if(lit->isTwoVarEquality()){
    TermList sort = apply(lit->twoVarEqSort(),index);
    return Literal::createEquality(lit->polarity(), ts[0], ts[1], sort);
  }

  return Literal::create(lit,ts.array());
}

TermList RobSubstitution::apply(TermList trm, int index) const
{
<<<<<<< HEAD
  CALL("RobSubstitution::apply(TermList...)");
  TIME_TRACE("RobSubstitution::apply(TermList,int)");
  // DBG(*this, ".apply(", TermSpec(trm, index), ")")
  // if (trm.ground()) return trm;
  

  return BottomUpEvaluation<AutoDerefTermSpec, TermList>()
    .function([&](auto const& orig, TermList* args) -> TermList {
        TermList tout;
        if (orig.term.isVar()) {
          tout = TermList::var(findOrIntroduceOutputVariable(orig.term.varSpec()));
=======
  static Stack<TermList*> toDo(8);
  static Stack<int> toDoIndex(8);
  static Stack<Term*> terms(8);
  static Stack<VarSpec> termRefVars(8);
  static Stack<TermList> args(8);
  static DHMap<VarSpec, TermList, VarSpec::Hash1, VarSpec::Hash2> known;

  //is inserted into termRefVars, if respective
  //term in terms isn't referenced by any variable
  const VarSpec nilVS(-1,0);

  toDo.push(&trm);
  toDoIndex.push(index);

  while(!toDo.isEmpty()) {
    TermList* tt=toDo.pop();
    index=toDoIndex.pop();
    if(tt->isEmpty()) {
      Term* orig=terms.pop();
      //here we assume, that stack is an array with
      //second topmost element as &top()-1, third at
      //&top()-2, etc...
      TermList* argLst=&args.top() - (orig->arity()-1);
      args.truncate(args.length() - orig->arity());
      TermList constructed;
      if(orig->isSort()){
        constructed.setTerm(AtomicSort::create(static_cast<AtomicSort*>(orig),argLst));                
      } else {
        constructed.setTerm(Term::create(orig,argLst));        
      }
      args.push(constructed);
>>>>>>> f3ac909e

        } else {
          tout = TermList(orig.term.isSort() ? AtomicSort::create(orig.term.functor(), orig.term.nAllArgs(), args)
                                             : Term::create(orig.term.functor(), orig.term.nAllArgs(), args));
        }
        return tout;
    })
    .evNonRec([](auto& t) { return someIf(t.term.definitelyGround(), 
                                          [&]() { return t.term.unwrapGround(); }); })
    .memo<decltype(_applyMemo)&>(_applyMemo)
    .context(AutoDerefTermSpecContext { .subs = this, })
    .apply(AutoDerefTermSpec(TermSpec(trm, index), this));
}

TermList RobSubstitution::apply(TermSpec t) 
{ return t.toTerm(*this); }

size_t RobSubstitution::getApplicationResultWeight(TermList trm, int index) const
{
<<<<<<< HEAD
  CALL("RobSubstitution::getApplicationResultWeight");

  return BottomUpEvaluation<AutoDerefTermSpec, size_t>()
    .function(
      [](auto const& orig, size_t* sizes) 
      { return !orig.term.isTerm() ? 1 
                                   : (1 + range(0, orig.term.nAllArgs())
                                                      .map([&](auto i) { return sizes[i]; })
                                                      .sum()); })
    .evNonRec([](auto& t) { return someIf(t.term.definitelyGround(), 
                                          [&]() -> size_t { return t.term.groundWeight(); }); })
    // .memo<decltype(_applyMemo)&>(_applyMemo)
    .context(AutoDerefTermSpecContext { .subs = this, })
    .apply(AutoDerefTermSpec(TermSpec(trm, index), this))
    ;
=======
  static Stack<TermList*> toDo(8);
  static Stack<int> toDoIndex(8);
  static Stack<Term*> terms(8);
  static Stack<VarSpec> termRefVars(8);
  static Stack<size_t> argSizes(8);

  static DHMap<VarSpec, size_t, VarSpec::Hash1, VarSpec::Hash2> known;
  known.reset();

  //is inserted into termRefVars, if respective
  //term in terms isn't referenced by any variable
  const VarSpec nilVS(-1,0);

  toDo.push(&trm);
  toDoIndex.push(index);

  while(!toDo.isEmpty()) {
    TermList* tt=toDo.pop();
    index=toDoIndex.pop();
    if(tt->isEmpty()) {
      Term* orig=terms.pop();
      unsigned arity = orig->arity();
      //here we assume, that stack is an array with
      //second topmost element as &top()-1, third at
      //&top()-2, etc...
      size_t* szArr=&argSizes.top() - (orig->arity()-1);
      size_t sz = 1; //1 for the function symbol
      for(unsigned i=0; i<arity; i++) {
        sz += szArr[i];
      }
      argSizes.truncate(argSizes.length() - arity);
      argSizes.push(sz);

      VarSpec ref=termRefVars.pop();
      if(ref!=nilVS) {
        ALWAYS(known.insert(ref,sz));
      }
      continue;
    } else {
      //if tt==&trm, we're dealing with the top
      //term, for which the next() is undefined
      if(tt!=&trm) {
        toDo.push(tt->next());
        toDoIndex.push(index);
      }
    }

    TermSpec ts(*tt,index);

    VarSpec vs;
    if(ts.term.isVar() && !ts.term.isVSpecialVar()) {
      vs=root(getVarSpec(ts));

      size_t found;
      if(known.find(vs, found)) {
        argSizes.push(found);
        continue;
      }

      ts=deref(vs);
      if(ts.term.isVar() && !ts.term.isVSpecialVar()) {
        ASS(ts.index==UNBOUND_INDEX);
        argSizes.push(1);
        continue;
      }
    } else {
      vs=nilVS;
    }
    Term* t;
    if(ts.term.isVSpecialVar()){
      t = _funcSubtermMap->get(ts.term.var());
    }else{
      t=ts.term.term();
    }
    if(t->shared() && t->ground()) {
      argSizes.push(t->weight());
      continue;
    }
    terms.push(t);
    termRefVars.push(vs);

    toDo.push(t->args());
    toDoIndex.push(ts.index);
  }
  ASS(toDo.isEmpty() && toDoIndex.isEmpty() && terms.isEmpty() && argSizes.length()==1);
  return argSizes.pop();
>>>>>>> f3ac909e
}

size_t RobSubstitution::getApplicationResultWeight(Literal* lit, int index) const
{
  static DArray<TermList> ts(32);

  if (lit->ground()) {
    return lit->weight();
  }

  size_t res = 1; //the predicate symbol weight
  for (TermList* args = lit->args(); ! args->isEmpty(); args = args->next()) {
    size_t argWeight = getApplicationResultWeight(*args,index);
    res += argWeight;
  }
  return res;
}


/**
 * Return iterator on matching substitutions of @b l1 and @b l2.
 *
 * For guides on use of the iterator, see the documentation of
 * RobSubstitution::AssocIterator.
 */
SubstIterator RobSubstitution::matches(Literal* base, int baseIndex,
	Literal* instance, int instanceIndex, bool complementary)
{
  return getAssocIterator<MatchingFn>(this, base, baseIndex,
	  instance, instanceIndex, complementary);
}

/**
 * Return iterator on unifying substitutions of @b l1 and @b l2.
 *
 * For guides on use of the iterator, see the documentation of
 * RobSubstitution::AssocIterator.
 */
SubstIterator RobSubstitution::unifiers(Literal* l1, int l1Index,
	Literal* l2, int l2Index, bool complementary)
{
  return getAssocIterator<UnificationFn>(this, l1, l1Index,
	  l2, l2Index, complementary);
}

template<class Fn>
SubstIterator RobSubstitution::getAssocIterator(RobSubstitution* subst,
	  Literal* l1, int l1Index, Literal* l2, int l2Index, bool complementary)
{
  if( !Literal::headersMatch(l1,l2,complementary) ) {
    return SubstIterator::getEmpty();
  }

  if( !l1->commutative() ) {
    return pvi( getContextualIterator(getSingletonIterator(subst),
	    AssocContext<Fn>(l1, l1Index, l2, l2Index)) );
  } else {
    return vi(
	    new AssocIterator<Fn>(subst, l1, l1Index, l2, l2Index));
  }
}

template<class Fn>
struct RobSubstitution::AssocContext
{
  AssocContext(Literal* l1, int l1Index, Literal* l2, int l2Index)
  : _l1(l1), _l1i(l1Index), _l2(l2), _l2i(l2Index) { ASS(!l1->isEquality()); ASS(!l2->isEquality()); } // only used for non-commutative, i.e. also non-equality, literals
  bool enter(RobSubstitution* subst)
  {
    subst->bdRecord(_bdata);
    bool res=Fn::associate(subst, _l1, _l1i, _l2, _l2i);
    if(!res) {
      subst->bdDone();
      ASS(_bdata.isEmpty());
    }
    return res;
  }
  void leave(RobSubstitution* subst)
  {
    subst->bdDone();
    _bdata.backtrack();
  }
private:
  Literal* _l1;
  int _l1i;
  Literal* _l2;
  int _l2i;
  BacktrackData _bdata;
};

/**
 * Iterator on associating[1] substitutions of two literals.
 *
 * Using this iterator requires special care, as the
 * substitution being returned is always the same object.
 * The rules for safe use are:
 * - After the iterator is created and before it's
 * destroyed, or hasNext() gives result false, the original
 * substitution is invalid.
 * - Substitution retrieved by call to the method next()
 * is valid only until the hasNext() method is called again
 * (or until the iterator is destroyed).
 * - Before each call to next(), hasNext() has to be called at
 * least once.
 *
 * There rules are quite natural, and the 3rd one is
 * required by many other iterators as well.
 *
 * Template parameter class Fn has to contain following
 * methods:
 * bool associateEqualitySorts(RobSubstitution* subst,
 *  Literal* l1, int l1Index, Literal* l2, int l2Index)
 * bool associate(RobSubstitution*, Literal* l1, int l1Index,
 * 	Literal* l2, int l2Index, bool complementary)
 * bool associate(RobSubstitution*, TermList t1, int t1Index,
 * 	TermList t2, int t2Index)
 *
 * There is supposed to be one Fn class for unification and
 * one for matching.
 *
 * [1] associate means either match or unify
 */
template<class Fn>
class RobSubstitution::AssocIterator: public IteratorCore<RobSubstitution*> {
public:
  AssocIterator(RobSubstitution* subst, Literal* l1, int l1Index, Literal* l2,
      int l2Index) :
      _subst(subst), _l1(l1), _l1i(l1Index), _l2(l2), _l2i(l2Index),
      _state(FIRST), _used(true) {
    ASS_EQ(_l1->functor(), _l2->functor());
    ASS(_l1->commutative());
    ASS_EQ(_l1->arity(), 2);
  }
  ~AssocIterator() {
    if (_state != FINISHED && _state != FIRST) {
      backtrack(_bdataMain);
      backtrack(_bdataEqAssoc);
    }
    ASS(_bdataMain.isEmpty());
    ASS(_bdataEqAssoc.isEmpty());
  }
  bool hasNext() {
    if (_state == FINISHED) {
      return false;
    }
    if (!_used) {
      return true;
    }
    _used = false;

    if (_state != FIRST) {
      backtrack(_bdataMain);
    } else {
      _subst->bdRecord(_bdataEqAssoc);
      if (!Fn::associateEqualitySorts(_subst, _l1, _l1i, _l2, _l2i)) {
        backtrack(_bdataEqAssoc); // this might not be necessary
        _state = FINISHED;
        return false;
      }
    }

    _subst->bdRecord(_bdataMain);

    switch (_state) {
    case NEXT_STRAIGHT:
      if (Fn::associate(_subst, _l1, _l1i, _l2, _l2i)) {
        _state = NEXT_REVERSED;
        break;
      }
      //no break here intentionally
    case NEXT_REVERSED: {
      TermList t11 = *_l1->nthArgument(0);
      TermList t12 = *_l1->nthArgument(1);
      TermList t21 = *_l2->nthArgument(0);
      TermList t22 = *_l2->nthArgument(1);
      if (Fn::associate(_subst, t11, _l1i, t22, _l2i)) {
        if (Fn::associate(_subst, t12, _l1i, t21, _l2i)) {
          _state = NEXT_CLEANUP;
          break;
        }
        //the first successful association will be undone
        //in case NEXT_CLEANUP
      }
    }
      //no break here intentionally
    case NEXT_CLEANUP:
      //undo the previous match
      backtrack(_bdataMain);
      //undo associateEqualitySorts
      backtrack(_bdataEqAssoc);
      _state = FINISHED;
      break;
    case FINISHED:
      ASSERTION_VIOLATION;
    }
    ASS(_state != FINISHED || (_bdataMain.isEmpty() && _bdataEqAssoc.isEmpty()));
    return _state != FINISHED;
  }

  RobSubstitution* next() {
    _used = true;
    return _subst;
  }
private:
  void backtrack(BacktrackData &_bdata) {
    ASS_EQ(&_bdata, &_subst->bdGet());
    _subst->bdDone();
    _bdata.backtrack();
  }

  enum State {
    FIRST = 0,
    NEXT_STRAIGHT = 0,
    NEXT_REVERSED = 1,
    NEXT_CLEANUP = 2,
    FINISHED = 3
  };

  RobSubstitution* _subst;
  Literal* _l1;
  int _l1i;
  Literal* _l2;
  int _l2i;
  BacktrackData _bdataMain;
  BacktrackData _bdataEqAssoc;

  State _state;
  /**
   * true if the current substitution have already been
   * retrieved by the next() method, or if there isn't
   * any (hasNext() hasn't been called yet)
   */
  bool _used;
};

struct RobSubstitution::MatchingFn {
  static bool associateEqualitySorts(RobSubstitution* subst, Literal* l1, int l1Index,
      Literal* l2, int l2Index) {
    /* Only in the case l1 is of the form X = Y ad l2 is of the form 
       t1 = t2 can the literals be matched without their sorts being matched */
    if(l1->isTwoVarEquality()){
      ASS(l2->isEquality());
      TermList sb = SortHelper::getEqualityArgumentSort(l1);
      TermList si = SortHelper::getEqualityArgumentSort(l2);
      return subst->match(sb, l1Index, si, l2Index);
    }
    return true;
  }
  static bool associate(RobSubstitution* subst, Literal* l1, int l1Index,
	  Literal* l2, int l2Index)
  { return subst->matchArgs(l1,l1Index,l2,l2Index); }

  static bool associate(RobSubstitution* subst, TermList t1, int t1Index,
	  TermList t2, int t2Index)
  { return subst->match(t1,t1Index,t2,t2Index); }
};

struct RobSubstitution::UnificationFn {

  static bool associateEqualitySorts(RobSubstitution* subst, Literal* l1, int l1Index,
      Literal* l2, int l2Index) {
    if(l1->isEquality()) {
      ASS(l2->isEquality());
      TermList s1 = SortHelper::getEqualityArgumentSort(l1);
      TermList s2 = SortHelper::getEqualityArgumentSort(l2);
      return subst->unify(s1, l1Index, s2, l2Index);
    }
    return true;
  }

  static bool associate(RobSubstitution* subst, Literal* l1, int l1Index,
	  Literal* l2, int l2Index)
  { return subst->unifyArgs(l1,l1Index,l2,l2Index); }

  static bool associate(RobSubstitution* subst, TermList t1, int t1Index,
	  TermList t2, int t2Index)
  { return subst->unify(t1,t1Index,t2,t2Index); }
};

bool operator==(TermSpec const& lhs, TermSpec const& rhs)
{ return TermSpec::compare(lhs, rhs, [](auto& t) -> decltype(auto) { return t; }) == 0; }

bool operator<(TermSpec const& lhs, TermSpec const& rhs)
{ return TermSpec::compare(lhs, rhs, [](auto& t) -> decltype(auto) { return t; }) < 0; }

std::ostream& operator<<(std::ostream& out, AutoDerefTermSpec const& self)
{ return out << self.term; }
} // namespace Kernel<|MERGE_RESOLUTION|>--- conflicted
+++ resolved
@@ -55,7 +55,6 @@
 
 bool TermSpec::sameTermContent(TermSpec const& other) const
 {
-<<<<<<< HEAD
   if (top() != other.top()) return false;
   if (isVar()) {
     ASS(other.isVar())
@@ -103,9 +102,6 @@
   auto op = fun->fnType();
   TermList res = op->result();
   return res.isVar() || res == AtomicSort::boolSort();
-=======
-  return unify(TermSpec(t1,index1), TermSpec(t2,index2),hndlr);
->>>>>>> f3ac909e
 }
 
 
@@ -206,15 +202,7 @@
  */
 TermSpec const& RobSubstitution::derefBound(TermSpec const& t_) const
 {
-<<<<<<< HEAD
-  CALL("RobSubstitution::derefBound");
   TermSpec const* t = &t_;
-=======
-  if(t.term.isTerm() || t.term.isVSpecialVar()) {
-    return t;
-  }
-  VarSpec v=getVarSpec(t);
->>>>>>> f3ac909e
   for(;;) {
     if (t->isTerm()) {
       return *t;
@@ -232,7 +220,6 @@
 template<class T, class H1, class H2>
 void RobSubstitution::bind(DHMap<VarSpec, T, H1, H2>& map, const VarSpec& v, T b)
 {
-<<<<<<< HEAD
   if(bdIsRecording()) {
     ASS(map.find(v).isNone());
     bdAdd(BacktrackObject::fromClosure([this, v, &map](){
@@ -247,7 +234,6 @@
 
 unsigned RobSubstitution::findOrIntroduceOutputVariable(VarSpec v) const
 {
-  CALL("RobSubstitution::introduceOutputVariable");
   ASS(_bindings.find(v).isNone());
   auto found = _outputVarBindings.find(v);
   if (found.isSome()) {
@@ -256,64 +242,17 @@
     auto newVar = _nextUnboundAvailable++;
     const_cast<RobSubstitution&>(*this).bind(_outputVarBindings, v, newVar);
     return newVar;
-=======
-  for(;;) {
-    TermSpec binding;
-    bool found=_bank.find(v,binding);
-    if(!found) {
-      binding.index=UNBOUND_INDEX;
-      binding.term.makeVar(_nextUnboundAvailable++);
-      const_cast<RobSubstitution&>(*this).bind(v,binding);
-      return binding;
-    } else if(binding.index==UNBOUND_INDEX || binding.term.isTerm()
-              || binding.term.isVSpecialVar()) {
-      return binding;
-    }
-    v=getVarSpec(binding);
->>>>>>> f3ac909e
   }
 }
 
 void RobSubstitution::bind(const VarSpec& v, TermSpec b)
 {
-<<<<<<< HEAD
-  CALL("RobSubstitution::bind");
-=======
-  ASSERT_VALID(b.term);
->>>>>>> f3ac909e
   //Aux terms don't contain special variables, ergo
   //should be shared.
   //ASS(!b.term.isTerm() || b.index!=AUX_INDEX || b.term.term()->shared());
   ASS_NEQ(v.index, UNBOUND_INDEX);
 
-<<<<<<< HEAD
   bind(_bindings, v, std::move(b));
-=======
-  if(bdIsRecording()) {
-    bdAdd(new BindingBacktrackObject(this, v));
-  }
-  _bank.set(v,b);
-}
-
-void RobSubstitution::addToConstraints(const VarSpec& v1, const VarSpec& v2, MismatchHandler* hndlr)
-{
-  Term* t1 = _funcSubtermMap->get(v1.var);
-  Term* t2 = _funcSubtermMap->get(v2.var);
-
-  if(t1 == t2 && t1->shared() && t1->ground()){ return; }
- 
-  TermList tt1 = TermList(t1);
-  TermList tt2 = TermList(t2);
-
-  TermSpec t1spec = TermSpec(tt1, v1.index);
-  TermSpec t2spec = TermSpec(tt2, v2.index);
-
-  if(t1spec.sameTermContent(t2spec)){ return; }
-
-  //cout << "adding to constraints <" + tt1.toString() + ", " + tt2.toString() + ">" << endl; 
-
-  hndlr->handle(this, tt1, v1.index, tt2, v2.index);
->>>>>>> f3ac909e
 }
 
 void RobSubstitution::bindVar(const VarSpec& var, const VarSpec& to)
@@ -400,16 +339,11 @@
 
 bool RobSubstitution::unify(AtomicTermSpec s, AtomicTermSpec t)
 {
-<<<<<<< HEAD
-  CALL("RobSubstitution::unify/2");
 #define DEBUG_UNIFY(lvl, ...) if (lvl < 0) DBG("unify: ", __VA_ARGS__)
   DEBUG_UNIFY(0, *this, ".unify(", s, ",", t, ")")
 
 
   if(s.sameTermContent(t)) {
-=======
-  if(t1.sameTermContent(t2)) {
->>>>>>> f3ac909e
     return true;
   }
 
@@ -614,7 +548,6 @@
 
 Stack<Literal*> RobSubstitution::apply(Stack<Literal*> cl, int index) const
 {
-  CALL("RobSubstitution::apply(Clause*...)");
   for (unsigned i = 0; i < cl.size(); i++) {
     cl[i] = apply(cl[i], index);
   }
@@ -623,11 +556,6 @@
 
 Literal* RobSubstitution::apply(Literal* lit, int index) const
 {
-<<<<<<< HEAD
-  CALL("RobSubstitution::apply(Literal*...)");
-  TIME_TRACE("RobSubstitution::apply(Literal*,int)");
-=======
->>>>>>> f3ac909e
   static DArray<TermList> ts(32);
 
   if (lit->ground()) {
@@ -650,51 +578,11 @@
 
 TermList RobSubstitution::apply(TermList trm, int index) const
 {
-<<<<<<< HEAD
-  CALL("RobSubstitution::apply(TermList...)");
-  TIME_TRACE("RobSubstitution::apply(TermList,int)");
-  // DBG(*this, ".apply(", TermSpec(trm, index), ")")
-  // if (trm.ground()) return trm;
-  
-
   return BottomUpEvaluation<AutoDerefTermSpec, TermList>()
     .function([&](auto const& orig, TermList* args) -> TermList {
         TermList tout;
         if (orig.term.isVar()) {
           tout = TermList::var(findOrIntroduceOutputVariable(orig.term.varSpec()));
-=======
-  static Stack<TermList*> toDo(8);
-  static Stack<int> toDoIndex(8);
-  static Stack<Term*> terms(8);
-  static Stack<VarSpec> termRefVars(8);
-  static Stack<TermList> args(8);
-  static DHMap<VarSpec, TermList, VarSpec::Hash1, VarSpec::Hash2> known;
-
-  //is inserted into termRefVars, if respective
-  //term in terms isn't referenced by any variable
-  const VarSpec nilVS(-1,0);
-
-  toDo.push(&trm);
-  toDoIndex.push(index);
-
-  while(!toDo.isEmpty()) {
-    TermList* tt=toDo.pop();
-    index=toDoIndex.pop();
-    if(tt->isEmpty()) {
-      Term* orig=terms.pop();
-      //here we assume, that stack is an array with
-      //second topmost element as &top()-1, third at
-      //&top()-2, etc...
-      TermList* argLst=&args.top() - (orig->arity()-1);
-      args.truncate(args.length() - orig->arity());
-      TermList constructed;
-      if(orig->isSort()){
-        constructed.setTerm(AtomicSort::create(static_cast<AtomicSort*>(orig),argLst));                
-      } else {
-        constructed.setTerm(Term::create(orig,argLst));        
-      }
-      args.push(constructed);
->>>>>>> f3ac909e
 
         } else {
           tout = TermList(orig.term.isSort() ? AtomicSort::create(orig.term.functor(), orig.term.nAllArgs(), args)
@@ -714,9 +602,6 @@
 
 size_t RobSubstitution::getApplicationResultWeight(TermList trm, int index) const
 {
-<<<<<<< HEAD
-  CALL("RobSubstitution::getApplicationResultWeight");
-
   return BottomUpEvaluation<AutoDerefTermSpec, size_t>()
     .function(
       [](auto const& orig, size_t* sizes) 
@@ -730,94 +615,6 @@
     .context(AutoDerefTermSpecContext { .subs = this, })
     .apply(AutoDerefTermSpec(TermSpec(trm, index), this))
     ;
-=======
-  static Stack<TermList*> toDo(8);
-  static Stack<int> toDoIndex(8);
-  static Stack<Term*> terms(8);
-  static Stack<VarSpec> termRefVars(8);
-  static Stack<size_t> argSizes(8);
-
-  static DHMap<VarSpec, size_t, VarSpec::Hash1, VarSpec::Hash2> known;
-  known.reset();
-
-  //is inserted into termRefVars, if respective
-  //term in terms isn't referenced by any variable
-  const VarSpec nilVS(-1,0);
-
-  toDo.push(&trm);
-  toDoIndex.push(index);
-
-  while(!toDo.isEmpty()) {
-    TermList* tt=toDo.pop();
-    index=toDoIndex.pop();
-    if(tt->isEmpty()) {
-      Term* orig=terms.pop();
-      unsigned arity = orig->arity();
-      //here we assume, that stack is an array with
-      //second topmost element as &top()-1, third at
-      //&top()-2, etc...
-      size_t* szArr=&argSizes.top() - (orig->arity()-1);
-      size_t sz = 1; //1 for the function symbol
-      for(unsigned i=0; i<arity; i++) {
-        sz += szArr[i];
-      }
-      argSizes.truncate(argSizes.length() - arity);
-      argSizes.push(sz);
-
-      VarSpec ref=termRefVars.pop();
-      if(ref!=nilVS) {
-        ALWAYS(known.insert(ref,sz));
-      }
-      continue;
-    } else {
-      //if tt==&trm, we're dealing with the top
-      //term, for which the next() is undefined
-      if(tt!=&trm) {
-        toDo.push(tt->next());
-        toDoIndex.push(index);
-      }
-    }
-
-    TermSpec ts(*tt,index);
-
-    VarSpec vs;
-    if(ts.term.isVar() && !ts.term.isVSpecialVar()) {
-      vs=root(getVarSpec(ts));
-
-      size_t found;
-      if(known.find(vs, found)) {
-        argSizes.push(found);
-        continue;
-      }
-
-      ts=deref(vs);
-      if(ts.term.isVar() && !ts.term.isVSpecialVar()) {
-        ASS(ts.index==UNBOUND_INDEX);
-        argSizes.push(1);
-        continue;
-      }
-    } else {
-      vs=nilVS;
-    }
-    Term* t;
-    if(ts.term.isVSpecialVar()){
-      t = _funcSubtermMap->get(ts.term.var());
-    }else{
-      t=ts.term.term();
-    }
-    if(t->shared() && t->ground()) {
-      argSizes.push(t->weight());
-      continue;
-    }
-    terms.push(t);
-    termRefVars.push(vs);
-
-    toDo.push(t->args());
-    toDoIndex.push(ts.index);
-  }
-  ASS(toDo.isEmpty() && toDoIndex.isEmpty() && terms.isEmpty() && argSizes.length()==1);
-  return argSizes.pop();
->>>>>>> f3ac909e
 }
 
 size_t RobSubstitution::getApplicationResultWeight(Literal* lit, int index) const
