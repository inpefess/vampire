
/*
 * File InterpretedLiteralEvaluator.cpp.
 *
 * This file is part of the source code of the software program
 * Vampire. It is protected by applicable
 * copyright laws.
 *
 * This source code is distributed under the licence found here
 * https://vprover.github.io/license.html
 * and in the source directory
 *
 * In summary, you are allowed to use Vampire for non-commercial
 * purposes but not allowed to distribute, modify, copy, create derivatives,
 * or use in competitions. 
 * For other uses of Vampire please contact developers for a different
 * licence, which we will make an effort to provide. 
 */
/**
 * @file InterpretedLiteralEvaluator.cpp
 * Implements class InterpretedLiteralEvaluator.
 */

#include "Lib/Environment.hpp"
#include "Lib/Int.hpp"

#include "Signature.hpp"
#include "SortHelper.hpp"
#include "Sorts.hpp"
#include "TermIterators.hpp"
#include "Term.hpp"
#include "Theory.hpp"
#include "NumTraits.hpp"
#include "Debug/Tracer.hpp"


#include "InterpretedLiteralEvaluator.hpp"

#if VDEBUG
#define _DEBUG(...) 
#define DEBUG(...) //DBG(__VA_ARGS__)
#else 
#define DEBUG(...)
#define _DEBUG(...)
#endif

namespace Kernel
{
using namespace Lib;

struct PredEvalResult {
  enum status_t {
    Simplified,
    Trivial,
    Nop,
  } status;
  union {
    bool trivial_val;
    Literal* simplified_val;
  };
  static PredEvalResult nop() {return  PredEvalResult(Nop); }
  static PredEvalResult trivial(bool value) {return  PredEvalResult (value); }
  static PredEvalResult simplified(Literal* value) {return  PredEvalResult (value); }

private:
  explicit PredEvalResult(bool value) : status(Trivial), trivial_val(value) {}
  explicit PredEvalResult(Literal* value) : status(Simplified), simplified_val(value) {}
  explicit PredEvalResult(status_t stat) : status(stat) {}
};

/**
 * We use descendants of this class to evaluate various functions.
 *
 * One function can be evaluated only by one Evaluator object.
 */
class InterpretedLiteralEvaluator::Evaluator
{
public:
  CLASS_NAME(InterpretedLiteralEvaluator::Evaluator);
  USE_ALLOCATOR(InterpretedLiteralEvaluator::Evaluator);
  
  virtual ~Evaluator() {}

  virtual bool canEvaluateFunc(unsigned func) { return false; }
  virtual bool canEvaluatePred(unsigned pred) { return false; }

  virtual bool tryEvaluateFunc(Term* trm, TermList& res) { return false; }
  virtual PredEvalResult tryEvaluatePred(Literal* trm)  { return PredEvalResult::nop(); }
};

  /* Traverses the given term. Only the subtree parts where pred is true are traversed.
   * For every traversed term where pred is *not* true, action is applied.
   *
   * The argument functions shall have the following signatures:
   * bool pred(const Term&)
   * void action(TermList)
   */
template<class Fn, class Predicate> 
void stackTraverseIf(TermList term, Predicate pred, Fn action) {

  Stack<TermList> todo;
  todo.push(term);

  while(!todo.isEmpty()){
    TermList t = todo.pop();
    if(t.isTerm()) {
      auto& trm = *t.term();
      if (pred(trm)) {
<<<<<<< HEAD
        for (int i = 0; i < trm.arity(); i++) {
=======
        for (unsigned i = 0; i < trm.arity(); i++) {
>>>>>>> 4333c66d
          todo.push(trm[i]);
        }
      } else {
        action(t);
      }
    } else {
      action(t);
    }
  }
}


/**
 * We want to simplify terms that are interpreted by abelian groups. e.g. (1+a)+1 -> 2 + a ...
 * the standard evaluation will not do this. 
 *
 * Additionally evaluator has a weekly normalizing behaviour. Namely it re-brackets sums, such that the lhs 
 * of the operation is always a non-operator term. Further all interpreted constants will be collapsed into 
 * the 'left-most' term. The left most term is omitted if it is the identity element.
 *
 * x + ( y + ( t + 4 ) + r ) + 5  ==> ( ( (9 + x) + y ) + t ) + r
 * x + ( y + 0 )                  ==> x + y
 *
 * (The name of this class comes from the Associative Commutative operation of the Group)
 *
 * @author Giles (refactorings by joe-hauns)
 * @since 06/12/18
 */
template<class AbelianGroup>
class InterpretedLiteralEvaluator::ACFunEvaluator
   : public Evaluator
{
public:
CLASS_NAME(InterpretedLiteralEvaluator::ACFunEvaluator<AbelianGroup>);
  USE_ALLOCATOR(InterpretedLiteralEvaluator::ACFunEvaluator<AbelianGroup>);

  using ConstantType = typename AbelianGroup::ConstantType;

  ACFunEvaluator() : _fun(env.signature->getInterpretingSymbol(AbelianGroup::interpreation)) { }
  const unsigned _fun; 

  virtual bool canEvaluateFunc(unsigned func) { return func == _fun; }

  virtual bool tryEvaluateFunc(Term* trm, TermList& res) { 
    CALL( "ACFunEvaluator::tryEvaluateFunc()" );
    ASS_EQ(trm->functor(), _fun);
    ASS_EQ(trm->arity(),2);

    unsigned nums = 0;
    ConstantType acc = AbelianGroup::IDENTITY;
    Stack<TermList> keep;
    stackTraverseIf(TermList(trm), 
        /* we traverse only the parts with the same operation */
        [&](Term& t){ return t.functor() == _fun; },
        [&](TermList t) {
          ConstantType c;
          /* we eval constant parts */
          if (t.isTerm() && theory->tryInterpretConstant(t.term(), c)) {
            acc = AbelianGroup::groundEval(acc, c);
            nums++;
          } else {
            keep.push(t);
          }
        });
    if (nums <= 1) return false;

    if (acc != AbelianGroup::IDENTITY) {
      keep.push(TermList(theory->representConstant(acc)));
    }

    auto iter = Stack<TermList>::BottomFirstIterator(keep);
    if (!iter.hasNext()) {
      res = TermList(theory->representConstant(AbelianGroup::IDENTITY));
      return TermList(trm) != res;
    } else {
      TermList out = iter.next();
      while (iter.hasNext()) {
        auto t = iter.next();
        out = TermList(Term::create2(_fun, t, out));
      }
      res = out;
      return TermList(trm) != res;
    }
  }
};

template<class Inequality>
class InequalityNormalizer {

public:
  static Literal* normalize(Literal* in) {
    CALL("IntLess::normalize");
    ASS(in->functor() == Inequality::functor());

    if (Inequality::isNormalized(in)) {
      /* nothing to do */
      return in;
    } else {
      return Inequality::normalizedLit(
          in->polarity(),
          *in->nthArgument(0), 
          *in->nthArgument(1));
    }
  }

};

template<class ConstantType>
class FracLess { 
  template<class Inequality> friend class InequalityNormalizer;

  using number = NumTraits<ConstantType>;
  inline static unsigned functor() { return number::lessF(); }

  static Literal* normalizedLit(bool polarity, TermList lhs, TermList rhs) {
    static auto zero = TermList(number::zeroT());
    return number::less(
              polarity,
              zero,
              number::add(rhs, number::minus(lhs)));
  }

  inline static bool isNormalized(Literal* in) {
    return number::isZero(*in->nthArgument(0));
  }

}; 


class IntLess { 
  template<class Inequality> friend class InequalityNormalizer;

  using number = NumTraits<IntegerConstantType>;
  inline static unsigned functor() { return number::lessF(); }

  static Literal* normalizedLit(bool polarity, TermList lhs, TermList rhs) {
    static auto one  = TermList(number::oneT());
    static auto zero = TermList(number::zeroT());
    if (polarity) {
      return number::less(
              /* polarity */ true, 
              zero,
              number::add(rhs, number::minus(lhs)));
    } else {
      /* ~(l < r) ==> (r <= l) ==> r - 1 < l ==> 0 < l - r + 1 */
      return number::less(
              /* polarity */ true, 
              zero,
              number::add(number::add(lhs, one), number::minus(rhs)));
    }
  }

  inline static bool isNormalized(Literal* in) {
    return number::isZero(*in->nthArgument(0)) && in->polarity();
  }

}; 


/**
 * Interpreted equality has to be treated specially. We do not have separate
 * predicate symbols for different kinds of equality so the sorts must be 
 * detected and the correct intepretation of constants carried out.
 *
 * Equality is only decided between constant terms.
 *
 * @author Giles
 * @since 10/11/14
 */
class InterpretedLiteralEvaluator::EqualityEvaluator
  : public Evaluator
{
  bool canEvaluatePred(unsigned pred) override {
    return Signature::isEqualityPredicate(pred);
  }

  template<typename T>
  bool checkEquality(Literal* lit, bool& res)
  {
    CALL("InterpretedLiteralEvaluator::EqualityEvaluator::checkEquality");
    T arg1;
    if(!theory->tryInterpretConstant(lit->nthArgument(0)->term(),arg1)){ 
      return false; 
    }
    T arg2;
    if(!theory->tryInterpretConstant(lit->nthArgument(1)->term(),arg2)){ 
      return false;
    }

    res = (arg1 == arg2);

    return true;
  }

  /** is to be called when interpreted functions were already evaluated */
  PredEvalResult tryEvaluatePred(Literal* lit_) override
  {
    auto& lit = *lit_;
    ASS(lit.isEquality());
    TermList l = lit[0];
    TermList r = lit[1];
    if (l == r) {
      return PredEvalResult::trivial(lit.polarity());
    } else {
      // l != r
      // TODO lift to evaluate inductive datatypes as well
      if (theory->isInterpretedNumber(l) && theory->isInterpretedNumber(r)) {
        return PredEvalResult::trivial(!lit.polarity());
      } else {
        return PredEvalResult::nop();
      }
    }
  }
};

/**
 * An evaluator for dealing with conversions between sorts
 *
 */
class InterpretedLiteralEvaluator::ConversionEvaluator
  : public Evaluator
{
public:
  bool canEvaluateFunc(unsigned func) override
  {
    CALL("InterpretedLiteralEvaluator::ConversionEvaluator::canEvaluateFunc");

    if (!theory->isInterpretedFunction(func)) {
      return false;
    }
    return theory->isConversionOperation(theory->interpretFunction(func));
  }

  virtual bool tryEvaluateFunc(Term* trm, TermList& res) override
  {
    CALL("InterpretedLiteralEvaluator::ConversionEvaluator::tryEvaluateFunc");
    ASS(theory->isInterpretedFunction(trm));

    try {
      Interpretation itp = theory->interpretFunction(trm);
      ASS(theory->isFunction(itp));
      ASS(theory->isConversionOperation(itp));
      ASS_EQ(theory->getArity(itp), 1);

      TermList argTrm = *trm->nthArgument(0);
      switch(itp) {
      case Theory::INT_TO_RAT:
	{
	  IntegerConstantType arg;
	  if (!theory->tryInterpretConstant(argTrm, arg)) { 
	    return false;
	  }
	  RationalConstantType resNum(arg,1);
	  res = TermList(theory->representConstant(resNum));
	  return true;
	}
      case Theory::INT_TO_REAL:
	{
	  IntegerConstantType arg;
	  if (!theory->tryInterpretConstant(argTrm, arg)) {
	    return false;
	  }
	  RealConstantType resNum(RationalConstantType(arg,1));
	  res = TermList(theory->representConstant(resNum));
	  return true;
	}
      case Theory::RAT_TO_INT:
	{
	  RationalConstantType arg;
	  if (!theory->tryInterpretConstant(argTrm, arg)) {
	    return false;
	  }
	  IntegerConstantType resNum = IntegerConstantType::floor(arg);
	  res = TermList(theory->representConstant(resNum));
	  return true;
	}
      case Theory::RAT_TO_REAL:
	{
	  RationalConstantType arg;
	  if (!theory->tryInterpretConstant(argTrm, arg)) {
	    return false;
	  }
	  RealConstantType resNum(arg);
	  res = TermList(theory->representConstant(resNum));
	  return true;
	}
      case Theory::REAL_TO_INT:
	{
	  RealConstantType arg;
	  if (!theory->tryInterpretConstant(argTrm, arg)) {
	    return false;
	  }
	  IntegerConstantType resNum = IntegerConstantType::floor(RationalConstantType(arg));
	  res = TermList(theory->representConstant(resNum));
	  return true;
	}
      case Theory::REAL_TO_RAT:
	{
	  //this is correct only as long as we only represent rational real numbers
	  RealConstantType arg;
	  if (!theory->tryInterpretConstant(argTrm, arg)) {
	    return false;
	  }
	  RationalConstantType resNum(arg);
	  res = TermList(theory->representConstant(resNum));
	return true;
      }

      default:
	ASSERTION_VIOLATION;
      }
    }
    catch(ArithmeticException&)
    {
      return false;
    }
  }
};

/**
 * Evaluates constant theory expressions
 *
 * Evaluators for each sort implement tryEvaluate(Unary/Binary)(Func/Pred) 
 * 
 */
template<class T>
class InterpretedLiteralEvaluator::TypedEvaluator : public Evaluator
{
public:
  using Value = T;
  using number = NumTraits<Value>;

  TypedEvaluator() {}

  bool isZero(T arg) const { return number::zeroC == arg; }
  TermList getZero() const {return number::zero(); }
  bool isOne(T arg) const { return number::oneC == arg; }
  bool isMinusOne(T arg) const { return typename number::ConstantType(-1) == arg; }
  TermList invert(TermList t) const { return number::minus(t); }
  bool isAddition(Interpretation interp) const { return interp == number::addI; }
  bool isProduct(Interpretation interp) const  { return interp == number::mulI; }
  virtual bool isDivision(Interpretation interp) const = 0;

  virtual bool canEvaluate(Interpretation interp)
  {
    CALL("InterpretedLiteralEvaluator::TypedEvaluator::canEvaluate");
    
    // This is why we cannot evaluate Equality here... we cannot determine its sort
    if (!theory->hasSingleSort(interp)) { return false; } //To skip conversions and EQUAL

    if (theory->isPolymorphic(interp)) { return false; } // typed evaulator not for polymorphic stuff

    unsigned opSort = theory->getOperationSort(interp);
    return opSort==T::getSort();
  }

  virtual bool tryEvaluateFunc(Term* trm, TermList& res) override
  {
    CALL("InterpretedLiteralEvaluator::tryEvaluateFunc");
    ASS(theory->isInterpretedFunction(trm));
    const auto num = NumTraits<Value>{};

    _DEBUG( "try evaluate ", trm->toString() );

    try {
      Interpretation itp = theory->interpretFunction(trm);
      ASS(theory->isFunction(itp));
      unsigned arity = theory->getArity(itp);

      if (arity!=1 && arity!=2) {
	INVALID_OPERATION("unsupported arity of interpreted operation: "+Int::toString(arity));
      }
      T resNum;
      TermList arg1Trm = *trm->nthArgument(0);
      T arg1;
      if (arity==1) {
        if (theory->tryInterpretConstant(arg1Trm, arg1)){
          if (!tryEvaluateUnaryFunc(itp, arg1, resNum)) { return false;}
        } else if (itp == num.minusI){ 
          const unsigned umin = trm->functor();
          return trySimplifyUnaryMinus(umin, arg1Trm, res);
        } else{ 
          return false;
        }
      }
      else if(arity==2){


        // If one argument is not a constant and the other is zero, one or minus one then
        // we might have some special cases
        T arg2;
        TermList arg2Trm = *trm->nthArgument(1);

        bool specialCase = true;
        T conArg;
        TermList nonConTerm;
        if (theory->tryInterpretConstant(arg1Trm, arg1) && (isZero(arg1) || isOne(arg1) || isMinusOne(arg1)) && 
            !theory->tryInterpretConstant(arg2Trm, arg2)) {
         conArg = arg1;
         nonConTerm = arg2Trm;
        }
        else if(theory->tryInterpretConstant(arg2Trm, arg2) && (isZero(arg2) || isOne(arg2) || isMinusOne(arg2)) && 
            !theory->tryInterpretConstant(arg1Trm, arg1)) {
         conArg = arg2;
         nonConTerm = arg1Trm;
        }
        else{
          specialCase = false;
        }
        if(specialCase){
	_DEBUG( "special case" );
 
          //Special case where itp is division and arg2 is '1'
          //   Important... this is a non-symmetric case!
          if(theory->tryInterpretConstant(arg2Trm, arg2) && isOne(arg2) && isDivision(itp)){
            res = arg1Trm;
            return true;
          }
          //Special case where itp is addition and conArg is '0'
          if(isZero(conArg) && isAddition(itp)){
            res = nonConTerm;
            return true;
          }
          //Special case where itp is multiplication and conArg  is '1'
          if(isOne(conArg) && isProduct(itp)){
            res = nonConTerm;
            return true;
          }
          //Special case where itp is multiplication and conArg  is '-1'
          if(isMinusOne(conArg) && isProduct(itp)){
            res = invert(nonConTerm); 
            return true;
          }
          //Special case where itp is multiplication and conArg is '0'
          if(isZero(conArg) && isProduct(itp)){
            res = getZero();
            return true;
          }
        }
        if(theory->tryInterpretConstant(arg1Trm, arg1) && theory->tryInterpretConstant(arg2Trm, arg2)){
	  if (!tryEvaluateBinaryFunc(itp, arg1, arg2, resNum)) { return false;}
        }
        else{ return false;}
      }
      // TODO FIXME: this point should not be reachable due to check for !(arity!=1 && arity!=2) before.
      res = TermList(theory->representConstant(resNum));
      return true;
    }
    catch(ArithmeticException)
    {
       DEBUG( "ArithmeticException" );
      return false;
    }
  }

  virtual PredEvalResult tryEvaluatePred(Literal* lit) override
  {
    CALL("InterpretedLiteralEvaluator::tryEvaluatePred");
    ASS(theory->isInterpretedPredicate(lit));
    bool res;

    try {
      Interpretation itp = theory->interpretPredicate(lit);
      ASS(!theory->isFunction(itp));
      unsigned arity = theory->getArity(itp);

      if (arity!=1 && arity!=2) {
	INVALID_OPERATION("unsupported arity of interpreted operation: "+Int::toString(arity));
      }
      TermList arg1Trm = *lit->nthArgument(0);
      T arg1;
      if (!theory->tryInterpretConstant(arg1Trm, arg1)) { return PredEvalResult::nop(); }
      if (arity==1) {
	if (!tryEvaluateUnaryPred(itp, arg1, res)) { return PredEvalResult::nop();}
      }
      else {
	TermList arg2Trm = *lit->nthArgument(1);
	T arg2;
	if (!theory->tryInterpretConstant(arg2Trm, arg2)) { return PredEvalResult::nop(); }
	if (!tryEvaluateBinaryPred(itp, arg1, arg2, res)) { return PredEvalResult::nop();}
      }
      if (lit->isNegative()) {
	res = !res;
      }
      return PredEvalResult::trivial(res);
    }
    catch(ArithmeticException&)
    {
      return PredEvalResult::nop();
    }

  }

  bool canEvaluateFunc(unsigned func) override
  {
    CALL("InterpretedLiteralEvaluator::TypedEvaluator::canEvaluateFunc");

    if (!theory->isInterpretedFunction(func)) {
      return false;
    }
    Interpretation interp = theory->interpretFunction(func);
    return canEvaluate(interp);
  }

  bool canEvaluatePred(unsigned pred) override
  {
    CALL("InterpretedLiteralEvaluator::TypedEvaluator::canEvaluatePred");

    if (!theory->isInterpretedPredicate(pred)) {
      return false;
    }
    Interpretation interp = theory->interpretPredicate(pred);
    return canEvaluate(interp);
  }

protected:
  /** Tries to simplify a term involving unary minus. 
   * the term to be simplified is uminus(innner)
   * uminus functor argument is passed for the sake of perfomance
   */
  bool trySimplifyUnaryMinus(const unsigned& uminus_functor, const TermList& inner, TermList& result)
  { 
    DEBUG("trySimplifyUnaryMinus(uminus(", inner, "))")
    ASS_EQ(uminus_functor, env.signature->getInterpretingSymbol(number::minusI));
    if (inner.isTerm()) {
      /* complex term */
      auto& t = *inner.term();
      if (theory->isInterpretedFunction(t.functor())) {

        /* interpreted function */
        auto itp = theory->interpretFunction(t.functor());
        switch (itp) {
          case number::minusI:
            ASS_EQ(t.arity(), 1);
            result = t[0];
            return true;

          // case number::addI:
          //   ASS_EQ(t.arity(), 2);
          //   result = TermList(Term::create2(t.functor(), 
          //       simplifyUnaryMinus(uminus_functor, t[0]),
          //       simplifyUnaryMinus(uminus_functor, t[1])));
          //   return true; 

          default:
            /* interpreted function for which minus is not handled minus is not handled */
            return false;
        }

      } else {
        /* not an interpreted function */
        Value cons;
        if (theory->tryInterpretConstant(&t, cons)) {
          result = TermList(theory->representConstant(-cons));
          return true;
        } else {
          /* uninterpreted function */
          return false;
        }
      }
    } else {
      /* not a complex term */
      return false;
    }
  }

  TermList simplifyUnaryMinus(const unsigned& uminus_functor, const TermList& inner)
  {
    TermList out;
    if (trySimplifyUnaryMinus(uminus_functor, inner, out)) {
      return out;
    } else {
      return TermList(Term::create1(uminus_functor, inner));
    }
  }

  virtual bool tryEvaluateUnaryFunc(Interpretation op, const T& arg, T& res)
  { return false; }
  virtual bool tryEvaluateBinaryFunc(Interpretation op, const T& arg1, const T& arg2, T& res)
  { return false; }

  virtual bool tryEvaluateUnaryPred(Interpretation op, const T& arg1, bool& res)
  { return false; }
  virtual bool tryEvaluateBinaryPred(Interpretation op, const T& arg1, const T& arg2, bool& res)
  { return false; }
};

/**
 * Evaluates integer functions
 */
class InterpretedLiteralEvaluator::IntEvaluator : public TypedEvaluator<IntegerConstantType>
{
protected:

  virtual bool isDivision(Interpretation interp) const { 
    return interp==Theory::INT_QUOTIENT_E || interp==Theory::INT_QUOTIENT_T || 
           interp==Theory::INT_QUOTIENT_F; 
  }

  virtual bool tryEvaluateUnaryFunc(Interpretation op, const Value& arg, Value& res)
  {
    CALL("InterpretedLiteralEvaluator::IntEvaluator::tryEvaluateUnaryFunc");

    switch(op) {
    case Theory::INT_UNARY_MINUS:
      res = -arg;
      return true;
    case Theory::INT_ABS:
      if (arg < 0) {
        res = -arg;
      } else {
        res = arg;
      }
      return true;
    case Theory::INT_SUCCESSOR:
      res = arg+1;
      return true;
    case Theory::INT_FLOOR:
    case Theory::INT_CEILING:
    case Theory::INT_TRUNCATE:
    case Theory::INT_ROUND:
       // For integers these do nothing
      res = arg;
      return true;
    default:
      return false;
    }
  }

  virtual bool tryEvaluateBinaryFunc(Interpretation op, const Value& arg1,
      const Value& arg2, Value& res)
  {
    CALL("InterpretedLiteralEvaluator::IntEvaluator::tryEvaluateBinaryFunc");

    switch(op) {
    case Theory::INT_PLUS:
      res = arg1+arg2;
      return true;
    case Theory::INT_MINUS:
      res = arg1-arg2;
      return true;
    case Theory::INT_MULTIPLY:
      res = arg1*arg2;
      return true;
    case Theory::INT_QUOTIENT_E:
      res = arg1.quotientE(arg2); // should be equivalent to arg1/arg2
      return true;
    case Theory::INT_QUOTIENT_T:
      res = arg1.quotientT(arg2);
      return true;
    case Theory::INT_QUOTIENT_F:
      res = arg1.quotientF(arg2);
      return true;
    // The remainder is left - (quotient * right)
    case Theory::INT_REMAINDER_E:
      res = arg1.remainderE(arg2);
      return true;
    case Theory::INT_REMAINDER_T:
      res = arg1 - (arg1.quotientT(arg2)*arg2);
      return true;
    case Theory::INT_REMAINDER_F:
      res = arg1 - (arg1.quotientF(arg2)*arg2);
      return true;
    default:
      return false;
    }
  }

  virtual bool tryEvaluateBinaryPred(Interpretation op, const Value& arg1,
      const Value& arg2, bool& res)
  {
    CALL("InterpretedLiteralEvaluator::IntEvaluator::tryEvaluateBinaryPred");

    switch(op) {
    case Theory::INT_GREATER:
      res = arg1>arg2;
      return true;
    case Theory::INT_GREATER_EQUAL:
      res = arg1>=arg2;
      return true;
    case Theory::INT_LESS:
      res = arg1<arg2;
      return true;
    case Theory::INT_LESS_EQUAL:
      res = arg1<=arg2;
      return true;
    case Theory::INT_DIVIDES:
      res = arg1.divides(arg2);
      return true;
    default:
      return false;
    }
  }
};

/**
 * Evaluations rational functions
 */
class InterpretedLiteralEvaluator::RatEvaluator : public TypedEvaluator<RationalConstantType>
{
protected:
  virtual bool isDivision(Interpretation interp) const { 
    return interp==Theory::RAT_QUOTIENT || interp==Theory::RAT_QUOTIENT_E || 
           interp==Theory::RAT_QUOTIENT_T || interp==Theory::RAT_QUOTIENT_F;
  }

  virtual bool tryEvaluateUnaryFunc(Interpretation op, const Value& arg, Value& res)
  {
    CALL("InterpretedLiteralEvaluator::RatEvaluator::tryEvaluateUnaryFunc");

    switch(op) {
    case Theory::RAT_UNARY_MINUS:
      res = -arg;
      return true;
    case Theory::RAT_FLOOR:
      res = arg.floor();
      return true;
    case Theory::RAT_CEILING:
      res = arg.ceiling();
      return true;
    case Theory::RAT_TRUNCATE:
      res = arg.truncate();
      return true;
    default:
      return false;
    }
  }

  virtual bool tryEvaluateBinaryFunc(Interpretation op, const Value& arg1,
      const Value& arg2, Value& res)
  {
    CALL("InterpretedLiteralEvaluator::RatEvaluator::tryEvaluateBinaryFunc");

    switch(op) {
    case Theory::RAT_PLUS:
      res = arg1+arg2;
      return true;
    case Theory::RAT_MINUS:
      res = arg1-arg2;
      return true;
    case Theory::RAT_MULTIPLY:
      res = arg1*arg2;
      return true;
    case Theory::RAT_QUOTIENT:
      res = arg1/arg2;
      return true;
    case Theory::RAT_QUOTIENT_E:
      res = arg1.quotientE(arg2);
      return true;
    case Theory::RAT_QUOTIENT_T:
      res = arg1.quotientT(arg2);
      return true;
    case Theory::RAT_QUOTIENT_F:
      res = arg1.quotientF(arg2);
      return true;
    // The remainder is left - (quotient * right)
    case Theory::RAT_REMAINDER_E:
      res = arg1 - (arg1.quotientE(arg2)*arg2);
      return true;
    case Theory::RAT_REMAINDER_T:
      res = arg1 - (arg1.quotientT(arg2)*arg2);
      return true;
    case Theory::RAT_REMAINDER_F:
      res = arg1 - (arg1.quotientF(arg2)*arg2);
      return true;
    default:
      return false;
    }
  }

  virtual bool tryEvaluateBinaryPred(Interpretation op, const Value& arg1,
      const Value& arg2, bool& res)
  {
    CALL("InterpretedLiteralEvaluator::RatEvaluator::tryEvaluateBinaryPred");

    switch(op) {
    case Theory::RAT_GREATER:
      res = arg1>arg2;
      return true;
    case Theory::RAT_GREATER_EQUAL:
      res = arg1>=arg2;
      return true;
    case Theory::RAT_LESS:
      res = arg1<arg2;
      return true;
    case Theory::RAT_LESS_EQUAL:
      res = arg1<=arg2;
      return true;
    default:
      return false;
    }
  }

  virtual bool tryEvaluateUnaryPred(Interpretation op, const Value& arg1,
      bool& res)
  {
    CALL("InterpretedLiteralEvaluator::RatEvaluator::tryEvaluateBinaryPred");

    switch(op) {
    case Theory::RAT_IS_INT:
      res = arg1.isInt();
      return true;
    default:
      return false;
    }
  }
};

/**
 * Evaluates real functions. 
 * As reals are represented as rationals the operations are for reals.
 * See Kernel/Theory.hpp for how these operations are defined
 */
class InterpretedLiteralEvaluator::RealEvaluator : public TypedEvaluator<RealConstantType>
{
protected:
  virtual bool isDivision(Interpretation interp) const { 
    return interp==Theory::REAL_QUOTIENT || interp==Theory::REAL_QUOTIENT_E ||
           interp==Theory::REAL_QUOTIENT_T || interp==Theory::REAL_QUOTIENT_F;
  }

  virtual bool tryEvaluateUnaryFunc(Interpretation op, const Value& arg, Value& res)
  {
    CALL("InterpretedLiteralEvaluator::RealEvaluator::tryEvaluateUnaryFunc");

    switch(op) {
    case Theory::REAL_UNARY_MINUS:
      res = -arg;
      return true;
    case Theory::REAL_FLOOR:
      res = arg.floor();
      return true;
    case Theory::REAL_CEILING:
      res = arg.ceiling();
      return true;
    case Theory::REAL_TRUNCATE:
      res = arg.truncate();
      return true;
    default:
      return false;
    }
  }

  virtual bool tryEvaluateBinaryFunc(Interpretation op, const Value& arg1,
      const Value& arg2, Value& res)
  {
    CALL("InterpretedLiteralEvaluator::RealEvaluator::tryEvaluateBinaryFunc");

    switch(op) {
    case Theory::REAL_PLUS:
      res = arg1+arg2;
      return true;
    case Theory::REAL_MINUS:
      res = arg1-arg2;
      return true;
    case Theory::REAL_MULTIPLY:
      res = arg1*arg2;
      return true;
    case Theory::REAL_QUOTIENT:
      res = arg1/arg2;
      return true;
    case Theory::REAL_QUOTIENT_E:
      res = arg1.quotientE(arg2);
      return true;
    case Theory::REAL_QUOTIENT_T:
      res = arg1.quotientT(arg2);
      return true;
    case Theory::REAL_QUOTIENT_F:
      res = arg1.quotientF(arg2);
      return true;
    // The remainder is left - (quotient * right)
    case Theory::REAL_REMAINDER_E:
      res = arg1 - (arg1.quotientE(arg2)*arg2);
      return true;
    case Theory::REAL_REMAINDER_T:
      res = arg1 - (arg1.quotientT(arg2)*arg2);
      return true;
    case Theory::REAL_REMAINDER_F:
      res = arg1 - (arg1.quotientF(arg2)*arg2);
      return true;
    default:
      return false;
    }
  }

  virtual bool tryEvaluateBinaryPred(Interpretation op, const Value& arg1,
      const Value& arg2, bool& res)
  {
    CALL("InterpretedLiteralEvaluator::RealEvaluator::tryEvaluateBinaryPred");

    switch(op) {
    case Theory::REAL_GREATER:
      res = arg1>arg2;
      return true;
    case Theory::REAL_GREATER_EQUAL:
      res = arg1>=arg2;
      return true;
    case Theory::REAL_LESS:
      res = arg1<arg2;
      return true;
    case Theory::REAL_LESS_EQUAL:
      res = arg1<=arg2;
      return true;
    default:
      return false;
    }
  }

  virtual bool tryEvaluateUnaryPred(Interpretation op, const Value& arg1,
      bool& res)
  {
    CALL("InterpretedLiteralEvaluator::RealEvaluator::tryEvaluateBinaryPred");

    switch(op) {
    case Theory::REAL_IS_INT:
      res = arg1.isInt();
      return true;
    case Theory::REAL_IS_RAT:
      //this is true as long as we can evaluate only rational reals.
      res = true;
      return true;
    default:
      return false;
    }
  }

};

template<Theory::Interpretation op>
struct AbelianGroup;

/** Creates an instance of struct AbelianGroup<oper>, for the use in ACFunEvaluator. */
#define IMPL_OPERATOR(oper, type, identity, eval) \
  template<> struct AbelianGroup<oper> { \
    const static Theory::Interpretation interpreation = oper; \
    using ConstantType = type; \
    const static type IDENTITY; \
    static type groundEval(type l, type r) { return eval; } \
    /*const static unsigned FUNCTOR;*/ \
  }; \
  const type     AbelianGroup<oper>::IDENTITY = identity; \

/* int opeators */
IMPL_OPERATOR(Theory::INT_MULTIPLY, IntegerConstantType, IntegerConstantType(1), l * r)
IMPL_OPERATOR(Theory::INT_PLUS, IntegerConstantType, IntegerConstantType(0), l + r)

/* rational opeators */
IMPL_OPERATOR(Theory::RAT_MULTIPLY, RationalConstantType, RationalConstantType(1), l * r)
IMPL_OPERATOR(Theory::RAT_PLUS, RationalConstantType, RationalConstantType(0), l + r)

/* real opeators */
IMPL_OPERATOR(Theory::REAL_MULTIPLY, RealConstantType, RealConstantType(RationalConstantType(1)), l * r)
IMPL_OPERATOR(Theory::REAL_PLUS, RealConstantType, RealConstantType(RationalConstantType(0)), l + r)

////////////////////////////////
// InterpretedLiteralEvaluator
//
// This is where the evaluators defined above are used.

InterpretedLiteralEvaluator::InterpretedLiteralEvaluator(bool doNormalize) : _normalize(doNormalize)
{
  CALL("InterpretedLiteralEvaluator::InterpretedLiteralEvaluator");

  // For an evaluator to be used it must be pushed onto _evals
  // We search this list, calling canEvaluate on each evaluator
  // An invariant we want to maintain is that for any literal only one
  //  Evaluator will return true for canEvaluate
  _evals.push(new IntEvaluator());
  _evals.push(new RatEvaluator());
  _evals.push(new RealEvaluator());
  _evals.push(new ConversionEvaluator());
  _evals.push(new EqualityEvaluator());

  if(env.options->useACeval()){

  // Special AC evaluators are added to be tried first for Plus and Multiply

  _evals.push(new ACFunEvaluator<AbelianGroup<Theory::INT_PLUS>>()); 
  _evals.push(new ACFunEvaluator<AbelianGroup<Theory::INT_MULTIPLY>>());
  _evals.push(new ACFunEvaluator<AbelianGroup<Theory::RAT_PLUS>>());
  _evals.push(new ACFunEvaluator<AbelianGroup<Theory::RAT_MULTIPLY>> ());
  _evals.push(new ACFunEvaluator<AbelianGroup<Theory::REAL_PLUS>> ());
  _evals.push(new ACFunEvaluator<AbelianGroup<Theory::REAL_MULTIPLY>> ());

  }

  _funEvaluators.ensure(0);
  _predEvaluators.ensure(0);

}

InterpretedLiteralEvaluator::~InterpretedLiteralEvaluator()
{
  CALL("InterpretedEvaluation::LiteralSimplifier::~LiteralSimplifier");

  while (_evals.isNonEmpty()) {
    delete _evals.pop();
  }
}


/**
 * This checks if a literal is 'balancable' i.e. can be put into the form term=constant or term=var
 * 
 * This is still an experimental process and will be expanded/reworked later
 *
 * @author Giles
 * @since 11/11/14
 */
bool InterpretedLiteralEvaluator::balancable(Literal* lit)
{
  CALL("InterpretedLiteralEvaluator::balancable");
  // Check that lit is compatible with this balancing operation
  // One thing that we cannot check, but assume is that it has already been simplified once
  // balance applies further checks

  // we can only rebalance for equality. 
  // (Inequalities would be possible as well but this would interfer with the normalization ( t < s ==> 0 < s - t ))
  if (!lit->isEquality()) return false;
  ASS_EQ(lit->arity(), 2)

  // one side must be a constant and the other interpretted
  // the other side can contain at most one variable or uninterpreted subterm 
  // but we do not check this second condition here, instead we detect it in balance
  TermList t1 = *lit->nthArgument(0);
  TermList t2 = *lit->nthArgument(1);

  bool t1Number = theory->isInterpretedNumber(t1);
  bool t2Number = theory->isInterpretedNumber(t2);

  if(!t1Number && !t2Number){ return false; } // cannot balance
  if(t1Number && t2Number){ return true; } // already balanced

  // so here exactly one of t1Number and t2Number is true

  if(t1Number){
    if(t2.isVar()){ return false;} // already balanced
    if(!theory->isInterpretedFunction(t2)){ return false;} // cannot balance
  }
  if(t2Number){
    if(t1.isVar()){ return false;} // already balanced
    if(!theory->isInterpretedFunction(t1)){ return false;} // cannot balance
  }

  return true;
}

/**
 * This attempts to 'balance' a literal i.e. put it into the form term=constant
 *
 * The current implementation is only applicable to a restricted set of cases.
 *
 * This is still an experimental process and will be expanded/reworked later
 *
 * @author Giles
 * @since 11/11/14
 */
bool InterpretedLiteralEvaluator::balance(Literal* lit,Literal*& resLit,Stack<Literal*>& sideConditions)
{
  CALL("InterpretedLiteralEvaluator::balance");
  ASS(balancable(lit));

  _DEBUG( "try balance ", lit->toString() );

  ASS(theory->isInterpretedPredicate(lit->functor()));

  // at the end this tells us if the predicate needs to be swapped, only applies if non-equality
  bool swap = false; 

  // only want lesseq and equality
  if(lit->arity()!=2) return false;

  TermList t1;
  TermList t2;
  // ensure that t1 is the constant
  if(theory->isInterpretedNumber(*lit->nthArgument(0))){
    t1 = *lit->nthArgument(0); t2 = *lit->nthArgument(1);
  }else{
    t1 = *lit->nthArgument(1); t2 = *lit->nthArgument(0);
    swap=true;
  }
  // so we have t1 a constant and t2 something that has an interpreted function at the top

  Signature::Symbol* conSym = env.signature->getFunction(t1.term()->functor());
  unsigned srt = 0;
  if(conSym->integerConstant()) srt = Sorts::SRT_INTEGER;
  else if(conSym->rationalConstant()) srt = Sorts::SRT_RATIONAL;
  else if(conSym->realConstant()) srt = Sorts::SRT_REAL;
  else{
     ASSERTION_VIOLATION_REP(t1);
    return false;// can't work out the sort, that's odd!
  }

  // unwrap t2, applying the wrappings to t1 until we get to something we can't unwrap
  // this updates t1 and t2 as we go

  // This relies on the fact that a simplified literal with a single non-constant
  // subterm will look like f(c,f(c,f(c,t)))=c
  // If we cannot invert an interpreted function f then we fail

  bool modified = false;

  while(theory->isInterpretedFunction(t2)){
    TermList* args = t2.term()->args();
    
    // find which arg of t2 is the non_constant bit, this is what we are unwrapping 
    TermList* to_unwrap=0;
    while(args->isNonEmpty()){
      if(!theory->isInterpretedNumber(*args)){
        if(to_unwrap){
          return false; // If there is more than one non-constant term this will not work
        }
        to_unwrap=args;
      } 
      args= args->next();
    }
    //Should not happen if balancable passed and it was simplified
    if(!to_unwrap){ return false;} 
    
    // Now we do a case on the functor of t2
    Term* t2term = t2.term();
    Interpretation t2interp = theory->interpretFunction(t2term->functor());
    TermList result;
    bool okay=true;
    switch(t2interp){
      case Theory::INT_PLUS:
        okay=balancePlus(Theory::INT_PLUS,Theory::INT_UNARY_MINUS,t2term,to_unwrap,t1,result);
        break;
      case Theory::RAT_PLUS:
        okay=balancePlus(Theory::RAT_PLUS,Theory::RAT_UNARY_MINUS,t2term,to_unwrap,t1,result);
        break;
      case Theory::REAL_PLUS:
        okay=balancePlus(Theory::REAL_PLUS,Theory::REAL_UNARY_MINUS,t2term,to_unwrap,t1,result);
        break;

      case Theory::INT_MULTIPLY: 
      {
        okay=balanceIntegerMultiply(t2term,to_unwrap,t1,result,swap,sideConditions);
        break;
      }
      case Theory::RAT_MULTIPLY:
      {
        RationalConstantType zero(0,1);
        okay=balanceMultiply(Theory::RAT_QUOTIENT,zero,t2term,to_unwrap,t1,result,swap,sideConditions);
        break;
      }
      case Theory::REAL_MULTIPLY:
      {
        RealConstantType zero(RationalConstantType(0, 1));
        okay=balanceMultiply(Theory::REAL_QUOTIENT,zero,t2term,to_unwrap,t1,result,swap,sideConditions);
        break;
       }

      case Theory::RAT_QUOTIENT:
        okay=balanceDivide(Theory::RAT_MULTIPLY,t2term,to_unwrap,t1,result,swap,sideConditions);
        break;
      case Theory::REAL_QUOTIENT:
        okay=balanceDivide(Theory::REAL_MULTIPLY,t2term,to_unwrap,t1,result,swap,sideConditions);
        break;

      default:
        okay=false;
        break;
    }
    if(!okay){
        // cannot invert this one, finish here, either by giving up or going to the end
        if(!modified) return false;
        goto endOfUnwrapping; 
    }

    // update t1
    t1=result;
    // set t2 to the non-constant argument
    t2 = *to_unwrap;
    modified = true;
  }
endOfUnwrapping:

  //Evaluate t1
  // We have rearranged things so that t2 is a non-constant term and t1 is a number
  // of interprted functions applied to some constants. By evaluating t1 we will
  //  get a constant (unless evaluation is not possible)

  // don't swap equality
  if(lit->functor()==0){
   resLit = TermTransformerTransformTransformed::transform(Literal::createEquality(lit->polarity(),t2,t1,srt));
  }
  else{
    // important, need to preserve the ordering of t1 and t2 in the original!
    if(swap){
      resLit = TermTransformerTransformTransformed::transform(Literal::create2(lit->functor(),lit->polarity(),t2,t1));
    }else{
      resLit = TermTransformerTransformTransformed::transform(Literal::create2(lit->functor(),lit->polarity(),t1,t2));
    }
  }
  return true;
}


bool InterpretedLiteralEvaluator::balancePlus(Interpretation plus, Interpretation unaryMinus, 
                                              Term* AplusB, TermList* A, TermList C, TermList& result)
{
  CALL("InterpretedLiteralEvaluator::balancePlus");

    unsigned um = env.signature->getInterpretingSymbol(unaryMinus);
    unsigned ip = env.signature->getInterpretingSymbol(plus);
    TermList* B = 0;
    if(AplusB->nthArgument(0)==A){
      B = AplusB->nthArgument(1);
    }
    else{
      ASS(AplusB->nthArgument(1)==A);
      B = AplusB->nthArgument(0);
    }

    TermList mB(Term::create1(um,*B));
    result = TermList(Term::create2(ip,C,mB));
    return true;
}

template<typename ConstantType>
bool InterpretedLiteralEvaluator::balanceMultiply(Interpretation divide,ConstantType zero, 
                                                  Term* AmultiplyB, TermList* A, TermList C, TermList& result,
                                                  bool& swap, Stack<Literal*>& sideConditions)
{
    CALL("InterpretedLiteralEvaluator::balanceMultiply");
#if VDEBUG
    unsigned srt = theory->getOperationSort(divide); 
    ASS(srt == Sorts::SRT_REAL || srt == Sorts::SRT_RATIONAL); 
#endif

    unsigned div = env.signature->getInterpretingSymbol(divide);
    TermList* B = 0;
    if(AmultiplyB->nthArgument(0)==A){
      B = AmultiplyB->nthArgument(1);
    }
    else{
      ASS(AmultiplyB->nthArgument(1)==A);
      B = AmultiplyB->nthArgument(0);
    }
    result = TermList(Term::create2(div,C,*B));

    ConstantType bcon;
    if(theory->tryInterpretConstant(*B,bcon)){
      if(bcon.isZero()) return false;
      if(bcon.isNegative()){ swap=!swap; } // switch the polarity of an inequality if we're under one
      return true;
    }
    // Unsure exactly what the best thing to do here, so for now give up
    // This means we only balance when we have a constant on the variable side
    return false;

    // if B is not a constant we need to ensure that B!=0
    //Literal* notZero = Literal::createEquality(false,B,zero,srt);
    //sideConditions.push(notZero);
    //result = TermList(Term::create2(div,C,*B);
    //return true;
}

bool InterpretedLiteralEvaluator::balanceIntegerMultiply(
                                                  Term* AmultiplyB, TermList* A, TermList C, TermList& result,
                                                  bool& swap, Stack<Literal*>& sideConditions)
{
    CALL("InterpretedLiteralEvaluator::balanceIntegerMultiply");

    // only works if we in the end divid a number by a number
    IntegerConstantType ccon;
    if(!theory->tryInterpretConstant(C,ccon)){ return false; }

    // we are going to use rounding division but ensure that it is non-rounding
    unsigned div = env.signature->getInterpretingSymbol(Theory::INT_QUOTIENT_E);
    TermList* B = 0;
    if(AmultiplyB->nthArgument(0)==A){
      B = AmultiplyB->nthArgument(1);
    }
    else{
      ASS(AmultiplyB->nthArgument(1)==A);
      B = AmultiplyB->nthArgument(0);
    }
    result = TermList(Term::create2(div,C,*B));

    IntegerConstantType bcon;
    if(theory->tryInterpretConstant(*B,bcon)){
      if(bcon.isZero()){ return false; }
      if(!bcon.divides(ccon)){ return false;}
      if(bcon.isNegative()){ swap=!swap; } // switch the polarity of an inequality if we're under one
      return true;
    }
    return false;
}

bool InterpretedLiteralEvaluator::balanceDivide(Interpretation multiply, 
                       Term* AoverB, TermList* A, TermList C, TermList& result, bool& swap, Stack<Literal*>& sideConditions)
{
    CALL("InterpretedLiteralEvaluator::balanceDivide");
#if VDEBUG
    unsigned srt = theory->getOperationSort(multiply); 
    ASS(srt == Sorts::SRT_REAL || srt == Sorts::SRT_RATIONAL);
#endif

    unsigned mul = env.signature->getInterpretingSymbol(multiply);
    if(AoverB->nthArgument(0)!=A)return false;

    TermList* B = AoverB->nthArgument(1);

    result = TermList(Term::create2(mul,C,*B));

    RationalConstantType bcon;
    if(theory->tryInterpretConstant(*B,bcon)){
      ASS(!bcon.isZero());
      if(bcon.isNegative()){ swap=!swap; } // switch the polarity of an inequality if we're under one
      return true;
    }
    // Unsure exactly what the best thing to do here, so for now give up
    // This means we only balance when we have a constant on the variable side
    return false;    
}

/*
 // TODO document me
 Literal& balance(Literal& in)
 {
   // we only rebalance equalities
   if (!in.isEquality()) {
     return in;

   } else {
     ASS(in.arity() == 2);
     unsigned sort;
     if (!SortHelper::tryGetResultSort(in[0], sort) &&
         !SortHelper::tryGetResultSort(in[1], sort)) {
       return in;
     } else {

       Literal* out;
       switch (sort) {
 #define _CASE(SRT, ConstantType) \
         case Sorts::SRT: \
           if (!balance<ConstantType>(in, out)){ \
             return in; \
           }
         _CASE(SRT_REAL    ,    RealConstantType)
         _CASE(SRT_INTEGER , IntegerConstantType)
         _CASE(SRT_RATIONAL,RationalConstantType)
 #undef _CASE
         default: return in;
       }
       return *out;
     }
   }
 }
*/

class LiteralNormalizer 
{
  // static bool canNormalizePred(Theory::Interpretation pred);
  // static bool canNormalize(const Literal& l)
  // {
  //   return canNormalize(env.signature->getPredicate(l.getPredicate))
  // }

public:
  static Literal* normalize(Literal* in) {
    CALL("LiteralNormalizer::normalize");
    auto functor = in->functor();

    if (theory->isInterpretedPredicate(functor)) {
      auto i = theory->interpretPredicate(functor);

      switch (i) {
        case Interpretation::INT_LESS: 
          return InequalityNormalizer<IntLess>::normalize(in);

        case Interpretation::RAT_LESS: 
          return InequalityNormalizer<FracLess<RationalConstantType>>::normalize(in);

        case Interpretation::REAL_LESS: 
          return InequalityNormalizer<FracLess<RealConstantType>>::normalize(in);

        default: 
          return in;
      }
    } else {
      /* uninterpreted predicate */
      return in;
    }
  }
};
TermList InterpretedLiteralEvaluator::evaluate(TermList t) {
  CALL("InterpretedLiteralEvaluator::evaluate")
  if (t.isTerm())
    t = TermList(TermTransformerTransformTransformed::transform(t.term()));
  return InterpretedLiteralEvaluator::transformSubterm(t);
}

/**
 * Used to evaluate a literal, setting isConstant, resLit and resConst in the process
 *
 * Returns true if it has been evaluated, in which case resLit is set 
 * isConstant is true if the literal predicate evaluates to a constant value
 * resConst is set iff isConstant and gives the constant value (true/false) of resLit 
 */
bool InterpretedLiteralEvaluator::evaluate(Literal* lit, bool& isConstant, Literal*& resLit, bool& resConst,Stack<Literal*>& sideConditions)
{
  CALL("InterpretedLiteralEvaluator::evaluate");

  DEBUG( "evaluate ", lit->toString() );

  // This tries to transform each subterm using tryEvaluateFunc (see transform Subterm below)

  resLit = _normalize ? LiteralNormalizer::normalize(lit)
                      : lit;
  DEBUG( "\t0 ==> ", resLit->toString() );

  resLit = TermTransformerTransformTransformed::transform( resLit);
  DEBUG( "\t1 ==> ", resLit->toString() );

//   // If it can be balanced we balance it
//   // A predicate on constants will not be balancable
// #if 0
//   resLit = &Kernel::balance(*resLit);
// #else // not NEW_BALANCE
//   if(balancable(resLit)){
//       Literal* new_resLit=resLit;
// #if VDEBUG
//       bool balance_result = 
// #endif
//         balance(resLit,new_resLit,sideConditions);
//       ASS(balance_result || resLit==new_resLit);
//       resLit=new_resLit;
//   }
// #endif
//   DEBUG( "\t2 ==> ", *resLit );

  // // If resLit contains variables the predicate cannot be interpreted
  // VariableIterator vit(lit);
  // if(vit.hasNext()){
  //   isConstant=false;
  //   return (lit!=resLit);
  // }
  // // If resLit contains uninterpreted functions then it cannot be interpreted
  // TermFunIterator tit(lit);
  // ASS(tit.hasNext()); tit.next(); // pop off literal symbol
  // while(tit.hasNext()){
  //   unsigned f = tit.next();
  //   if(!env.signature->getFunction(f)->interpreted()){
  //     isConstant=false;
  //     return (lit!=resLit);
  //   } 
  // }
  // _DEBUG( resLit->toString(, " is ground and interpreted, evaluating..." );


  unsigned pred = resLit->functor();

  // Now we try and evaluate the predicate
  Evaluator* predEv = getPredEvaluator(pred);
  if (predEv) {
    auto r = predEv->tryEvaluatePred(resLit);

    switch (r.status) {
      case PredEvalResult::Nop: 
        break;

      case PredEvalResult::Simplified: 
        // resLit = r.simplified_val;
        resLit = TermTransformerTransformTransformed::transform(r.simplified_val);
        break;

      case PredEvalResult::Trivial: 
        isConstant = true;
        resConst = r.trivial_val;
        DEBUG( "\t3 ==> ", resConst );
        return true;

    }
  }
  isConstant = false;
  auto out = resLit != lit;
  DEBUG( "\t3 ==> ", resLit->toString(), "(did evaluate: ", out, ")" );
  return out;
}




/**
 * This attempts to evaluate each subterm.
 * See Kernel/TermTransformerTransformTransformed for how it is used.
 * Terms are evaluated bottom-up
 */
TermList InterpretedLiteralEvaluator::transformSubterm(TermList trm)
{
  CALL("InterpretedLiteralEvaluator::transformSubterm");
  // Debug::Tracer::printStack(cout);

  // DEBUG( "transformSubterm for ", trm.toString() );


  if (!trm.isTerm()) { return trm; }
  Term* t = trm.term();
  unsigned func = t->functor();

  Evaluator* funcEv = getFuncEvaluator(func);
  if (funcEv) {
    TermList res;
    if (funcEv->tryEvaluateFunc(t, res)) {
	return res;
    }
  } else {
    DEBUG("no transformer")
  }
  return trm;
}

/**
 * This searches for an Evaluator for a function
 */
template<class Fn>
InterpretedLiteralEvaluator::Evaluator* InterpretedLiteralEvaluator::getEvaluator(unsigned functor, DArray<Evaluator*>& evaluators, Fn canEval) 
{
  CALL("InterpretedLiteralEvaluator::getEvaluator");

  if (functor >= evaluators.size()) {
    unsigned oldSz = evaluators.size();
    unsigned newSz = functor + 1 ;
    evaluators.expand(newSz);
    for (unsigned i=oldSz; i<newSz; i++) {
        EvalStack::Iterator evit(_evals);
	while (evit.hasNext()) {
          Evaluator* ev = evit.next();
          // we only set the evaluator if it has not yet been set
	  if (canEval(ev, i)) {
	    evaluators[i] = ev;
            goto break_inner;
	  }
	}
break_inner:;
    }
  }
  return evaluators[functor];
}

/**
 * This searches for an Evaluator for a function
 */
InterpretedLiteralEvaluator::Evaluator* InterpretedLiteralEvaluator::getFuncEvaluator(unsigned func)
{
  CALL("InterpretedLiteralEvaluator::getFuncEvaluator");
   return getEvaluator(func, 
       this->_funEvaluators, 
       [] (Evaluator* ev, unsigned i) {return ev->canEvaluateFunc(i); });
}

/**
 * This searches for an Evaluator for a predicate
 */
InterpretedLiteralEvaluator::Evaluator* InterpretedLiteralEvaluator::getPredEvaluator(unsigned pred)
{
  CALL("InterpretedLiteralEvaluator::getPredEvaluator");
   return getEvaluator(pred, this->_predEvaluators,
       [] (Evaluator* ev, unsigned i) {return ev->canEvaluatePred(i); });
}

}<|MERGE_RESOLUTION|>--- conflicted
+++ resolved
@@ -106,11 +106,7 @@
     if(t.isTerm()) {
       auto& trm = *t.term();
       if (pred(trm)) {
-<<<<<<< HEAD
-        for (int i = 0; i < trm.arity(); i++) {
-=======
         for (unsigned i = 0; i < trm.arity(); i++) {
->>>>>>> 4333c66d
           todo.push(trm[i]);
         }
       } else {
@@ -140,7 +136,7 @@
  * @since 06/12/18
  */
 template<class AbelianGroup>
-class InterpretedLiteralEvaluator::ACFunEvaluator
+  class InterpretedLiteralEvaluator::ACFunEvaluator
    : public Evaluator
 {
 public:
