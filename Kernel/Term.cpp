/*
 * This file is part of the source code of the software program
 * Vampire. It is protected by applicable
 * copyright laws.
 *
 * This source code is distributed under the licence found here
 * https://vprover.github.io/license.html
 * and in the source directory
 */
/**
 * @file Term.cpp
 * Implements class Term.
 *
 * @since 18/04/2006 Bellevue
 * @since 06/05/2007 Manchester, changed into a single class instead of three
 */

#include <ostream>

#include "Debug/Tracer.hpp"

#include "Lib/Allocator.hpp"
#include "Lib/Environment.hpp"
#include "Lib/Portability.hpp"
#include "Lib/Stack.hpp"
#include "Lib/Set.hpp"
#include "Lib/Int.hpp"
#include "Lib/STL.hpp"

#include "Indexing/TermSharing.hpp"

#include "Shell/Options.hpp"
#include "Shell/Statistics.hpp"

#include "Formula.hpp"
#include "Signature.hpp"
#include "SortHelper.hpp"
#include "Substitution.hpp"
#include "SubstHelper.hpp"
#include "TermIterators.hpp"
#include "RobSubstitution.hpp"

#include "Term.hpp"
#include "FormulaVarIterator.hpp"

/** If non-zero, term ite functors will be always expanded to
 * the ( p ? x : y ) notation on output */
#define ALWAYS_OUTPUT_TERM_ITE 0


using namespace std;
using namespace Lib;
using namespace Kernel;

const unsigned Term::SF_ITE;
const unsigned Term::SF_LET;
const unsigned Term::SF_FORMULA;
const unsigned Term::SF_LAMBDA;
const unsigned Term::SPECIAL_FUNCTOR_LOWER_BOUND;

/**
 * Allocate enough bytes to fit a term of a given arity.
 * @since 01/05/2006 Bellevue
 */
void* Term::operator new(size_t,unsigned arity, size_t preData)
{
  CALL("Term::new");
  //preData must be a multiply of pointer size to maintain alignment
  ASS_EQ(preData%sizeof(size_t), 0);

  size_t sz = sizeof(Term)+arity*sizeof(TermList)+preData;
  void* mem = ALLOC_KNOWN(sz,"Term");
  mem = reinterpret_cast<void*>(reinterpret_cast<char*>(mem)+preData);
  return (Term*)mem;
} // Term::operator new


/**
 * Destroy the term.
 * @since 01/05/2006 Bellevue
 * @since 07/06/2007 Manchester, changed to new data structures
 */
void Term::destroy ()
{
  CALL("Term::destroy");
  ASS(CHECK_LEAKS || ! shared());

  size_t sz = sizeof(Term)+_arity*sizeof(TermList)+getPreDataSize();
  void* mem = this;
  mem = reinterpret_cast<void*>(reinterpret_cast<char*>(mem)-getPreDataSize());
  DEALLOC_KNOWN(mem,sz,"Term");
} // Term::destroy

/**
 * If the term is not shared, destroy it and all its nonshared subterms.
 */
void Term::destroyNonShared()
{
  CALL("Term::destroyNonShared");

  if (shared()) {
    return;
  }
  TermList selfRef;
  selfRef.setTerm(this);
  TermList* ts=&selfRef;
  static Stack<TermList*> stack(4);
  static Stack<Term*> deletingStack(8);

  for(;;) {
    if (ts->tag()==REF && !ts->term()->shared()) {
      stack.push(ts->term()->args());
      deletingStack.push(ts->term());
    }
    if (stack.isEmpty()) {
      break;
    }
    ts=stack.pop();
    if (!ts->next()->isEmpty()) {
      stack.push(ts->next());
    }
  }
  while (!deletingStack.isEmpty()) {
    deletingStack.pop()->destroy();
  }
}

/**
 * Return true if the term does not contain any unshared proper term.
 *
 * Not containing an unshared term also means that there are no
 * if-then-else or let...in expressions.
 */
bool TermList::isSafe() const
{
  CALL("TermList::isSafe");

  return isVar() || term()->shared();
}

/**
 * Return the list of all free variables of the term.
 * The result is only non-empty when there are quantified
 * formulas or $let-terms inside the term.
 *
 * Each variable in the term is returned just once.
 *
 * NOTE: don't use this function, if you don't actually need a List
 * (FormulaVarIterator is a better choice)
 *
 * NOTE: remember to free the list when done with it
 * (otherwise we leak memory!)
 *
 * @since 15/05/2015 Gothenburg
 */
VList* TermList::freeVariables() const
{
  CALL("TermList::freeVariables");

  FormulaVarIterator fvi(this);
  VList* result = VList::empty();
  VList::FIFO stack(result);
  while (fvi.hasNext()) {
    stack.push(fvi.next());
  }
  return result;
} // TermList::freeVariables


bool TermList::isFreeVariable(unsigned var) const
{
  CALL("TermList::isFreeVariable");
  FormulaVarIterator fvi(this);
  while (fvi.hasNext()) {
    if (var == fvi.next()) {
      return true;
    }
  }
  return false;
}


/**
 * Return true if @b ss and @b tt have the same top symbols, that is,
 * either both are the same variable or both are complex terms with the
 * same function symbol.
 * @since 16/08/2008 flight Sydney-San Francisco
 */
bool TermList::sameTop(TermList ss,TermList tt)
{
  if (ss.isVar()) {
    return ss==tt;
  }
  if (tt.isVar()) {
    return false;
  }
  return ss.term()->functor() == tt.term()->functor();
}

/**
 * Return true if @b ss and @b tt are both complex terms with the
 * same function symbol.
 */
bool TermList::sameTopFunctor(TermList ss, TermList tt)
{
  if (!ss.isTerm() || !tt.isTerm()) {
    return false;
  }
  return ss.term()->functor() == tt.term()->functor();
}

/**
 * Return true if @b ss and @b tt are both complex terms with the
 * same function symbol.
 */
bool TermList::equals(TermList t1, TermList t2)
{
  static Stack<TermList*> stack(8);
  ASS(stack.isEmpty());

  TermList* ss=&t1;
  TermList* tt=&t2;
  for(;;) {
    if (ss->isTerm() && tt->isTerm() && (!ss->term()->shared() || !tt->term()->shared())) {
      Term* s=ss->term();
      Term* t=tt->term();
      if (s->functor()!=t->functor()) {
        stack.reset();
        return false;
      }
      stack.push(s->args());
      stack.push(t->args());
    }
    else if (ss->content()!=tt->content()) {
      stack.reset();
      return false;
    }

    if (stack.isEmpty()) {
      break;
    }
    tt=stack.pop();
    ss=stack.pop();
    if (!tt->next()->isEmpty()) {
      stack.push(ss->next());
      stack.push(tt->next());
    }
  }
  return true;
}

/**
 * Return true if all proper terms in the @ args list are shared
 */
bool TermList::allShared(TermList* args)
{
  while (args->isNonEmpty()) {
    if (args->isTerm() && !args->term()->shared()) {
      return false;
    }
    args = args->next();
  }
  return true;
}

unsigned TermList::weight() const
{
  return isVar() ? 1 : term()->weight();
}

bool TermList::isArrowSort()
{
  CALL("TermList::isArrowSort");
  return !isVar() && term()->isSort() && 
         static_cast<AtomicSort*>(term())->isArrowSort();
}

bool TermList::isBoolSort()
{
  CALL("TermList::isBoolSort");
  return !isVar() && term()->isSort() && 
         static_cast<AtomicSort*>(term())->isBoolSort();
}

bool TermList::isArraySort()
{
  CALL("TermList::isArraySort");  
  return !isVar() && term()->isSort() && 
         static_cast<AtomicSort*>(term())->isArraySort();
}

bool TermList::isTupleSort()
{
  CALL("TermList::isTupleSort");    
  return !isVar() && term()->isSort() && 
         static_cast<AtomicSort*>(term())->isTupleSort();
}

bool AtomicSort::isArrowSort() const { 
  CALL("AtomicSort::isArrowSort");
  
  return env.signature->isArrowCon(_functor);
}

bool AtomicSort::isBoolSort() const { 
  CALL("AtomicSort::isBoolSort");
  
  return env.signature->isBoolCon(_functor);
}

bool AtomicSort::isArraySort() const { 
  CALL("AtomicSort::isArraySort");
  
  return env.signature->isArrayCon(_functor);
}

bool AtomicSort::isTupleSort() const { 
  CALL("AtomicSort::isTupleSort");
  
  return env.signature->isTupleCon(_functor);
}

bool TermList::isApplication() const { 
  CALL("Term::isApplication");
  
  return !isVar() && term()->isApplication();
}

bool Term::isApplication() const {
  CALL("Term::isApplication");
  
  return !isSort() && !isLiteral() && env.signature->isAppFun(_functor);    
}

TermList* Term::firstTermArg()
{
  CALL("Term::firstTermArg");
  ASS(!isSort());

  return _args + (_arity - env.signature->getFunction(_functor)->typeArgsArity());
}

bool Term::hasTermArgs() const
{ 
  CALL("Term::hasTermArgs");

  return !isSort() && _arity > env.signature->getFunction(_functor)->typeArgsArity(); 
}

bool TermList::containsSubterm(TermList trm)
{
  CALL("Term::containsSubterm");

  if (!isTerm()) {
    return trm==*this;
  }
  return term()->containsSubterm(trm);
}

bool Term::containsSubterm(TermList trm)
{
  CALL("Term::containsSubterm");
  ASS(!trm.isTerm() || trm.term()->shared());
  ASS(shared());

  if (trm.isTerm() && trm.term()==this) {
    ASS(!isLiteral());
    return true;
  }
  if (arity()==0) {
    return false;
  }

  TermList* ts=args();
  static Stack<TermList*> stack(4);
  stack.reset();
  for(;;) {
    if (*ts==trm) {
      return true;
    }
    if (!ts->next()->isEmpty()) {
      stack.push(ts->next());
    }
    if (ts->isTerm()) {
      ASSERT_VALID(*ts->term());
      if (ts->term()->arity()) {
	stack.push(ts->term()->args());
      }
    }
    if (stack.isEmpty()) {
      return false;
    }
    ts=stack.pop();
  }
}

size_t Term::countSubtermOccurrences(TermList subterm) {
  CALL("Term::countSubtermOccurrences");

  size_t res = 0;

  unsigned stWeight = subterm.isTerm() ? subterm.term()->weight() : 1;
  SubtermIterator stit(this);
  while(stit.hasNext()) {
    TermList t = stit.next();
    if(t==subterm) {
      res++;
      stit.right();
    }
    else if(t.isTerm()) {
      if(t.term()->weight()<=stWeight) {
        stit.right();
      }
    }
  }
  return res;
}

bool TermList::containsAllVariablesOf(TermList t)
{
  CALL("TermList::containsAllVariablesOf");
  Set<TermList> vars;
  TermIterator oldVars=Term::getVariableIterator(*this);
  while (oldVars.hasNext()) {
    vars.insert(oldVars.next());
  }
  TermIterator newVars=Term::getVariableIterator(t);
  while (newVars.hasNext()) {
    if (!vars.contains(newVars.next())) {
      return false;
    }
  }
  return true;
}

bool Term::containsAllVariablesOf(Term* t)
{
  CALL("Term::containsAllVariablesOf");
  static DHSet<TermList> vars;
  vars.reset();

  static VariableIterator vit;

  //collect own vars
  vit.reset(this);
  while (vit.hasNext()) {
    vars.insert(vit.next());
  }

  //check t's vars are among collected
  vit.reset(t);
  while (vit.hasNext()) {
    if (!vars.contains(vit.next())) {
      return false;
    }
  }
  return true;
}

bool TermList::containsAllVariableOccurrencesOf(TermList t)
{
  CALL("TermList:containsAllVariableOccurrencesOf");
  // varBalance[x] = (#occurrences of x in this) - (#occurrences of x in t)
  static vunordered_map<unsigned int, int> varBalance(16);
  varBalance.clear();

  static VariableIterator vit;

  // collect own vars
  vit.reset(*this);
  while (vit.hasNext()) {
    int& bal = varBalance[vit.next().content()];
    bal += 1;
  }

  // check that collected vars do not occur more often in t
  vit.reset(t);
  while (vit.hasNext()) {
    int& bal = varBalance[vit.next().content()];
    bal -= 1;
    if (bal < 0) {
      return false;
    }
  }

  return true;
}

bool Term::isShallow() const
{
  CALL("Term::isShallow");

  const TermList* t = args();
  while (!t->isEmpty()) {
    if (t->isTerm() && t->term()->arity()>0) {
      return false;
    }
    t = t->next();
  }
  return true;
}

TermIterator Term::getVariableIterator(TermList tl)
{
  CALL("Term::getVariableIterator");

  if (tl.isVar()) {
    return pvi( getSingletonIterator(tl) );
  }
  ASS(tl.isTerm());
  return vi( new VariableIterator(tl.term()) );
}


/**
 * Return the string representation of variable var.
 * @since 16/05/2007
 */
vstring Term::variableToString(unsigned var)
{
  CALL("Term::variableToString");

  return (vstring)"X" + Int::toString(var);
} // variableToString

/**
 * Return the string representation of variable term var.
 * @since 16/05/2007
 */
vstring Term::variableToString(TermList var)
{
  CALL("Term::variableToString");
  ASS(var.isVar());

  if (var.isOrdinaryVar()) {
    return (vstring)"X" + Int::toString(var.var());
  }
  else {
    return (vstring)"S" + Int::toString(var.var());
  }
} // variableToString

/**
 * Return the vstring representation of the terms "head"
 * i.e., the function / predicate symbol name or the special term head.
 * Special term prints also '(' and the following arguments which are not args() and a comma
 * Normal term prints "(" if there are any args to follow
 */
vstring Term::headToString() const
{
  CALL("Term::headToString");

  if (isSpecial()) {
    const Term::SpecialTermData* sd = getSpecialData();

    switch(functor()) {
      case Term::SF_FORMULA: {
        ASS_EQ(arity(), 0);
        vstring formula = sd->getFormula()->toString();
        return env.options->showFOOL() ? "$term{" + formula + "}" : formula;
      }
      case Term::SF_LET: {
        ASS_EQ(arity(), 1);
        TermList binding = sd->getBinding();
        bool isPredicate = binding.isTerm() && binding.term()->isBoolean();
        vstring functor = isPredicate ? env.signature->predicateName(sd->getFunctor())
                                      : env.signature->functionName(sd->getFunctor());
        OperatorType* type = isPredicate ? env.signature->getPredicate(sd->getFunctor())->predType()
                                         : env.signature->getFunction(sd->getFunctor())->fnType();

        const VList* variables = sd->getVariables();
        vstring variablesList = "";
        for (unsigned i = 0; i < VList::length(variables); i++) {
          unsigned var = VList::nth(variables, i);
          variablesList += Term::variableToString(var);
          if (i < VList::length(variables) - 1) {
            variablesList += ", ";
          }
        }
        if (VList::length(variables)) {
          variablesList = "(" + variablesList + ")";
        }
        return "$let(" + functor + ": " + type->toString() + ", " + functor + variablesList + " := " + binding.toString() + ", ";
      }
      case Term::SF_ITE: {
        ASS_EQ(arity(),2);
        return "$ite(" + sd->getCondition()->toString() + ", ";
      }
      case Term::SF_TUPLE: {
        ASS_EQ(arity(), 0);
        Term* term = sd->getTupleTerm();
        vstring termList = "";
        Term::Iterator tit(term);
        unsigned i = term->arity();
        while (tit.hasNext()) {
          termList += tit.next().toString();
          if (--i > 0) {
            termList += ", ";
          }
        }
        return "[" + termList + "]";
      }
      case Term::SF_LET_TUPLE: {
        ASS_EQ(arity(), 1);
        VList* symbols = sd->getTupleSymbols();
        unsigned tupleFunctor = sd->getFunctor();
        TermList binding = sd->getBinding();

        OperatorType* fnType = env.signature->getFunction(tupleFunctor)->fnType();

        vstring symbolsList = "";
        vstring typesList = "";
        for (unsigned i = 0; i < VList::length(symbols); i++) {
          Signature::Symbol* symbol = (fnType->arg(i) == AtomicSort::boolSort())
            ? env.signature->getPredicate(VList::nth(symbols, i))
            : env.signature->getFunction(VList::nth(symbols, i));
          symbolsList += symbol->name();
          typesList += symbol->name() + ": " + fnType->arg(i).toString();
          if (i != VList::length(symbols) - 1) {
            symbolsList += ", ";
            typesList += ", ";
          }
        }

        return "$let([" + typesList + "], [" + symbolsList + "] := " + binding.toString() + ", ";
      }
      case Term:: SF_LAMBDA: {
        VList* vars = sd->getLambdaVars();
        SList* sorts = sd->getLambdaVarSorts();
        TermList lambdaExp = sd->getLambdaExp();
     
        vstring varList = "[";
         
        VList::Iterator vs(vars);
        SList::Iterator ss(sorts);
        TermList sort;
        bool first = true;
        while(vs.hasNext()) {
          if (!first){
            varList += ", ";
          }else{ first = false; }
          varList += Term::variableToString(vs.next()) + " : ";
          varList += ss.next().toString(); 
        }
        varList += "]";        
        return "(^" + varList + " : (" + lambdaExp.toString() + "))";
      }
      default:
        ASSERTION_VIOLATION;
    }
  } else {
    unsigned proj;
    if (!isSort() && Theory::tuples()->findProjection(functor(), isLiteral(), proj)) {
      return "$proj(" + Int::toString(proj) + ", ";
    }
    bool print = (isLiteral() || isSort() ||
                 (env.signature->getFunction(_functor)->combinator() == Signature::NOT_COMB)) && arity();
    vstring name = "";
    if(isLiteral()) {
      name = static_cast<const Literal *>(this)->predicateName();
    } else if (isSort()) {
      name = static_cast<const AtomicSort *>(this)->typeConName();
    } else {
      name = functionName();
    }
    return name + (print ? "(" : "");
  }
}

/**
 * In combination with Term::headToString prepares
 * vstring representation of a term.
 * (this) has to come from arguments of a term of non-zero arity,
 * possibly a special one.
 * Will close the term printed with ')'
 */
vstring TermList::asArgsToString() const
{
  CALL("TermList::asArgsToString");

  vstring res;

  Stack<const TermList*> stack(64);

  stack.push(this);

  while (stack.isNonEmpty()) {
    const TermList* ts = stack.pop();
    if (! ts) { // comma
      res += ',';
      continue;
    }
    if (ts->isEmpty()) {
      res += ')';
      continue;
    }
    const TermList* tail = ts->next();
    stack.push(tail);
    if (! tail->isEmpty()) {
      stack.push(0);
    }
    if (ts->isVar()) {
      res += Term::variableToString(*ts);
      continue;
    }
    const Term* t = ts->term();
  
    if(!(t->isSort() && static_cast<AtomicSort*>(const_cast<Term*>(t))->isArrowSort())){
      res += t->toString();
      continue;
    }

    res += t->headToString();

    if (t->arity()) {
      stack.push(t->args());
    }
  }

  return res;
}

/**
 * Write as a vstring the head of the term list.
 * @since 27/02/2008 Manchester
 */
vstring TermList::toString(bool topLevel) const
{
  CALL("TermList::toString");

  if (isEmpty()) {
    return "<empty TermList>";
  }
  if (isVar()) {
    return Term::variableToString(*this);
  }
  return term()->toString(topLevel);
} // TermList::toString


/**
 * Return the result of conversion of a term into a vstring.
 * @since 16/05/2007 Manchester
 */
vstring Term::toString(bool topLevel) const
{
  CALL("Term::toString");

  bool printArgs = true;

  if(isSuper()){
    return "$tType";
  }

  if(!isSpecial() && !isLiteral()){
    if(isSort() && static_cast<AtomicSort*>(const_cast<Term*>(this))->isArrowSort()){
      ASS(arity() == 2);
      vstring res;
      TermList arg1 = *(nthArgument(0));
      TermList arg2 = *(nthArgument(1));
      res += topLevel ? "" : "("; 
      res += arg1.toString(false) + " > " + arg2.toString();
      res += topLevel ? "" : ")";
      return res;
    }/*else if(isApplication()){
      ASS(arity() == 4);
      vstring res;
      TermList arg1 = *(nthArgument(2));
      TermList arg2 = *(nthArgument(3));
    //  res += topLevel ? "" : "("; 
      res += "(" + arg1.toString() + " @ " + arg2.toString(false) + ")";
    //  res += topLevel ? "" : ")";
      return res;
    }*/
    printArgs = isSort() || env.signature->getFunction(_functor)->combinator() == Signature::NOT_COMB;
  }

  vstring s = headToString();

  if (_arity && printArgs) {
    s += args()->asArgsToString(); // will also print the ')'
  }
  return s;
} // Term::toString

/**
 * Return the result of conversion of a literal into a vstring.
 * @since 16/05/2007 Manchester
 */
vstring Literal::toString() const
{
  CALL("Literal::toString");

  if (isEquality()) {
    const TermList* lhs = args();
    vstring s = lhs->toString();
    if (isPositive()) {
      s += " = ";
    }
    else {
      s += " != ";
    }

    vstring res = s + lhs->next()->toString();
    if (env.statistics->higherOrder || 
       (SortHelper::getEqualityArgumentSort(this) == AtomicSort::boolSort())){
      res = "("+res+")";
    }
    /*if(isTwoVarEquality()){
      res += "___ sort: " + twoVarEqSort().toString();
    }*/

    return res;
  }

  Stack<const TermList*> stack(64);
  vstring s = polarity() ? "" : "~";
  unsigned proj;
  if (Theory::tuples()->findProjection(functor(), true, proj)) {
    return s + "$proj(" + Int::toString(proj) + ", " + args()->asArgsToString();
  }
  s += predicateName();

  //cerr << "predicate: "<< predicateName()<<endl;
  if (_arity) {
    s += '(' + args()->asArgsToString(); // will also print the ')'
  }
  return s;
} // Literal::toString


/**
 * Return the print name of the function symbol of this term.
 * @since 18/05/2007 Manchester
 */
const vstring& Term::functionName() const
{
  CALL("Term::functionName");

#if VDEBUG
  static vstring nonexisting("<function does not exists>");
  if (_functor>=static_cast<unsigned>(env.signature->functions())) {
    return nonexisting;
  }
#endif

  return env.signature->functionName(_functor);
} // Term::functionName

/**
 * Return the print name of the type constructor symbol of this sort.
 */
const vstring& AtomicSort::typeConName() const
{
  CALL("AtomcicSort::typeConName");

#if VDEBUG
  static vstring nonexisting("<type constructor does not exists>");
  if (_functor>=static_cast<unsigned>(env.signature->typeCons())) {
    return nonexisting;
  }
#endif

  return env.signature->typeConName(_functor);
} // Term::functionName

/**
 * Return the print name of the function symbol of this literal.
 * @since 18/05/2007 Manchester
 */
const vstring& Literal::predicateName() const
{
  CALL("Literal::predicateName");

#if VDEBUG
  static vstring nonexisting("<predicate does not exists>");
  if (_functor>=static_cast<unsigned>(env.signature->predicates())) {
    return nonexisting;
  }
#endif

  return env.signature->predicateName(_functor);
} // Literal::predicateName


/**
 * Apply @b subst to the term and return the result.
 * @since 28/12/2007 Manchester
 */
Term* Term::apply(Substitution& subst)
{
  CALL("Term::apply");

  return SubstHelper::apply(this, subst);
} // Term::apply


/**
 * Apply @b subst to the literal and return the result.
 * @since 28/12/2007 Manchester
 */
Literal* Literal::apply(Substitution& subst)
{
  CALL("Literal::apply");

  return SubstHelper::apply(this, subst);
} // Literal::apply


/**
 * Return the hash function of the top-level of a complex term.
 * @pre The term must be non-variable
 * @since 28/12/2007 Manchester
 */
unsigned Term::hash() const
{
  CALL("Term::hash");

  unsigned hash = Hash::hash(_functor);
  if (_arity == 0) {
    return hash;
  }
  return Hash::hash(reinterpret_cast<const unsigned char*>(_args+1),
 		       _arity*sizeof(TermList),hash);
} // Term::hash

/**
 * Return the hash function of the top-level of a literal.
 * @since 30/03/2008 Flight Murcia-Manchester
 */
unsigned Literal::hash() const
{
  CALL("Literal::hash");

  unsigned hash = Hash::hash(isPositive() ? (2*_functor) : (2*_functor+1));
  if (_arity == 0) {
    return hash;
  }
  if (isTwoVarEquality()) {
    hash ^= Hash::hash(twoVarEqSort());
  }
  return Hash::hash(reinterpret_cast<const unsigned char*>(_args+1),
 		       _arity*sizeof(TermList),hash);
} // Term::hash

/**
 * Return the hash function of the top-level of a literal with opposite polarity.
 */
unsigned Literal::oppositeHash() const
{
  CALL("Literal::hash");

  unsigned hash = Hash::hash( (!isPositive()) ? (2*_functor) : (2*_functor+1));
  if (_arity == 0) {
    return hash;
  }
  return Hash::hash(reinterpret_cast<const unsigned char*>(_args+1),
 		       _arity*sizeof(TermList),hash);
} // Term::hash

/**
 * Return literal opposite to @b l.
 */
Literal* Literal::complementaryLiteral(Literal* l)
{
  Literal* res=env.sharing->tryGetOpposite(l);
  if (!res) {
    res=create(l,!l->polarity());
  }
  return res;
}


/** Create a new complex term, copy from @b t its function symbol and
 *  from the array @b args its arguments. Insert it into the sharing
 *  structure if all arguments are shared.
 * @since 07/01/2008 Torrevieja
 */
Term* Term::create(Term* t,TermList* args)
{
  CALL("Term::create/2");
  ASS_EQ(t->getPreDataSize(), 0);

  int arity = t->arity();
  Term* s = new(arity) Term(*t);
  bool share = true;
  TermList* ss = s->args();
  for (int i = 0;i < arity;i++) {
    ASS(!args[i].isEmpty());
    *ss-- = args[i];
    if (!args[i].isSafe()) {
      share = false;
    }
  }
  if (share) {
    s = env.sharing->insert(s);
  }
  return s;
}

/** Create a new complex term, and insert it into the sharing
 *  structure if all arguments are shared.
 */
Term* Term::create(unsigned function, unsigned arity, const TermList* args)
{
  CALL("Term::create/3");
  ASS_EQ(env.signature->functionArity(function), arity);

  Term* s = new(arity) Term;
  s->makeSymbol(function,arity);

  bool share = true;
  TermList* ss = s->args();

  const TermList* curArg = args;
  const TermList* argStopper = args+arity;
  while (curArg!=argStopper) {
    *ss = *curArg;
    --ss;
    if (!curArg->isSafe()) {
      share = false;
    }
    ++curArg;
  }
  if (share) {
    s = env.sharing->insert(s);
  }
  return s;
}


/** Create a new constant and insert in into the sharing
 *  structure.
 */
Term* Term::createConstant(const vstring& name)
{
  CALL("Term::createConstant");

  unsigned symbolNumber = env.signature->addFunction(name,0);
  return createConstant(symbolNumber);
}

/** Create a new complex term, copy from @b t its function symbol and
 *  from the array @b args its arguments. Do not insert it into the sharing
 *  structure.
 * @since 07/01/2008 Torrevieja
 */
Term* Term::createNonShared(Term* t,TermList* args)
{
  CALL("Term::createNonShared/2");
  int arity = t->arity();
  Term* s = new(arity) Term(*t);
  TermList* ss = s->args();
  for (int i = 0;i < arity;i++) {
    ASS(!args[i].isEmpty());
    *ss-- = args[i];
  }
  return s;
} // Term::createNonShared(const Term* t,Term* args)



/** Create a new complex term, and do not insert it into the sharing
 *  structure.
 */
Term* Term::createNonShared(unsigned function, unsigned arity, TermList* args)
{
  CALL("Term::createNonShared/3");
  ASS_EQ(env.signature->functionArity(function), arity);

  Term* s = new(arity) Term;
  s->makeSymbol(function,arity);

  TermList* ss = s->args();

  TermList* curArg = args;
  TermList* argStopper = args+arity;
  while (curArg!=argStopper) {
    *ss = *curArg;
    --ss;
    ++curArg;
  }
  return s;
}

/**
 * Create a (condition ? thenBranch : elseBranch) expression
 * and return the resulting term
 */
Term* Term::createITE(Formula * condition, TermList thenBranch, TermList elseBranch, TermList branchSort)
{
  CALL("Term::createITE");
  Term* s = new(2,sizeof(SpecialTermData)) Term;
  s->makeSymbol(SF_ITE, 2);
  TermList* ss = s->args();
  *ss = thenBranch;
  ss = ss->next();
  *ss = elseBranch;
  ASS(ss->next()->isEmpty());
  s->getSpecialData()->_iteData.condition = condition;
  s->getSpecialData()->_iteData.sort = branchSort;
  return s;
}

/**
 * Create (let lhs <- rhs in t) expression and return
 * the resulting term
 */
Term* Term::createLet(unsigned functor, VList* variables, TermList binding, TermList body, TermList bodySort)
{
  CALL("Term::createLet");

#if VDEBUG
  Set<unsigned> distinctVars;
  VList::Iterator vit(variables);
  while (vit.hasNext()) {
    distinctVars.insert(vit.next());
  }
  ASS_EQ(distinctVars.size(), VList::length(variables));

  bool isPredicate = binding.isTerm() && binding.term()->isBoolean();
  const unsigned int arity = isPredicate ? env.signature->predicateArity(functor)
                                         : env.signature->functionArity(functor);
  ASS_EQ(arity, VList::length(variables));
#endif

  Term* s = new(1,sizeof(SpecialTermData)) Term;
  s->makeSymbol(SF_LET, 1);
  TermList* ss = s->args();
  *ss = body;
  ASS(ss->next()->isEmpty());
  s->getSpecialData()->_letData.functor = functor;
  s->getSpecialData()->_letData.variables = variables;
  s->getSpecialData()->_letData.sort = bodySort;
  s->getSpecialData()->_letData.binding = binding.content();
  return s;
}

/**
 * Create (let [a, b, c] <- rhs in t) expression and return
 * the resulting term
 */
Term* Term::createTupleLet(unsigned tupleFunctor, VList* symbols, TermList binding, TermList body, TermList bodySort)
{
  CALL("Term::createTupleLet");

#if VDEBUG
  Signature::Symbol* tupleSymbol = env.signature->getFunction(tupleFunctor);
  ASS_EQ(tupleSymbol->arity(), VList::length(symbols));
  ASS_REP(tupleSymbol->fnType()->result().isTupleSort(), tupleFunctor);

  Set<pair<int,bool> > distinctSymbols;
  VList::Iterator sit(symbols);
  unsigned arg = 0;
  while (sit.hasNext()) {
    unsigned symbol = sit.next();
    bool isPredicate = tupleSymbol->fnType()->arg(arg) == AtomicSort::boolSort();
    if (!distinctSymbols.contains(make_pair(symbol, isPredicate))) {
      distinctSymbols.insert(make_pair(symbol, isPredicate));
    } else {
      ASSERTION_VIOLATION_REP(symbol);
    }
    arg++;
  }
#endif

  Term* s = new(1,sizeof(SpecialTermData)) Term;
  s->makeSymbol(SF_LET_TUPLE, 1);
  TermList* ss = s->args();
  *ss = body;
  ASS(ss->next()->isEmpty());
  s->getSpecialData()->_letTupleData.functor = tupleFunctor;
  s->getSpecialData()->_letTupleData.symbols = symbols;
  s->getSpecialData()->_letTupleData.sort = bodySort;
  s->getSpecialData()->_letTupleData.binding = binding.content();
  return s;
} 

/**
 * Create a formula expression and return
 * the resulting term
 */
Term* Term::createFormula(Formula* formula)
{
  CALL("Term::createFormula");

  Term* s = new(0,sizeof(SpecialTermData)) Term;
  s->makeSymbol(SF_FORMULA, 0);
  s->getSpecialData()->_formulaData.formula = formula;
  return s;
}


/**
 * Create a lambda term from a list of lambda vars and an 
 * expression and returns the resulting term
 */
Term* Term::createLambda(TermList lambdaExp, VList* vars, SList* sorts, TermList expSort){
  CALL("Term::createLambda");
  
  Term* s = new(0, sizeof(SpecialTermData)) Term;
  s->makeSymbol(SF_LAMBDA, 0);
  //should store body of lambda in args
  s->getSpecialData()->_lambdaData.lambdaExp = lambdaExp;
  s->getSpecialData()->_lambdaData._vars = vars;
  s->getSpecialData()->_lambdaData._sorts = sorts;
  s->getSpecialData()->_lambdaData.expSort = expSort;
  SList::Iterator sit(sorts);
  Stack<TermList> revSorts;
  TermList lambdaTmSort = expSort;
  while(sit.hasNext()){
    revSorts.push(sit.next());
  }
  while(!revSorts.isEmpty()){
    TermList varSort = revSorts.pop();
    lambdaTmSort = AtomicSort::arrowSort(varSort, lambdaTmSort);
  }
  s->getSpecialData()->_lambdaData.sort = lambdaTmSort;
  return s;
} 

Term* Term::createTuple(unsigned arity, TermList* sorts, TermList* elements) {
  CALL("Term::createTuple");
  unsigned tupleFunctor = Theory::tuples()->getFunctor(arity, sorts);
  Term* tupleTerm = Term::create(tupleFunctor, arity, elements);
  return createTuple(tupleTerm);
}

Term* Term::createTuple(Term* tupleTerm) {
  CALL("Term::createTuple");
  Term* s = new(0, sizeof(SpecialTermData)) Term;
  s->makeSymbol(SF_TUPLE, 0);
  s->getSpecialData()->_tupleData.term = tupleTerm;
  return s;
}

/** Create a new complex term, copy from @b t its function symbol and arity.
 *  Initialize its arguments by a dummy special variable.
 */
Term* Term::createNonShared(Term* t)
{
  CALL("Term::createNonShared/1");
  int arity = t->arity();
  Term* s = new(arity) Term(*t);
  TermList* ss = s->args();
  for (int i = 0;i < arity;i++) {
    (*ss--).makeSpecialVar(0);
  }
  return s;
} // Term::createNonShared(const Term* t)

/** Create clone of complex term @b t. Do not insert it into the sharing
 *  structure.
 */
Term* Term::cloneNonShared(Term* t)
{
  CALL("Term::cloneNonShared");
  int arity = t->arity();
  TermList* args = t->args();
  Term* s = new(arity) Term(*t);
  TermList* ss = s->args();
  for (int i = 0;i < arity;i++) {
    *ss-- = args[-i];
  }
  return s;
} // Term::cloneNonShared(const Term* t,Term* args)

Term* Term::create1(unsigned fn, TermList arg)
{
  CALL("Term::create1");

  return Term::create(fn, 1, &arg);
}

Term* Term::create2(unsigned fn, TermList arg1, TermList arg2)
{
  CALL("Term::create2");

  TermList args[] = {arg1, arg2};
  return Term::create(fn, 2, args);
}


Term* Term::create(unsigned fn, std::initializer_list<TermList> args)
{
  CALL("Term::create/initializer_list");

  return Term::create(fn, args.size(), args.begin());
}

/**
 * Create singleton FOOL constants
 */ 
Term* Term::foolTrue(){
  CALL("Term::foolTrue");
  static Term* _foolTrue = createConstant(env.signature->getFoolConstantSymbol(true));
  return _foolTrue;
}

Term* Term::foolFalse(){
  CALL("Term::foolFalse");
  static Term* _foolFalse = createConstant(env.signature->getFoolConstantSymbol(false));
  return _foolFalse;
}

/*
 * NOTE: by design the term that represent $tType is not shared
 * and also is not linked to a symbol in the signature.
 */
TermList AtomicSort::superSort(){
  CALL("AtomicSort::superSort");
  static AtomicSort* _super = createNonSharedConstant(0);
  return TermList(_super);
}

TermList AtomicSort::defaultSort(){
  CALL("AtomicSort::defaultSort");
  static AtomicSort* _default = createConstant(env.signature->getDefaultSort());
  return TermList(_default); 
}
  
TermList AtomicSort::boolSort(){
  CALL("AtomicSort::boolSort");
  static AtomicSort* _bool = createConstant(env.signature->getBoolSort()); 
  return TermList(_bool); 
}

TermList AtomicSort::intSort(){
  CALL("AtomicSort::intSort()");
  static AtomicSort* _int = createConstant(env.signature->getIntSort()); 
  return TermList(_int); 
}
 
TermList AtomicSort::realSort(){
  CALL("AtomicSort::realSort()");
  static AtomicSort* _real = createConstant(env.signature->getRealSort()); 
  return TermList(_real); 
}

TermList AtomicSort::rationalSort(){
  CALL("AtomicSort::rationalSort()");
  static AtomicSort* _rat = createConstant(env.signature->getRatSort());
  return TermList(_rat); 
}

TermList AtomicSort::arrowSort(TermList s1, TermList s2){
  CALL("AtomicSort::arrowSort/1");
  unsigned arrow = env.signature->getArrowConstructor();
  return TermList(create2(arrow, s1, s2));
  //Do not need to add to sorts as that is only for FMB
  //FMB and higher-order never combine.
}

TermList AtomicSort::arrowSort(TermList s1, TermList s2, TermList s3){
  CALL("AtomicSort::arrowSort/2"); 
  return arrowSort(s1, arrowSort(s2, s3));
}

TermList AtomicSort::arrowSort(TermStack& domSorts, TermList range)
{
  CALL("AtomicSort::arrowSort/3");
  
  TermList res = range;

  for(unsigned i = 0; i < domSorts.size(); i++){
    res = arrowSort(domSorts[i], res);
  }
  return res;
}

TermList AtomicSort::arraySort(TermList indexSort, TermList innerSort)
{
  CALL("AtomicSort::arraySort");
  unsigned array = env.signature->getArrayConstructor();
  TermList sort = TermList(create2(array, indexSort, innerSort));
<<<<<<< HEAD
=======
  env.sorts->addSort(sort);
  env.sorts->addArraySort(sort);
>>>>>>> bd291545
  return sort;
}

TermList AtomicSort::tupleSort(unsigned arity, TermList* sorts)
{
  CALL("AtomicSort::tupleSort");
  unsigned tuple = env.signature->getTupleConstructor(arity);
  TermList sort = TermList(create(tuple, arity, sorts));
  return sort;
}


/**
 * Return the list of all free variables of the term.
 * The result is only non-empty when there are quantified
 * formulas or $let-terms inside the term.
 * Each variable in the term is returned just once.
 *
 * NOTE: don't use this function, if you don't actually need a List
 * (FormulaVarIterator is a better choice)
 *
 * NOTE: remember to free the list when done with it
 * (otherwise we leak memory!)
 *
 * @since 07/05/2015 Gothenburg
 */
VList* Term::freeVariables() const
{
  CALL("Term::freeVariables");

  FormulaVarIterator fvi(this);
  VList* result = VList::empty();
  VList::FIFO stack(result);
  while (fvi.hasNext()) {
    stack.push(fvi.next());
  }
  return result;
} // Term::freeVariables

bool Term::isFreeVariable(unsigned var) const
{
  CALL("Term::isFreeVariable");
  FormulaVarIterator fvi(this);
  while (fvi.hasNext()) {
    if (var == fvi.next()) {
      return true;
    }
  }
  return false;
}

unsigned Term::computeDistinctVars() const
{
  Set<unsigned> vars;
  VariableIterator vit(this);
  while (vit.hasNext()) {
    vars.insert(vit.next().var());
  }
  return vars.size();
}

/**
 * True if each function and predicate symbols in this term or literal are
 * marked as skip for the purpose of symbol elimination.
 * @since 04/05/2013 Manchester, changed to use the new NonVariable Iterator
 * @author Andrei Voronkov
 */
bool Term::skip() const
{
  if (isLiteral()) {
    if (!env.signature->getPredicate(functor())->skip()) {
      return false;
    }
  }
  else {
    if (!env.signature->getFunction(functor())->skip()) {
      return false;
    }
  }
  NonVariableIterator nvi(const_cast<Term*>(this));
  while (nvi.hasNext()) {
    unsigned func=nvi.next().term()->functor();
    if (!env.signature->getFunction(func)->skip()) {
      return false;
    }
  }
  return true;
} // skip

bool Term::isBoolean() const {
  const Term* term = this;
  while (true) {
    if (env.signature->isFoolConstantSymbol(true, term->functor()) ||
        env.signature->isFoolConstantSymbol(false, term->functor())) return true;
    if (!term->isSpecial()){
      bool val = !term->isLiteral() && 
      env.signature->getFunction(term->functor())->fnType()->result() == AtomicSort::boolSort();
      return val;
    }
    switch (term->getSpecialData()->getType()) {
      case SF_FORMULA:
        return true;
      case SF_TUPLE:
      case SF_LAMBDA:
        return false;
      case SF_ITE:
      case SF_LET:
      case SF_LET_TUPLE: {
        const TermList *ts = term->nthArgument(0);
        if (!ts->isTerm()) {
          return false;
        } else {
          term = ts->term();
          break;
        }
      }
      default:
        ASSERTION_VIOLATION_REP(term->toString());
    }
  }
  return false;
} // isBoolean

bool Term::isSuper() const {
  CALL("Term::isSuper")
  return this == AtomicSort::superSort().term(); 
}

/** Create a new sort, and insert it into the sharing
 *  structure if all arguments are shared.
 */
AtomicSort* AtomicSort::create(unsigned typeCon, unsigned arity, const TermList* args)
{
  CALL("AtomicSort::create");

  ASS_EQ(env.signature->typeConArity(typeCon), arity);

  AtomicSort* s = new(arity) AtomicSort(typeCon,arity);

  bool share = true;
  TermList* ss = s->args();

  const TermList* curArg = args;
  const TermList* argStopper = args+arity;
  while (curArg!=argStopper) {
    *ss = *curArg;
    --ss;
    if (!curArg->isSafe()) {
      share = false;
    }
    ++curArg;
  }
  if (share) {
    s = env.sharing->insert(s);
  }
  return s;
}

/** Create a new complex term, copy from @b t its function symbol and
 *  from the array @b args its arguments. Insert it into the sharing
 *  structure if all arguments are shared.
 * @since 07/01/2008 Torrevieja
 */
AtomicSort* AtomicSort::create(AtomicSort* sort,TermList* args)
{
  CALL("AtomicSort::create/2");

  int arity = sort->arity();
  AtomicSort* s = new(arity) AtomicSort(*sort);
  bool share = true;
  TermList* ss = s->args();
  for (int i = 0;i < arity;i++) {
    ASS(!args[i].isEmpty());
    *ss-- = args[i];
    if (!args[i].isSafe()) {
      share = false;
    }
  }
  if (share) {
    s = env.sharing->insert(s);
  }
  return s;
}


AtomicSort* AtomicSort::create2(unsigned tc, TermList arg1, TermList arg2)
{
  CALL("AtomicSort::create2");

  TermList args[] = {arg1, arg2};
  return AtomicSort::create(tc, 2, args);
}


/** Create a new complex sort, and insert it into the sharing
 *  structure if all arguments are shared.
 */
AtomicSort* AtomicSort::createNonShared(unsigned typeCon, unsigned arity, TermList* args)
{
  CALL("AtomicSort::createNonShared");
  ASS_EQ(env.signature->typeConArity(typeCon), arity);

  AtomicSort* s = new(arity) AtomicSort(typeCon, arity);
  TermList* ss = s->args();

  TermList* curArg = args;
  TermList* argStopper = args+arity;
  while (curArg!=argStopper) {
    *ss = *curArg;
    --ss;
    ++curArg;
  }
  return s;
}

/**
 * Return true iff headers of literals match each other.
 */
bool Literal::headersMatch(Literal* l1, Literal* l2, bool complementary)
{
  CALL("Literal::headersMatch");
  if (l1->_functor!=l2->_functor || (complementary?1:0)!=(l1->polarity()!=l2->polarity())) {
    return false;
  }

  return true;
}

/** Create a new literal, and insert it into the sharing
 *  structure if all arguments are shared.
 */
Literal* Literal::create(unsigned predicate, unsigned arity, bool polarity, bool commutative, const TermList* args)
{
  CALL("Literal::create/4");
  ASS_G(predicate, 0); //equality is to be created by createEquality
  ASS_EQ(env.signature->predicateArity(predicate), arity);


  Literal* l = new(arity) Literal(predicate, arity, polarity, commutative);

  bool share = true;
  TermList* ss = l->args();
  for (unsigned i = 0;i < arity;i++) {
    *ss-- = args[i];
    if (!args[i].isSafe()) {
      share = false;
    }
  }
  if (share) {
    l = env.sharing->insert(l);
  }
  return l;
}


/** Create a new literal, copy from @b l its predicate symbol and
 *  its arguments, and set its polarity to @b polarity. Insert it
 *  into the sharing structure if all arguments are shared.
 * @since 07/01/2008 Torrevieja
 */
Literal* Literal::create(Literal* l,bool polarity)
{
  CALL("Literal::create(Literal*,bool)");
  ASS_EQ(l->getPreDataSize(), 0);

  if (l->isEquality()) {
    return createEquality(polarity, *l->nthArgument(0), *l->nthArgument(1), SortHelper::getEqualityArgumentSort(l));
  }

  int arity = l->arity();
  Literal* m = new(arity) Literal(*l);
  m->setPolarity(polarity);

  TermList* ts = m->args();
  TermList* ss = l->args();
  while (ss->isNonEmpty()) {
    *ts-- = *ss--;
  }
  if (l->shared()) {
    if (l->isTwoVarEquality()) {
      m = env.sharing->insertVariableEquality(m, l->twoVarEqSort());
    }
    else {
      m = env.sharing->insert(m);
    }
  }
  return m;
} // Literal::create

/** Create a new literal, copy from @b l its predicate symbol and
 *  from the array @b args its arguments. Insert it into the sharing
 *  structure if all arguments are shared.
 * @since 07/01/2008 Torrevieja
 */
Literal* Literal::create(Literal* l,TermList* args)
{
  CALL("Literal::create(Literal*,TermList*)");
  ASS_EQ(l->getPreDataSize(), 0);

  if (l->isEquality()) {
    return createEquality(l->polarity(), args[0], args[1], SortHelper::getEqualityArgumentSort(l));
  }

  int arity = l->arity();
  Literal* m = new(arity) Literal(*l);

  bool share = true;
  TermList* ts = m->args();
  for (int i = 0;i < arity;i++) {
    *ts-- = args[i];
    if (!args[i].isSafe()) {
      share = false;
    }
  }
  if (share) {
    m = env.sharing->insert(m);
  }
  return m;
} // Literal::create


/**
 * Return a new equality literal, with polarity @b polarity and
 * arguments @b arg1 and @b arg2. These arguments must be of sort @c sort
 * (or more specific, in the polymorphic case) unless they are variables.
 * Insert the new literal into the sharing structure if all arguments
 * are shared.
 *
 * The equality may be between two variables.
 */
Literal* Literal::createEquality (bool polarity, TermList arg1, TermList arg2, TermList sort)
{
   CALL("Literal::createEquality/4");

   TermList srt1, srt2;
#if VDEBUG
   static RobSubstitution checkSortSubst;
   checkSortSubst.reset();
#endif

   if (!SortHelper::tryGetResultSort(arg1, srt1)) {
     if (!SortHelper::tryGetResultSort(arg2, srt2)) {
       ASS_REP(arg1.isVar(), arg1.toString());
       ASS_REP(arg2.isVar(), arg2.toString());
       return createVariableEquality(polarity, arg1, arg2, sort);
     }
     ASS(env.sharing->isWellSortednessCheckingDisabled() || checkSortSubst.match(sort, 0, srt2, 1));
   }
   else {    
    ASS_REP2(env.sharing->isWellSortednessCheckingDisabled() || checkSortSubst.match(sort, 0, srt1, 1), sort.toString(), srt1.toString());
#if VDEBUG
     if (SortHelper::tryGetResultSort(arg2, srt2)) {
       checkSortSubst.reset();
       ASS_REP2(env.sharing->isWellSortednessCheckingDisabled() || checkSortSubst.match(sort, 0, srt2, 1), sort.toString(), arg2.toString() + " :  " + srt2.toString());
     }
#endif
   }
   Literal* lit=new(2) Literal(0,2,polarity,true);
   *lit->nthArgument(0)=arg1;
   *lit->nthArgument(1)=arg2;
   if (arg1.isSafe() && arg2.isSafe()) {
     lit = env.sharing->insert(lit);
   }
   return lit;
}

/**
 * Create a literal that is equality between two variables.
 */
Literal* Literal::createVariableEquality (bool polarity, TermList arg1, TermList arg2, TermList variableSort)
{
  CALL("Literal::createVariableEquality");
  ASS(arg1.isVar());
  ASS(arg2.isVar());

  Literal* lit=new(2) Literal(0,2,polarity,true);
  *lit->nthArgument(0)=arg1;
  *lit->nthArgument(1)=arg2;
  lit = env.sharing->insertVariableEquality(lit, variableSort);
  return lit;
}

Literal* Literal::create1(unsigned predicate, bool polarity, TermList arg)
{
  CALL("Literal::create1");

  return Literal::create(predicate, 1, polarity, false, &arg);
}

Literal* Literal::create2(unsigned predicate, bool polarity, TermList arg1, TermList arg2)
{
  CALL("Literal::create2");
  ASS_NEQ(predicate, 0);

  TermList args[] = {arg1, arg2};
  return Literal::create(predicate, 2, polarity, false, args);
}

Literal* Literal::create(unsigned pred, bool polarity, std::initializer_list<TermList> args)
{
  CALL("Term::create/initializer_list");

  return Literal::create(pred, args.size(), polarity, false, args.begin());
}



/** create a new term and copy from t the relevant part of t's content */
Term::Term(const Term& t) throw()
  : _functor(t._functor),
    _arity(t._arity),
    _color(COLOR_TRANSPARENT),
    _hasInterpretedConstants(0),
    _isTwoVarEquality(0),
    _weight(0),
    _vars(0)
{
  CALL("Term::Term/1");
  ASS(!isSpecial()); //we do not copy special terms

  _args[0] = t._args[0];
  _args[0]._info.shared = 0u;
  _args[0]._info.order = 0u;
  _args[0]._info.distinctVars = TERM_DIST_VAR_UNKNOWN;
#if USE_MATCH_TAG
  matchTag().makeEmpty();
#endif
} // Term::Term

/** create a new literal and copy from l its content */
Literal::Literal(const Literal& l) throw()
  : Term(l)
{
  CALL("Literal::Literal/1");
}

/** create a new AtomicSort and copy from l its content */
AtomicSort::AtomicSort(const AtomicSort& p) throw()
  : Term(p)
{
  CALL("AtomicSort::AtomicSort/1");
}

/** dummy term constructor */
Term::Term() throw()
  :_functor(0),
   _arity(0),
   _color(COLOR_TRANSPARENT),
   _hasInterpretedConstants(0),
   _isTwoVarEquality(0),
   _weight(0),
   _maxRedLen(0),
   _vars(0)
{
  CALL("Term::Term/0");

  _args[0]._info.polarity = 0;
  _args[0]._info.commutative = 0;
  _args[0]._info.shared = 0;
  _args[0]._info.literal = 0;
  _args[0]._info.sort = 0;
  _args[0]._info.order = 0;
  _args[0]._info.tag = FUN;
  _args[0]._info.distinctVars = TERM_DIST_VAR_UNKNOWN;
#if USE_MATCH_TAG
  matchTag().makeEmpty();
#endif
} // Term::Term

Literal::Literal()
{
  CALL("Literal::Literal/0");
}

AtomicSort::AtomicSort()
{
  CALL("AtomicSort::AtomicSort/0");
}

#include <iostream>

#if VDEBUG
vstring Term::headerToString() const
{
  vstring s("functor: ");
  s += Int::toString(_functor) + ", arity: " + Int::toString(_arity)
    + ", weight: " + Int::toString(_weight)
    + ", vars: " + Int::toString(_vars)
    + ", polarity: " + Int::toString(_args[0]._info.polarity)
    + ", commutative: " + Int::toString(_args[0]._info.commutative)
    + ", shared: " + Int::toString(_args[0]._info.shared)
    + ", literal: " + Int::toString(_args[0]._info.literal)
    + ", order: " + Int::toString(_args[0]._info.order)
    + ", tag: " + Int::toString(_args[0]._info.tag);
  return s;
}

void Term::assertValid() const
{
  ASS_ALLOC_TYPE(this, "Term");
  ASS_EQ(_args[0]._info.tag, FUN);
}

void TermList::assertValid() const
{
  if (this->isTerm()) {
    ASS_ALLOC_TYPE(_term, "Term");
    ASS_EQ(_term->_args[0]._info.tag, FUN);
  }
}

#endif

std::ostream& Kernel::operator<< (ostream& out, TermList tl )
{
  if (tl.isEmpty()) {
    return out<<"<empty TermList>";
  }
  if (tl.isVar()) {
    return out<<Term::variableToString(tl);
  }
  return out<<tl.term()->toString();
}

std::ostream& Kernel::operator<< (ostream& out, const Term& t )
{
  return out<<t.toString();
}
std::ostream& Kernel::operator<< (ostream& out, const Literal& l )
{
  return out<<l.toString();
}


/**
 * If the literal has the form p(R,f(S),T), where f(S) is the
 * n-th argument, then return the literal, then return the
 * literal p%f(R,S,T).
 *//* 
Literal* Literal::flattenOnArgument(const Literal* lit,int n)
{
  ASS(lit->shared());

  const TermList* ts = lit->nthArgument(n);
  ASS(! ts->isVar());
  const Term* t = ts->term();
  unsigned newArity = lit->arity() + t->arity() - 1;
  vstring newName = lit->predicateName() + '%' + Int::toString(n) +
                   '%' + t->functionName();
  unsigned newPredicate = env.signature->addPredicate(newName,newArity);

  Literal* newLiteral = new(newArity) Literal(newPredicate,newArity,
					      lit->polarity(),false);
  // copy all arguments
  TermList* newArgs = newLiteral->args();
  const TermList* args = lit->args();
  for (int i = 0;i < n;i++) {
    *newArgs = *args;
    newArgs = newArgs->next();
    args = args->next();
  }
  // now copy the arguments of t
  for (const TermList* ss=t->args();! ss->isEmpty();ss = ss->next()) {
    *newArgs = *ss;
    newArgs = newArgs->next();
  }
  args = args->next();
  while (! args->isEmpty()) {
    *newArgs = *args;
    newArgs = newArgs->next();
    args = args->next();
  }
  ASS(newArgs->isEmpty());

  return env.sharing->insert(newLiteral);
} // Literal::flattenOnArgument
*/

bool Kernel::positionIn(TermList& subterm,TermList* term,vstring& position)
{
  CALL("positionIn(TermList)");
   //cout << "positionIn " << subterm.toString() << " in " << term->toString() << endl;

  if(!term->isTerm()){
    if(subterm.isTerm()) return false;
    if (term->var()==subterm.var()){
      position = "1";
      return true;
    }
    return false;
  }
  return positionIn(subterm,term->term(),position);
}

bool Kernel::positionIn(TermList& subterm,Term* term,vstring& position)
{
  CALL("positionIn(Term)");
  //cout << "positionIn " << subterm.toString() << " in " << term->toString() << endl;

  if(subterm.isTerm() && subterm.term()==term){
    position = "1";
    return true;
  }
  if(term->arity()==0) return false;

  unsigned pos=1;
  TermList* ts = term->args();
  while(true){
    if(*ts==subterm){
      position=Lib::Int::toString(pos);
      return true;
    }
    if(positionIn(subterm,ts,position)){
      position = Lib::Int::toString(pos) + "." + position;
      return true;
    }
    pos++;
    ts = ts->next();
    if(ts->isEmpty()) break;
  }

  return false;
}<|MERGE_RESOLUTION|>--- conflicted
+++ resolved
@@ -1347,8 +1347,6 @@
   CALL("AtomicSort::arrowSort/1");
   unsigned arrow = env.signature->getArrowConstructor();
   return TermList(create2(arrow, s1, s2));
-  //Do not need to add to sorts as that is only for FMB
-  //FMB and higher-order never combine.
 }
 
 TermList AtomicSort::arrowSort(TermList s1, TermList s2, TermList s3){
@@ -1373,11 +1371,6 @@
   CALL("AtomicSort::arraySort");
   unsigned array = env.signature->getArrayConstructor();
   TermList sort = TermList(create2(array, indexSort, innerSort));
-<<<<<<< HEAD
-=======
-  env.sorts->addSort(sort);
-  env.sorts->addArraySort(sort);
->>>>>>> bd291545
   return sort;
 }
 
