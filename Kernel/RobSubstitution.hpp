/*
 * This file is part of the source code of the software program
 * Vampire. It is protected by applicable
 * copyright laws.
 *
 * This source code is distributed under the licence found here
 * https://vprover.github.io/license.html
 * and in the source directory
 */
/**
 * @file RobSubstitution.hpp
 * Defines class RobSubstitution.
 *
 */

#ifndef __RobSubstitution__
#define __RobSubstitution__

#include "Forwards.hpp"
#include "Lib/Backtrackable.hpp"
#include "Lib/Recycled.hpp"
#include "Term.hpp"
#include "Lib/Hash.hpp"
#include "Lib/DHMap.hpp"
#include "Lib/Metaiterators.hpp"
#include "Kernel/BottomUpEvaluation.hpp"
#include "Lib/Environment.hpp"
#include "Kernel/Signature.hpp"

#if VDEBUG
#include <iostream>
#include "Lib/VString.hpp"
#endif

namespace Kernel
{
struct VarSpec
{
  /** Create a new VarSpec struct */
  VarSpec() {}
  /** Create a new VarSpec struct */
  VarSpec(unsigned var, int index) : var(var), index(index) {}

  bool operator==(const VarSpec& o) const
  { return var==o.var && index==o.index; }
  bool operator!=(const VarSpec& o) const
  { return !(*this==o); }

  friend std::ostream& operator<<(std::ostream& out, VarSpec const& self);

  /** number of variable */
  unsigned var;
  /** index of variable bank */
  int index;

  /** struct containing first hash function for DHMap object storing variable banks */
  struct Hash1
  {
   static unsigned hash(VarSpec& o) {
     return HashUtils::combine(o.var, o.index);
   }
  };
  /** struct containing second hash function for DHMap object storing variable banks */
  struct Hash2
  {
    static unsigned hash(VarSpec& o) {
      return HashUtils::combine(o.index, o.var);
    }
  };
};

// TODO get rid of this
struct OldTermSpec {
  OldTermSpec() {}
  OldTermSpec(TermList t, int i) : term(t), index(i) {}
  auto asTuple() const -> decltype(auto) { return std::tie(term, index); }
  IMPL_COMPARISONS_FROM_TUPLE(OldTermSpec)
  IMPL_HASH_FROM_TUPLE(OldTermSpec)

  TermList term;
  int index;

  bool sameTermContent(const OldTermSpec& ts)
  {
    bool termSameContent=term.sameContent(&ts.term);
    if(!termSameContent && term.isTerm() && term.term()->isLiteral() &&
      ts.term.isTerm() && ts.term.term()->isLiteral()) {
      const Literal* l1=static_cast<const Literal*>(term.term());
      const Literal* l2=static_cast<const Literal*>(ts.term.term());
      if(l1->functor()==l2->functor() && l1->arity()==0) {
        return true;
      }
    }
    if(!termSameContent) {
      return false;
    }
    return index==ts.index || term.isSpecialVar() ||
      (term.isTerm() && (
  (term.term()->shared() && term.term()->ground()) ||
   term.term()->arity()==0 ));
  }

};

class TermSpec
{
  struct Appl {
    unsigned functor;
    Option<Recycled<Stack<TermSpec>>> args;
    auto asTuple() const -> decltype(auto) { return std::tie(functor, args); }
    IMPL_COMPARISONS_FROM_TUPLE(TermSpec::Appl)
    IMPL_HASH_FROM_TUPLE(TermSpec::Appl)
    bool isSort() const { return false; }

    TermSpec const& arg(unsigned i) const { return (**args)[i]; }
    auto argsIter() const 
    { return iterTraits(args.iter())
                  .flatMap([](auto& args) { return getArrayishObjectIterator<const_ref_t>(*args); }); }
  };
  Coproduct<
    Appl,
    OldTermSpec
    > _self;
  friend class UnificationConstraint;
  friend class RobSubstitution;

  // TermList derefTerm() { return deref().first; }
  // int derefIndex() { return deref().second; }
public:
  OldTermSpec old() const { return _self.unwrap<OldTermSpec>(); }
  // TODO get rid of default constructor
  TermSpec() : _self(OldTermSpec()) {}
  TermSpec(VarSpec v) : TermSpec(TermList::var(v.var), v.index) {}
  auto asTuple() const -> decltype(auto) { return std::tie(_self); }
  IMPL_COMPARISONS_FROM_TUPLE(TermSpec)
  IMPL_HASH_FROM_TUPLE(TermSpec)
  friend std::ostream& operator<<(std::ostream& out, TermSpec const& self);
<<<<<<< HEAD
  TermSpec(TermList self, int index) : _self(OldTermSpec(self, index)) { }
  TermSpec(unsigned functor, std::initializer_list<TermSpec> args) : _self(Appl{functor, args}) {}
=======
  TermSpec(TermList self, int index) : _self(OldTermSpec(self, index)) {}
  TermSpec(unsigned functor, std::initializer_list<TermSpec> args) : _self(Appl{functor, someIf(args.size() != 0, []() { return Recycled<Stack<TermSpec>>(); }) }) 
  {
    if (args.size() != 0) _self.template unwrap<Appl>().args.unwrap()->init(args);
  }
>>>>>>> a06428f5

  TermList::Top top() const;
  TermSpec deref(RobSubstitution const* s) const;
  bool isOutputVar() const;
  unsigned varNumber() const { return *top().var(); }
  bool definitelyGround() const;// { return t->shared() && t->ground(); }
  // assuming it's ground
  unsigned weight() const;
  bool sameTermContent(TermSpec const& other) const;

  bool isSpecialVar()  const;
  bool isVar()         const;
  bool isNormalVar()   const { return isVar() && !isSpecialVar(); }

  bool isTerm() const;
  bool isSort() const;
  VarSpec varSpec() const;
  unsigned functor()   const;

  unsigned nTypeArgs() const;//{ return derefTerm().term()->numTypeArguments(); }
  unsigned nTermArgs() const;//{ return derefTerm().term()->numTermArguments(); }
  unsigned nAllArgs() const;//{ return derefTerm().term()->numTermArguments(); }
                            //
  bool isNumeral()     { return isTerm() && env.signature->getFunction(functor())->numericConstant(); }
  // bool isGround()      { return _subs->apply(_term, _index).ground(); }
  TermSpec termArg(unsigned i) const;
  TermSpec typeArg(unsigned i) const;
  TermSpec anyArg(unsigned i) const;
  auto typeArgs() const { return range(0, nTypeArgs()).map([this](auto i) { return typeArg(i); }); }
  auto termArgs() const { return range(0, nTermArgs()).map([this](auto i) { return termArg(i); }); }
  auto allArgs() const { return range(0, nAllArgs()).map([this](auto i) { return anyArg(i); }); }

  TermList toTerm(RobSubstitution& s) const;

};

class UnificationConstraint
{
  TermSpec _t1;
  TermSpec _t2;
public:
  // TODO get rid of default constr
  UnificationConstraint() {}
  CLASS_NAME(UnificationConstraint)
  USE_ALLOCATOR(UnificationConstraint)
  // UnificationConstraint(UnificationConstraint&&) = default;
  // UnificationConstraint& operator=(UnificationConstraint&&) = default;
  auto asTuple() const -> decltype(auto) { return std::tie(_t1, _t2); }
  IMPL_COMPARISONS_FROM_TUPLE(UnificationConstraint);
  IMPL_HASH_FROM_TUPLE(UnificationConstraint);

  UnificationConstraint(TermSpec t1, TermSpec t2)
  : _t1(std::move(t1)), _t2(std::move(t2))
  {}

  Option<Literal*> toLiteral(RobSubstitution& s);

  TermSpec& lhs() { return _t1; }
  TermSpec& rhs() { return _t2; }

  friend std::ostream& operator<<(std::ostream& out, UnificationConstraint const& self)
  { return out << self._t1 << " != " << self._t2; }

};




using namespace Lib;

class AbstractingUnifier;
class UnificationConstraint;

class RobSubstitution
:public Backtrackable
{
  friend class AbstractingUnifier;
  friend class UnificationConstraint;
public:
  CLASS_NAME(RobSubstitution);
  USE_ALLOCATOR(RobSubstitution);
  
  RobSubstitution() : _nextUnboundAvailable(0) {}

  SubstIterator matches(Literal* base, int baseIndex,
	  Literal* instance, int instanceIndex, bool complementary);
  SubstIterator unifiers(Literal* l1, int l1Index, Literal* l2, int l2Index, bool complementary);

  bool unify(TermList t1,int index1, TermList t2, int index2);
  bool match(TermList base,int baseIndex, TermList instance, int instanceIndex);

  bool unifyArgs(Term* t1,int index1, Term* t2, int index2);
  bool matchArgs(Term* base,int baseIndex, Term* instance, int instanceIndex);

  void denormalize(const Renaming& normalizer, int normalIndex, int denormalizedIndex);
  bool isUnbound(unsigned var, int index) const
  {
    return isUnbound(VarSpec(var,index));
  }
  void reset()
  {
    _bank.reset();
    _nextUnboundAvailable=0;
  }

  /**
   * Bind special variable to a specified term
   *
   * Calls to this method must happen before calls to any
   * other methods. Also no special variables can occur in
   * binding term, as no occur-check is performed.
   */
  void bindSpecialVar(unsigned var, TermList t, int index)
  {
    VarSpec vs(var, SPECIAL_INDEX);
    ASS(!_bank.find(vs));
    bind(vs, TermSpec(t,index));
  }
  TermList::Top getSpecialVarTop(unsigned specialVar) const;
  TermList apply(TermList t, int index) const;
  Literal* apply(Literal* lit, int index) const;
  size_t getApplicationResultWeight(TermList t, int index) const;
  size_t getApplicationResultWeight(Literal* lit, int index) const;

#if VDEBUG
  /**
   * Return number of bindings stored in the substitution.
   *
   * - 0 means a fresh substitution.
   * - Without backtracking, this number doesn't decrease.
   */
  size_t size() const {return _bank.size(); }
#endif

  /** Specifies instance of a variable (i.e. (variable, variable bank) pair) */
  
  /** Specifies an instance of a term (i.e. (term, variable bank) pair */
  // struct TermSpec
  // {
  //   /** Create a new TermSpec struct */
  //   TermSpec() : index(0) {}
  //   /** Create a new TermSpec struct */
  //   TermSpec(TermList term, int index) : term(term), index(index) {}
  //   /** Create a new TermSpec struct from a VarSpec*/
  //   explicit TermSpec(const VarSpec& vs) : index(vs.index)
  //   {
  //     if(index==SPECIAL_INDEX) {
  //       term.makeSpecialVar(vs.var);
  //     } else {
  //       term.makeVar(vs.var);
  //     }
  //   }
  //   /**
  //    * If it's sure, that @b ts has the same content as this TermSpec,
  //    * return true. If they don't (or it cannot be easily checked), return
  //    * false. Only term content is taken into account, i.e. when two
  //    * literals are pointer do by ts.term, their polarity is ignored.
  //    */
  //   bool sameTermContent(const TermSpec& ts)
  //   {
  //     bool termSameContent=term.sameContent(&ts.term);
  //     if(!termSameContent && term.isTerm() && term.term()->isLiteral() &&
  //       ts.term.isTerm() && ts.term.term()->isLiteral()) {
  //       const Literal* l1=static_cast<const Literal*>(term.term());
  //       const Literal* l2=static_cast<const Literal*>(ts.term.term());
  //       if(l1->functor()==l2->functor() && l1->arity()==0) {
  //         return true;
  //       }
  //     }
  //     if(!termSameContent) {
  //       return false;
  //     }
  //     return index==ts.index || term.isSpecialVar() ||
  //     	(term.isTerm() && (
	//   (term.term()->shared() && term.term()->ground()) ||
	//    term.term()->arity()==0 ));
  //   }
  //
  //   bool isVar()
  //   {
  //     return term.isVar();
  //   }
  //   bool operator==(const TermSpec& o) const
  //   { return term==o.term && index==o.index; }
  //
  //   /** term reference */
  //   TermList term;
  //   /** index of term to which it is bound */
  //   int index;
  // };
  typedef pair<TermSpec,TermSpec> TTPair;
 
  // /** struct containing first hash function of TTPair objects*/
  // struct TTPairHash
  // {
  //  static unsigned hash(TTPair& o)
  //  {
  //    return IdentityHash::hash(o.first.term.content())^o.first.index ^
  //      ((IdentityHash::hash(o.second.term.content())^o.second.index)<<1);
  //  }
  // };
  //
  // friend std::ostream& operator<<(std::ostream& out, TermSpec const& self)
  // { return out << self.term << "/" << self.index; }

  friend std::ostream& operator<<(std::ostream& out, VarSpec const& self)
  {
    if(self.index == SPECIAL_INDEX) {
      return out << "S" << self.var;
    } else {
      return out << "X" << self.var << "/" << self.index;
    }
  }


  RobSubstitution(RobSubstitution&& obj) = default;
  RobSubstitution& operator=(RobSubstitution&& obj) = default;
private:
  TermList apply(TermSpec);
  friend class TermSpec;
  RobSubstitution(const RobSubstitution& obj) = delete;
  RobSubstitution& operator=(const RobSubstitution& obj) = delete;


  static const int UNBOUND_INDEX;
  static const int SPECIAL_INDEX;

  bool isUnbound(VarSpec v) const;
  TermSpec deref(VarSpec v) const;
  TermSpec derefBound(TermSpec v) const;

  void addToConstraints(const VarSpec& v1, const VarSpec& v2);
  void bind(const VarSpec& v, const TermSpec& b);
  void bindVar(const VarSpec& var, const VarSpec& to);
  VarSpec root(VarSpec v) const;
  bool match(TermSpec base, TermSpec instance);
  bool unify(TermSpec t1, TermSpec t2);
  bool occurs(VarSpec vs, TermSpec ts);

  inline
  VarSpec getVarSpec(TermSpec ts) const
  { return ts.varSpec(); }

  VarSpec getVarSpec(TermList tl, int index) const
  {
    CALL("RobSubstitution::getVarSpec");
    ASS(tl.isVar());
    index = tl.isSpecialVar() ? SPECIAL_INDEX : index;
    return VarSpec(tl.var(), index);
  }

  typedef DHMap<VarSpec,TermSpec,VarSpec::Hash1, VarSpec::Hash2> BankType;

  BankType _bank;
  mutable unsigned _nextUnboundAvailable;

  friend std::ostream& operator<<(std::ostream& out, RobSubstitution const& self)
  { return out << self._bank; }

  class BindingBacktrackObject
  : public BacktrackObject
  {
  public:
    BindingBacktrackObject(RobSubstitution* subst, VarSpec v)
    :_subst(subst), _var(v)
    {
      TermSpec t;
      if(_subst->_bank.find(_var,t)) {
        _term = some(t);
      }
    }
    void backtrack()
    {
      if(_term.isNone()) {
	      _subst->_bank.remove(_var);
      } else {
	      _subst->_bank.set(_var,std::move(*_term));
      }
    }
    friend std::ostream& operator<<(std::ostream& out, BindingBacktrackObject const& self)
    { return out << "(ROB backtrack object for " << self._var << ")"; }
    CLASS_NAME(RobSubstitution::BindingBacktrackObject);
    USE_ALLOCATOR(BindingBacktrackObject);
  private:
    RobSubstitution* _subst;
    VarSpec _var;
    Option<TermSpec> _term;
  };

  template<class Fn>
  SubstIterator getAssocIterator(RobSubstitution* subst,
    Literal* l1, int l1Index, Literal* l2, int l2Index, bool complementary);

  template<class Fn>
  struct AssocContext;
  template<class Fn>
  class AssocIterator;

  struct MatchingFn;
  struct UnificationFn;

};

};

namespace Lib {

  // TODO optimize to use TermList iterator
  template<>
  struct BottomUpChildIter<pair<Kernel::TermSpec, Kernel::RobSubstitution const*>>
  {
    using Item = pair<Kernel::TermSpec, Kernel::RobSubstitution const*>;
    Item _self;
    unsigned _arg;

    BottomUpChildIter(Item self) : _self(self), _arg(0) {}
 
    Item self() { return _self; }

    Item next() 
    { 
      auto nxt = _self.first.anyArg(_arg++);
      // DBGE(nxt);
      auto dereffed = nxt.deref(_self.second);
      // DBGE(dereffed)
      return make_pair(dereffed, _self.second); 
    }

    bool hasNext()
    { return _self.first.isTerm() && _arg < _self.first.nAllArgs(); }

    unsigned nChildren()
    { return _self.first.isVar() ? 0 : _self.first.nAllArgs(); }
  };

} // namespace Lib

#endif /*__RobSubstitution__*/<|MERGE_RESOLUTION|>--- conflicted
+++ resolved
@@ -135,16 +135,11 @@
   IMPL_COMPARISONS_FROM_TUPLE(TermSpec)
   IMPL_HASH_FROM_TUPLE(TermSpec)
   friend std::ostream& operator<<(std::ostream& out, TermSpec const& self);
-<<<<<<< HEAD
-  TermSpec(TermList self, int index) : _self(OldTermSpec(self, index)) { }
-  TermSpec(unsigned functor, std::initializer_list<TermSpec> args) : _self(Appl{functor, args}) {}
-=======
   TermSpec(TermList self, int index) : _self(OldTermSpec(self, index)) {}
   TermSpec(unsigned functor, std::initializer_list<TermSpec> args) : _self(Appl{functor, someIf(args.size() != 0, []() { return Recycled<Stack<TermSpec>>(); }) }) 
   {
     if (args.size() != 0) _self.template unwrap<Appl>().args.unwrap()->init(args);
   }
->>>>>>> a06428f5
 
   TermList::Top top() const;
   TermSpec deref(RobSubstitution const* s) const;
