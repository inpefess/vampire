/*
 * This file is part of the source code of the software program
 * Vampire. It is protected by applicable
 * copyright laws.
 *
 * This source code is distributed under the licence found here
 * https://vprover.github.io/license.html
 * and in the source directory
 */
/**
 * @file Inference.cpp
 * Implements class Inference for various kinds of inference.
 *
 * @since 19/05/2007 Manchester
 */

#include "Debug/Tracer.hpp"
#include "Kernel/Term.hpp"
#include "Kernel/Clause.hpp"
#include "SAT/SATInference.hpp"
#include "SAT/MinisatInterfacing.hpp"

#include "Inference.hpp"

using namespace Kernel;


/**
 * Return UnitInputType of which should be a formula that has
 * units of types @c t1 and @c t2 as premises.
 */
UnitInputType Kernel::getInputType(UnitInputType t1, UnitInputType t2)
{
  CALL("getInputType");

  return static_cast<UnitInputType>(std::max(toNumber(t1), toNumber(t2)));
}

/**
 * Return UnitInputType of which should be a formula that has
 * @c units as premises.
 *
 * @c units must be a non-empty list.
 */
UnitInputType Kernel::getInputType(UnitList* units)
{
  CALL("Inference::getInputType");
  ASS(units);

  UnitList::Iterator uit(units);
  ALWAYS(uit.hasNext());
  UnitInputType res = uit.next()->inputType();

  while(uit.hasNext()) {
    res = Kernel::getInputType(res, uit.next()->inputType());
  }
  return res;
}

/**
 * To be kept around in _ptr2 of INFERENCE_FROM_SAT_REFUTATION
 **/
struct FromSatRefutationInfo {
  CLASS_NAME(FromSatRefutationInfo);
  USE_ALLOCATOR(FromSatRefutationInfo);

  FromSatRefutationInfo(const FromSatRefutation& fsr) : _satPremises(fsr._satPremises), _usedAssumptions(fsr._usedAssumptions)
  { ASS(_satPremises); }

  SAT::SATClauseList* _satPremises;
  SAT::SATLiteralStack _usedAssumptions; // possibly an empty stack
};


void Inference::destroyDirectlyOwned()
{
  CALL("Inference::destroyDirectlyOwned");

  switch(_kind) {
    case Kind::INFERENCE_FROM_SAT_REFUTATION:
      delete static_cast<FromSatRefutationInfo*>(_ptr2);
      // intentionally fall further
    case Kind::INFERENCE_MANY:
      UnitList::destroy(static_cast<UnitList*>(_ptr1));
    default:
      ;
  }
}

void Inference::destroy()
{
  CALL("Inference::destroy");

  switch(_kind) {
    case Kind::INFERENCE_012:
      if (_ptr1) static_cast<Unit*>(_ptr1)->decRefCnt();
      if (_ptr2) static_cast<Unit*>(_ptr2)->decRefCnt();
      break;
    case Kind::INFERENCE_FROM_SAT_REFUTATION:
      delete static_cast<FromSatRefutationInfo*>(_ptr2);
      // intentionally fall further
    case Kind::INFERENCE_MANY:
      UnitList* it=static_cast<UnitList*>(_ptr1);
      while(it) {
        it->head()->decRefCnt();
        it=it->tail();
      }

      UnitList::destroy(static_cast<UnitList*>(_ptr1));
      break;
  }
}

Inference::Inference(const FromSatRefutation& fsr) {
  CALL("Inference::Inference(FromSatRefutation)");

  initMany(fsr._rule,fsr._premises);

  ASS_REP(isSatRefutationRule(fsr._rule),ruleName(fsr._rule));

  if (fsr._satPremises == nullptr) {
    return; // SAT solver did not support minimization anyway
  }

  _kind = Kind::INFERENCE_FROM_SAT_REFUTATION;
  _ptr2 = new FromSatRefutationInfo(fsr);
}

/**
 * Return an iterator for an inference with zero premises.
 * @since 04/01/2008 Torrevieja
 */
Inference::Iterator Inference::iterator() const
{
  CALL("Inference::iterator");

  Iterator it;
  switch(_kind) {
    case Kind::INFERENCE_012:
      it.integer=0;
      break;
    case Kind::INFERENCE_MANY:
    case Kind::INFERENCE_FROM_SAT_REFUTATION:
      it.pointer = _ptr1;
      break;
  }

  return it;
}

/**
 * True if there exists the next parent.
 * @since 04/01/2008 Torrevieja
 */
bool Inference::hasNext(Iterator& it) const
{
  CALL("Inference::hasNext");

  switch(_kind) {
    case Kind::INFERENCE_012:
      switch(it.integer) {
      case 0:
        return (_ptr1 != nullptr);
      case 1:
        return (_ptr2 != nullptr);
      case 2:
        return false;
      default:
        ASSERTION_VIOLATION;
        return false;
      }
      break;
    case Kind::INFERENCE_MANY:
    case Kind::INFERENCE_FROM_SAT_REFUTATION:
      return (it.pointer != nullptr);
    default:
      ASSERTION_VIOLATION;
  }
}

/**
 * Return the next parent.
 * @since 04/01/2008 Torrevieja
 */
Unit* Inference::next(Iterator& it) const
{
  CALL("Inference::next");

  switch(_kind) {
    case Kind::INFERENCE_012:
      switch(it.integer) {
      case 0:
        it.integer++;
        return static_cast<Unit*>(_ptr1);
      case 1:
        it.integer++;
        return static_cast<Unit*>(_ptr2);
      default:
        ASSERTION_VIOLATION;
        return nullptr;
      }
      break;
    case Kind::INFERENCE_MANY:
    case Kind::INFERENCE_FROM_SAT_REFUTATION: {
      UnitList* lst = static_cast<UnitList*>(it.pointer);
      it.pointer = lst->tail();
      return lst->head();
    }
    default:
      ASSERTION_VIOLATION;
      return nullptr;
  }
} // Inference::next

void Inference::updateStatistics()
{
  CALL("Inference::updateStatistics");

  switch(_kind) {
    case Kind::INFERENCE_012:
      if (_ptr1 == nullptr) {
        /* Inference0 does not update (it does not have parents anyway).
        * So if any of Inference0's statistics have been set externally during
        * proof search, update statistics won't reset these "hacky" values.
        * (C.f., inductionDepth assigned in AVATAR to AVATAR_DEFINITION
        * and thus later propagated to AVATAR_COMPONENT, AVATAR_SPLIT_CLAUSE, and transitively to AVATAR_REFUTATION,
        * and similarly inductionDepth assigned to INDUCTION "hypothesis" formulas in Induction.)
        */
      } else if (_ptr2 == nullptr) {
        _inductionDepth = static_cast<Unit*>(_ptr1)->inference().inductionDepth();
        _XXNarrows = static_cast<Unit*>(_ptr1)->inference().xxNarrows();
        _reductions = static_cast<Unit*>(_ptr1)->inference().reductions();
      } else {
        _inductionDepth = max(static_cast<Unit*>(_ptr1)->inference().inductionDepth(),
            static_cast<Unit*>(_ptr2)->inference().inductionDepth());
        _XXNarrows = max(static_cast<Unit*>(_ptr1)->inference().xxNarrows(),
            static_cast<Unit*>(_ptr2)->inference().xxNarrows());
        _reductions = max(static_cast<Unit*>(_ptr1)->inference().reductions(),
            static_cast<Unit*>(_ptr2)->inference().reductions());
      }

      break;
    case Kind::INFERENCE_MANY:
    case Kind::INFERENCE_FROM_SAT_REFUTATION:
      _inductionDepth = 0;
      UnitList* it= static_cast<UnitList*>(_ptr1);
      while(it) {
        _inductionDepth = max(_inductionDepth,it->head()->inference().inductionDepth());
        _XXNarrows = max(_XXNarrows,it->head()->inference().inductionDepth());
        _reductions = max(_reductions,it->head()->inference().inductionDepth());
        it=it->tail();
      }
      break;
  }
}

vstring Inference::toString() const
{
  CALL("Inference::toString");

  vstring result;

  switch(_kind) {
    case Kind::INFERENCE_012:
      result = "INFERENCE_012, (";
      break;
    case Kind::INFERENCE_MANY:
      result = "INFERENCE_MANY, (";
      break;
    case Kind::INFERENCE_FROM_SAT_REFUTATION:
      result = "INFERENCE_FROM_SAT_REFUTATION, (";
      break;
  }
  result += ruleName(_rule);
  result += "), it: " + Int::toString(toNumber(_inputType));

  result += ", incl: " + Int::toString(_included);
  result += ", ptd: " + Int::toString(_isPureTheoryDescendant);
  if(env.options->addCombAxioms()){
    result += ", cad: " + Int::toString(_combAxiomsDescendant);
  }
  if(env.options->addProxyAxioms()){
   result += ", pad: " + Int::toString(_proxyAxiomsDescendant);
  }
  if(env.options->addCombAxioms() && env.options->addProxyAxioms()){
    result += ", had: " + Int::toString(_holAxiomsDescendant);
  }
  result += ", id: " + Int::toString(_inductionDepth);
  if(env.options->maxXXNarrows() > 0){
    result += ", xxNarrs " + Int::toString(_XXNarrows);
  }
  if(env.options->prioritiseClausesProducedByLongReduction()){
    result += ", redLen " + Int::toString(_reductions);
  }
  result += ", sl: " + Int::toString(_sineLevel);
  result += ", age: " + Int::toString(_age);
  result += ", thAx:" + Int::toString((int)(th_ancestors));
  result += ", allAx:" + Int::toString((int)(all_ancestors));

  return result;
}


void Inference::init0(UnitInputType inputType, InferenceRule r)
{
  CALL("Inference::init0");

  initDefault(inputType,r);
  _kind = Kind::INFERENCE_012;
  _ptr1 = nullptr;
  _ptr2 = nullptr;

  computeTheoryRunningSums();

  _isPureTheoryDescendant = isTheoryAxiom();
  _combAxiomsDescendant = isCombinatorAxiom();
  _proxyAxiomsDescendant = isProxyAxiom();
  _holAxiomsDescendant = _combAxiomsDescendant || _proxyAxiomsDescendant;

  //_inductionDepth = 0 from initDefault (or set externally)
  //_sineLevel = MAX from initDefault (or set externally)
}

void Inference::init1(InferenceRule r, Unit* premise)
{
  CALL("Inference::init1");

  initDefault(premise->inputType(),r);

  _kind = Kind::INFERENCE_012;
  _ptr1 = premise;
  _ptr2 = nullptr;

  premise->incRefCnt();

  computeTheoryRunningSums();
  _isPureTheoryDescendant = premise->isPureTheoryDescendant();
  _combAxiomsDescendant = premise->isCombAxiomsDescendant();
  _proxyAxiomsDescendant = premise->isProxyAxiomsDescendant();
  _holAxiomsDescendant = premise->isHolAxiomsDescendant();
  _sineLevel = premise->getSineLevel();

  updateStatistics();
}

void Inference::init2(InferenceRule r, Unit* premise1, Unit* premise2)
{
  CALL("Inference::init2");

  initDefault(getInputType(premise1->inputType(),premise2->inputType()),r);

  _kind = Kind::INFERENCE_012;
  _ptr1 = premise1;
  _ptr2 = premise2;

  premise1->incRefCnt();
  premise2->incRefCnt();

  computeTheoryRunningSums();
  _isPureTheoryDescendant = premise1->isPureTheoryDescendant() && premise2->isPureTheoryDescendant();
  _combAxiomsDescendant = premise1->isCombAxiomsDescendant() && premise2->isCombAxiomsDescendant() ;
  _proxyAxiomsDescendant = premise1->isProxyAxiomsDescendant() && premise2->isProxyAxiomsDescendant();  
  _holAxiomsDescendant = premise1->isHolAxiomsDescendant() && premise2->isHolAxiomsDescendant();
  _sineLevel = min(premise1->getSineLevel(),premise2->getSineLevel());

  updateStatistics();
}

void Inference::initMany(InferenceRule r, UnitList* premises)
{
  CALL("Inference::initMany");

  initDefault(UnitInputType::AXIOM /* the minimal element; we later compute maximum over premises*/,r);

  _kind = Kind::INFERENCE_MANY;
  _ptr1 = premises;
  _ptr2 = nullptr;

  UnitList* it= premises;
  while(it) {
    it->head()->incRefCnt();
    it=it->tail();
  }

  computeTheoryRunningSums();

  if (premises) {
    _isPureTheoryDescendant = true;
    _combAxiomsDescendant = true;
    _proxyAxiomsDescendant = true;
    _holAxiomsDescendant = true;
    it=premises;
    while(it) {
      const Inference& inf = it->head()->inference();
      _inputType = getInputType(_inputType,inf.inputType());
      _isPureTheoryDescendant &= inf.isPureTheoryDescendant();
      _combAxiomsDescendant &= inf.isCombAxiomsDescendant();
      _proxyAxiomsDescendant &= inf.isProxyAxiomsDescendant();
      _holAxiomsDescendant &= inf.isHolAxiomsDescendant();
      _sineLevel = min(_sineLevel,inf.getSineLevel());
      it=it->tail();
    }
  } else {
    _isPureTheoryDescendant = isTheoryAxiom();
    _combAxiomsDescendant = isCombinatorAxiom();
    _proxyAxiomsDescendant = isProxyAxiom();
    _holAxiomsDescendant = _combAxiomsDescendant || _proxyAxiomsDescendant;
  }

  updateStatistics();
}

Inference::Inference(const FromInput& fi) {
  CALL("Inference::Inference(FromInput)");

  init0(fi.inputType,InferenceRule::INPUT);
}

Inference::Inference(const TheoryAxiom& ta) {
  CALL("Inference::Inference(TheoryAxiom)");

  init0(UnitInputType::AXIOM,ta.rule);
  ASS_REP(isInternalTheoryAxiomRule(ta.rule) || isExternalTheoryAxiomRule(ta.rule), ruleName(ta.rule));
}

Inference::Inference(const FormulaTransformation& ft) {
  CALL("Inference::Inference(FormulaTransformation)");

  init1(ft.rule,ft.premise);

  ASS_REP(isFormulaTransformation(ft.rule),ruleName(ft.rule));
  ASS(!ft.premise->isClause());

  _included = ft.premise->included();
}

Inference::Inference(const FormulaTransformationMany& ft) {
  CALL("Inference::Inference(FormulaTransformationMany)");

  initMany(ft.rule,ft.premises);

  ASS_REP(isFormulaTransformation(ft.rule),ruleName(ft.rule));
  ASS_NEQ(ft.premises,UnitList::empty());
  ASS(!ft.premises->head()->isClause()); // TODO: assert also for all others?

  _included = ft.premises->head()->included();
}

Inference::Inference(const GeneratingInference1& gi) {
  CALL("Inference::Inference(GeneratingInference1)");

  init1(gi.rule,gi.premise);

  ASS_REP(isGeneratingInferenceRule(gi.rule),ruleName(gi.rule));
  ASS(gi.premise->isClause());

  _age = gi.premise->age()+1;
}

Inference::Inference(const GeneratingInference2& gi) {
  CALL("Inference::Inference(GeneratingInference2)");

  init2(gi.rule,gi.premise1,gi.premise2);

  ASS_REP(isGeneratingInferenceRule(gi.rule),ruleName(gi.rule));
  ASS(gi.premise1->isClause());
  ASS(gi.premise2->isClause());

  _age = std::max(gi.premise1->age(),gi.premise2->age())+1;
}

Inference::Inference(const GeneratingInferenceMany& gi) {
  CALL("Inference::Inference(GeneratingInferenceMany)");

  initMany(gi.rule,gi.premises);

  ASS_REP(isGeneratingInferenceRule(gi.rule),ruleName(gi.rule));
  _age = 0;
  UnitList* it= gi.premises;
  while(it) {
    Unit* prem = it->head();
    ASS(prem->isClause());
    _age = std::max(_age,prem->inference().age());
    it=it->tail();
  }
  _age++;
}

Inference::Inference(const SimplifyingInference1& si) {
  CALL("Inference::Inference(SimplifyingInference1)");

  init1(si.rule,si.premise);

  ASS_REP(isSimplifyingInferenceRule(si.rule),ruleName(si.rule));
  ASS(si.premise->isClause());

  _age = si.premise->age();
}

Inference::Inference(const SimplifyingInference2& si) {
  CALL("Inference::Inference(SimplifyingInference2)");

  init2(si.rule,si.premise1,si.premise2);

  ASS_REP(isSimplifyingInferenceRule(si.rule),ruleName(si.rule));
  ASS(si.premise1->isClause());
  ASS(si.premise2->isClause());

  _age = si.premise1->age();
}

Inference::Inference(const SimplifyingInferenceMany& si) {
  CALL("Inference::Inference(SimplifyingInferenceMany)");

  initMany(si.rule,si.premises);

  ASS_REP(isSimplifyingInferenceRule(si.rule),ruleName(si.rule));
  ASS_NEQ(si.premises,UnitList::empty());
  ASS(si.premises->head()->isClause()); // TODO: assert also for all others?

  _age = si.premises->head()->inference().age();
}

Inference::Inference(const NonspecificInference0& gi) {
  CALL("Inference::Inference(GenericInference0)");

  init0(gi.inputType,gi.rule);
}

Inference::Inference(const NonspecificInference1& gi) {
  CALL("Inference::Inference(GenericInference1)");

  init1(gi.rule,gi.premise);
}

Inference::Inference(const NonspecificInference2& gi) {
  CALL("Inference::Inference(GenericInference2)");

  init2(gi.rule,gi.premise1,gi.premise2);
}

Inference::Inference(const NonspecificInferenceMany& gi) {
  CALL("Inference::Inference(GenericInferenceMany)");

  initMany(gi.rule,gi.premises);
}

void Inference::minimizePremises()
{
  CALL("Inference::minimizePremises");

  if (_kind != Kind::INFERENCE_FROM_SAT_REFUTATION)
    return;
  if (_ptr2 == nullptr)
    return; // already minimized

  TimeCounter tc(TC_SAT_PROOF_MINIMIZATION);

  FromSatRefutationInfo* info = static_cast<FromSatRefutationInfo*>(_ptr2);

  SATClauseList* minimized = MinisatInterfacing::minimizePremiseList(info->_satPremises,info->_usedAssumptions);

  SATClause* newSatRef = new(0) SATClause(0);
  newSatRef->setInference(new PropInference(minimized));

  UnitList* newFOPrems = SATInference::getFOPremises(newSatRef);

  // cout << "Minimized from " << _premises->length() << " to " << newFOPrems->length() << endl;

  // "release" the old list
  {
    UnitList* it = static_cast<UnitList*>(_ptr1);
    while(it) {
      it->head()->decRefCnt();
      it=it->tail();
    }
  }

  // assign and keep the new one
  {
    _ptr1 = newFOPrems;
    UnitList* it= newFOPrems;
    while(it) {
      it->head()->incRefCnt();
      it=it->tail();
    }
  }

  newSatRef->destroy(); // deletes also the inference and with it the list minimized, but not the clauses inside

  delete info;
  _ptr2 = nullptr;
}

void Inference::computeTheoryRunningSums()
{
  CALL("Inference::computeTheoryRunningSums");

  Inference::Iterator parentIt = iterator();

  // inference without parents
  if (!hasNext(parentIt))
  {
    th_ancestors = isTheoryAxiom() ? 1.0 : 0.0;
    all_ancestors = 1.0;
  }
  else
  {
    // for simplifying inferences, propagate running sums of main premise
    if (isSimplifyingInferenceRule(_rule))
    {
      // all simplifying inferences save the main premise as first premise
      Unit* mainPremise = next(parentIt);
      th_ancestors = mainPremise->inference().th_ancestors;
      all_ancestors = mainPremise->inference().all_ancestors;
    }
    // for non-simplifying inferences, compute running sums as sum over all parents
    else
    {
      th_ancestors = 0.0;
      all_ancestors = 0.0; // there is going to be at least one, eventually
      while (hasNext(parentIt))
      {
        Unit *parent = next(parentIt);
        th_ancestors += parent->inference().th_ancestors;
        all_ancestors += parent->inference().all_ancestors;
      }
    }
  }
}

/**
 * Return the rule name, such as "binary resolution".
 * @since 04/01/2008 Torrevieja
 */
vstring Kernel::ruleName(InferenceRule rule)
{
  CALL("Kernel::ruleName");

  switch (rule) {
  case InferenceRule::INPUT:
    return "input";
  case InferenceRule::NEGATED_CONJECTURE:
    return "negated conjecture";
  case InferenceRule::ANSWER_LITERAL:
  case InferenceRule::ANSWER_LITERAL_RESOLVER:
    return "answer literal";
  case InferenceRule::RECTIFY:
    return "rectify";
  case InferenceRule::CLOSURE:
    return "closure";
  case InferenceRule::FLATTEN:
    return "flattening";
  case InferenceRule::FOOL_ELIMINATION:
    return "fool elimination";
  case InferenceRule::FOOL_ITE_ELIMINATION:
    return "fool $ite elimination";
  case InferenceRule::FOOL_LET_ELIMINATION:
    return "fool $let elimination";
  case InferenceRule::FOOL_PARAMODULATION:
    return "fool paramodulation";
//  case CHOICE_AXIOM:
//  case MONOTONE_REPLACEMENT:
//  case FORALL_ELIMINATION:
//  case NOT_AND:
//  case NOT_OR:
//  case NOT_IMP:
//  case NOT_IFF:
//  case NOT_XOR:
//  case NOT_NOT:
//  case NOT_FORALL:
//  case NOT_EXISTS:
//  case IMP_TO_OR:
//  case IFF_TO_AND:
//  case XOR_TO_AND:
  case InferenceRule::REORDER_LITERALS:
    return "literal reordering";
  case InferenceRule::ENNF:
    return "ennf transformation";
  case InferenceRule::NNF:
    return "nnf transformation";
//  case DUMMY_QUANTIFIER_REMOVAL:
//  case FORALL_AND:
//  case EXISTS_OR:
//  case QUANTIFIER_SWAP:
//  case FORALL_OR:
//  case EXISTS_AND:
//  case PERMUT:
//  case REORDER_EQ:
//  case HALF_EQUIV:
//  case MINISCOPE:
  case InferenceRule::CLAUSIFY:
    return "cnf transformation";
  case InferenceRule::FORMULIFY:
    return "formulify";
  case InferenceRule::REMOVE_DUPLICATE_LITERALS:
    return "duplicate literal removal";
  case InferenceRule::SKOLEMIZE:
    return "skolemisation";
  case InferenceRule::RESOLUTION:
    return "resolution";
  case InferenceRule::CONSTRAINED_RESOLUTION:
    return "constrained resolution";
  case InferenceRule::EQUALITY_PROXY_REPLACEMENT:
    return "equality proxy replacement";
  case InferenceRule::EQUALITY_PROXY_AXIOM1:
    return "equality proxy definition";
  case InferenceRule::EQUALITY_PROXY_AXIOM2:
    return "equality proxy axiom";
  case InferenceRule::EXTENSIONALITY_RESOLUTION:
    return "extensionality resolution";
  case InferenceRule::DEFINITION_UNFOLDING:
    return "definition unfolding";
  case InferenceRule::DEFINITION_FOLDING:
    return "definition folding";
  case InferenceRule::PREDICATE_DEFINITION:
    return "predicate definition introduction";
  case InferenceRule::PREDICATE_DEFINITION_UNFOLDING:
    return "predicate definition unfolding";
  case InferenceRule::PREDICATE_DEFINITION_MERGING:
    return "predicate definition merging";
  case InferenceRule::REDUCE_FALSE_TRUE:
    return "true and false elimination";

  case InferenceRule::TRIVIAL_INEQUALITY_REMOVAL:
    return "trivial inequality removal";
  case InferenceRule::FACTORING:
    return "factoring";
  case InferenceRule::CONSTRAINED_FACTORING:
    return "constrained factoring";
  case InferenceRule::SUBSUMPTION_RESOLUTION:
    return "subsumption resolution";
  case InferenceRule::SUPERPOSITION:
    return "superposition";
  case InferenceRule::CONSTRAINED_SUPERPOSITION:
    return "constrained superposition";
  case InferenceRule::EQUALITY_FACTORING:
    return "equality factoring";
  case InferenceRule::EQUALITY_RESOLUTION:
  case InferenceRule::EQUALITY_RESOLUTION_WITH_DELETION:
    return "equality resolution";
  case InferenceRule::FORWARD_DEMODULATION:
    return "forward demodulation";
  case InferenceRule::BACKWARD_DEMODULATION:
    return "backward demodulation";
  case InferenceRule::FORWARD_SUBSUMPTION_DEMODULATION:
    return "forward subsumption demodulation";
  case InferenceRule::BACKWARD_SUBSUMPTION_DEMODULATION:
    return "backward subsumption demodulation";
  case InferenceRule::FORWARD_LITERAL_REWRITING:
    return "forward literal rewriting";
  case InferenceRule::INNER_REWRITING:
    return "inner rewriting";
  case InferenceRule::CONDENSATION:
    return "condensation";
  case InferenceRule::THEORY_NORMALIZATION:
    return "theory normalization";
  case InferenceRule::EVALUATION:
    return "evaluation";
  case InferenceRule::CANCELLATION:
    return "cancellation";
  case InferenceRule::INTERPRETED_SIMPLIFICATION:
    return "interpreted simplification";
  case InferenceRule::UNUSED_PREDICATE_DEFINITION_REMOVAL:
    return "unused predicate definition removal";
  case InferenceRule::PURE_PREDICATE_REMOVAL:
    return "pure predicate removal";
  case InferenceRule::INEQUALITY_SPLITTING:
    return "inequality splitting";
  case InferenceRule::INEQUALITY_SPLITTING_NAME_INTRODUCTION:
    return "inequality splitting name introduction";
  case InferenceRule::GROUNDING:
    return "grounding";
  case InferenceRule::EQUALITY_AXIOM:
    return "equality axiom";
  case InferenceRule::CHOICE_AXIOM:
    return "choice axiom";
  case InferenceRule::DISTINCTNESS_AXIOM:
    return "distinctness axiom";
  case InferenceRule::THEORY_TAUTOLOGY_SAT_CONFLICT:
    return "theory tautology sat conflict";
  case InferenceRule::GENERIC_THEORY_AXIOM:
  case InferenceRule::THA_COMMUTATIVITY:
  case InferenceRule::THA_ASSOCIATIVITY:
  case InferenceRule::THA_RIGHT_IDENTINTY:
  case InferenceRule::THA_LEFT_IDENTINTY:
  case InferenceRule::THA_INVERSE_OP_OP_INVERSES:
  case InferenceRule::THA_INVERSE_OP_UNIT:
  case InferenceRule::THA_INVERSE_ASSOC:
  case InferenceRule::THA_NONREFLEX:
  case InferenceRule::THA_TRANSITIVITY:
  case InferenceRule::THA_ORDER_TOTALALITY:
  case InferenceRule::THA_ORDER_MONOTONICITY:
  case InferenceRule::THA_PLUS_ONE_GREATER:
  case InferenceRule::THA_ORDER_PLUS_ONE_DICHOTOMY:
  case InferenceRule::THA_MINUS_MINUS_X:
  case InferenceRule::THA_TIMES_ZERO:
  case InferenceRule::THA_DISTRIBUTIVITY:
  case InferenceRule::THA_DIVISIBILITY:
  case InferenceRule::THA_MODULO_MULTIPLY:
  case InferenceRule::THA_MODULO_POSITIVE:
  case InferenceRule::THA_MODULO_SMALL:
  case InferenceRule::THA_DIVIDES_MULTIPLY:
  case InferenceRule::THA_NONDIVIDES_SKOLEM:
  case InferenceRule::THA_ABS_EQUALS:
  case InferenceRule::THA_ABS_MINUS_EQUALS:
  case InferenceRule::THA_QUOTIENT_NON_ZERO:
  case InferenceRule::THA_QUOTIENT_MULTIPLY:
  case InferenceRule::THA_EXTRA_INTEGER_ORDERING:
  case InferenceRule::THA_FLOOR_SMALL:
  case InferenceRule::THA_FLOOR_BIG:
  case InferenceRule::THA_CEILING_BIG:
  case InferenceRule::THA_CEILING_SMALL:
  case InferenceRule::THA_TRUNC1:
  case InferenceRule::THA_TRUNC2:
  case InferenceRule::THA_TRUNC3:
  case InferenceRule::THA_TRUNC4:
  case InferenceRule::THA_ARRAY_EXTENSIONALITY:
  case InferenceRule::THA_BOOLEAN_ARRAY_EXTENSIONALITY:
  case InferenceRule::THA_BOOLEAN_ARRAY_WRITE1:
  case InferenceRule::THA_BOOLEAN_ARRAY_WRITE2:
  case InferenceRule::THA_ARRAY_WRITE1:
  case InferenceRule::THA_ARRAY_WRITE2:
    return "theory axiom " + Int::toString((unsigned)toNumber(rule));
  case InferenceRule::TERM_ALGEBRA_ACYCLICITY_AXIOM:
    return "term algebras acyclicity";
  case InferenceRule::TERM_ALGEBRA_DISCRIMINATION_AXIOM:
    return "term algebras discriminators";
  case InferenceRule::TERM_ALGEBRA_DISTINCTNESS_AXIOM:
    return "term algebras distinctness";
  case InferenceRule::TERM_ALGEBRA_EXHAUSTIVENESS_AXIOM:
    return "term algebras exhaustiveness";
  case InferenceRule::TERM_ALGEBRA_INJECTIVITY_AXIOM:
    return "term algebras injectivity";
  case InferenceRule::FOOL_AXIOM_TRUE_NEQ_FALSE:
  case InferenceRule::FOOL_AXIOM_ALL_IS_TRUE_OR_FALSE:
    return "fool axiom";
  case InferenceRule::EXTERNAL_THEORY_AXIOM:
    return "external theory axiom";
  case InferenceRule::TERM_ALGEBRA_ACYCLICITY:
    return "term algebras acyclicity";
  case InferenceRule::TERM_ALGEBRA_DISTINCTNESS:
    return "term algebras distinctness";
  case InferenceRule::TERM_ALGEBRA_INJECTIVITY_GENERATING:
  case InferenceRule::TERM_ALGEBRA_INJECTIVITY_SIMPLIFYING:
    return "term algebras injectivity";
  case InferenceRule::THEORY_FLATTENING:
    return "theory flattening";
  case InferenceRule::BOOLEAN_TERM_ENCODING:
    return "boolean term encoding";
  case InferenceRule::AVATAR_DEFINITION:
    return "avatar definition";
  case InferenceRule::AVATAR_COMPONENT:
    return "avatar component clause";
  case InferenceRule::AVATAR_REFUTATION:
    return "avatar sat refutation";
  case InferenceRule::AVATAR_SPLIT_CLAUSE:
    return "avatar split clause";
  case InferenceRule::AVATAR_CONTRADICTION_CLAUSE:
    return "avatar contradiction clause";
  case InferenceRule::SAT_COLOR_ELIMINATION:
    return "sat color elimination";
  case InferenceRule::GENERAL_SPLITTING_COMPONENT:
    return "general splitting component introduction";
  case InferenceRule::GENERAL_SPLITTING:
    return "general splitting";


  case InferenceRule::COLOR_UNBLOCKING:
    return "color unblocking";
  case InferenceRule::INSTANCE_GENERATION:
    return "instance generation";
  case InferenceRule::UNIT_RESULTING_RESOLUTION:
    return "unit resulting resolution";
  case InferenceRule::HYPER_SUPERPOSITION_SIMPLIFYING:
  case InferenceRule::HYPER_SUPERPOSITION_GENERATING:
    return "hyper superposition";
  case InferenceRule::GLOBAL_SUBSUMPTION:
    return "global subsumption";
  case InferenceRule::SAT_INSTGEN_REFUTATION:
    return "sat instgen refutation";
  case InferenceRule::DISTINCT_EQUALITY_REMOVAL:
    return "distinct equality removal";
  case InferenceRule::EXTERNAL:
    return "external";
  case InferenceRule::CLAIM_DEFINITION:
    return "claim definition";
  case InferenceRule::FMB_FLATTENING:
    return "flattening (finite model building)";
  case InferenceRule::FMB_FUNC_DEF:
    return "functional definition (finite model building)";
  case InferenceRule::FMB_DEF_INTRO:
    return "definition introduction (finite model building)";
  case InferenceRule::ADD_SORT_PREDICATES:
    return "add sort predicates";
  case InferenceRule::ADD_SORT_FUNCTIONS:
    return "add sort functions";
  case InferenceRule::INSTANTIATION:
    return "instantiation";
  case InferenceRule::MODEL_NOT_FOUND:
    return "finite model not found";
  case InferenceRule::INDUCTION_AXIOM:
    return "induction hypothesis";
  case InferenceRule::GEN_INDUCTION_AXIOM:
    return "generalized induction hypothesis";
<<<<<<< HEAD
  case InferenceRule::ARITHMETIC_SUBTERM_GENERALIZATION:
    return "arithmetic subterm generalization";
=======
  case InferenceRule::INT_INF_UP_INDUCTION_AXIOM:
    return "integer induction hypothesis (up, infinite interval)";
  case InferenceRule::INT_INF_DOWN_INDUCTION_AXIOM:
    return "integer induction hypothesis (down, infinite interval)";
  case InferenceRule::INT_INF_UP_GEN_INDUCTION_AXIOM:
    return "generalized integer induction hypothesis (up, infinite interval)";
  case InferenceRule::INT_INF_DOWN_GEN_INDUCTION_AXIOM:
    return "generalized integer induction hypothesis (down, infinite interval)";
  case InferenceRule::INT_FIN_UP_INDUCTION_AXIOM:
    return "integer induction hypothesis (up, finite interval)";
  case InferenceRule::INT_FIN_DOWN_INDUCTION_AXIOM:
    return "integer induction hypothesis (down, finite interval)";
  case InferenceRule::INT_FIN_UP_GEN_INDUCTION_AXIOM:
    return "generalized integer induction hypothesis (up, finite interval)";
  case InferenceRule::INT_FIN_DOWN_GEN_INDUCTION_AXIOM:
    return "generalized integer induction hypothesis (down, finite interval)";
  case InferenceRule::INT_DB_UP_INDUCTION_AXIOM:
    return "integer induction hypothesis (up, default bound)";
  case InferenceRule::INT_DB_DOWN_INDUCTION_AXIOM:
    return "integer induction hypothesis (down, default bound)";
  case InferenceRule::INT_DB_UP_GEN_INDUCTION_AXIOM:
    return "generalized integer induction hypothesis (up, default bound)";
  case InferenceRule::INT_DB_DOWN_GEN_INDUCTION_AXIOM:
    return "generalized integer induction hypothesis (down, default bound)";
>>>>>>> 96c3dbfb
  case InferenceRule::GAUSSIAN_VARIABLE_ELIMINIATION:
    return "gaussian variable elimination";
  case InferenceRule::COMBINATOR_AXIOM:
    return "combinator axiom";
  case InferenceRule::FUNC_EXT_AXIOM:
    return "functional extensionality axiom";
  case InferenceRule::EQUALITY_PROXY_AXIOM:
    return "equality proxy axiom";
  case InferenceRule::NOT_PROXY_AXIOM:
    return "logical not proxy axiom";
  case InferenceRule::AND_PROXY_AXIOM:
    return "logical and proxy axiom";
  case InferenceRule::OR_PROXY_AXIOM:
    return "logical or proxy axiom";
  case InferenceRule::IMPLIES_PROXY_AXIOM:
    return "implies proxy axiom";
  case InferenceRule::PI_PROXY_AXIOM:
    return "pi proxy axiom";
  case InferenceRule::SIGMA_PROXY_AXIOM:
    return "sigma proxy axiom";
  case InferenceRule::ARG_CONG:
    return "argument congruence";
  case InferenceRule::SXX_NARROW:
    return "sxx_narrow";
  case InferenceRule::SX_NARROW:
    return "sx_narrow";
  case InferenceRule::S_NARROW:
    return "s_narrow";
  case InferenceRule::CXX_NARROW:
    return "cxx_narrow";
  case InferenceRule::CX_NARROW:
    return "cx_narrow";
  case InferenceRule::C_NARROW:
    return "c_narrow";
  case InferenceRule::BXX_NARROW:
    return "bxx_narrow";
  case InferenceRule::BX_NARROW:
    return "bx_narrow";
  case InferenceRule::B_NARROW:
    return "b_narrow";
  case InferenceRule::KX_NARROW:
    return "kx_narrow";
  case InferenceRule::K_NARROW:
    return "k_narrow";
  case InferenceRule::I_NARROW:
    return "i_narrow";
  case InferenceRule::SUB_VAR_SUP:
    return "sub-var superposition";
  case InferenceRule::COMBINATOR_DEMOD:
    return "combinator demodulation";
  case InferenceRule::COMBINATOR_NORMALISE:
    return "combinator normalisation";  
  case InferenceRule::NEGATIVE_EXT:
    return "negative extensionality";
  case InferenceRule::INJECTIVITY:
    return "injectivity";
  case InferenceRule::HOL_NOT_ELIMINATION:
    return "not proxy clausification";
  case InferenceRule::BINARY_CONN_ELIMINATION:
    return "binary proxy clausification";
  case InferenceRule::VSIGMA_ELIMINATION:
    return "sigma clausification";
  case InferenceRule::VPI_ELIMINATION:
    return "pi clausification";
  case InferenceRule::HOL_EQUALITY_ELIMINATION:
    return "equality proxy clausification";
  case InferenceRule::BOOL_SIMP:
    return "boolean simplification";
  case InferenceRule::EQ_TO_DISEQ:
    return "bool equality to disequality";
  case InferenceRule::PRIMITIVE_INSTANTIATION:
    return "primitive instantiation";
  case InferenceRule::LEIBNIZ_ELIMINATION:
    return "leibniz equality elimination";
  case InferenceRule::CASES_SIMP:
    return "cases simplifying";
    /* this cases are no actual inference rules but only markeres to separatea groups of rules */
  case InferenceRule::PROXY_AXIOM:
  case InferenceRule::GENERIC_FORMULA_TRANSFORMATION: 
  case InferenceRule::INTERNAL_FORMULA_TRANSFORMATION_LAST: 
  case InferenceRule::GENERIC_SIMPLIFYING_INFERNCE:
  case InferenceRule::INTERNAL_SIMPLIFYING_INFERNCE_LAST: 
  case InferenceRule::GENERIC_GENERATING_INFERNCE:
  case InferenceRule::INTERNAL_GENERATING_INFERNCE_LAST:
  case InferenceRule::TERM_ALGEBRA_DIRECT_SUBTERMS_AXIOM:
  case InferenceRule::TERM_ALGEBRA_SUBTERMS_TRANSITIVE_AXIOM:
  case InferenceRule::INTERNAL_THEORY_AXIOM_LAST:
    { /* explicitly ignoring this cases */ }
  }
  
  ASSERTION_VIOLATION;
  /* moved outside of the case statement to get a compiler warning */
  return "!UNKNOWN INFERENCE RULE!";
} // Inference::name()
<|MERGE_RESOLUTION|>--- conflicted
+++ resolved
@@ -903,10 +903,8 @@
     return "induction hypothesis";
   case InferenceRule::GEN_INDUCTION_AXIOM:
     return "generalized induction hypothesis";
-<<<<<<< HEAD
   case InferenceRule::ARITHMETIC_SUBTERM_GENERALIZATION:
     return "arithmetic subterm generalization";
-=======
   case InferenceRule::INT_INF_UP_INDUCTION_AXIOM:
     return "integer induction hypothesis (up, infinite interval)";
   case InferenceRule::INT_INF_DOWN_INDUCTION_AXIOM:
@@ -931,7 +929,6 @@
     return "generalized integer induction hypothesis (up, default bound)";
   case InferenceRule::INT_DB_DOWN_GEN_INDUCTION_AXIOM:
     return "generalized integer induction hypothesis (down, default bound)";
->>>>>>> 96c3dbfb
   case InferenceRule::GAUSSIAN_VARIABLE_ELIMINIATION:
     return "gaussian variable elimination";
   case InferenceRule::COMBINATOR_AXIOM:
