/*
 * This file is part of the source code of the software program
 * Vampire. It is protected by applicable
 * copyright laws.
 *
 * This source code is distributed under the licence found here
 * https://vprover.github.io/license.html
 * and in the source directory
 */
/**
 * @file LiteralSubstitutionTree.cpp
 * Implements class LiteralSubstitutionTree.
 */

#include "Forwards.hpp"
#include "Indexing/SubstitutionTree.hpp"
#include "Kernel/UnificationWithAbstraction.hpp"
#include "Lib/Environment.hpp"
#include "Lib/Metaiterators.hpp"

#include "Kernel/Matcher.hpp"
#include "Kernel/Signature.hpp"
#include "Kernel/SortHelper.hpp"
#include "Kernel/Term.hpp"
#include "Kernel/TermIterators.hpp"

#include "Shell/Statistics.hpp"

#include "LiteralSubstitutionTree.hpp"

namespace Indexing
{

LiteralSubstitutionTree::LiteralSubstitutionTree()
: _trees(env.signature->predicates() * 2)
{ }

SLQueryResultIterator LiteralSubstitutionTree::getUnifications(Literal* lit, bool complementary, bool retrieveSubstitutions)
{ return pvi(getResultIterator<SubstitutionTree::Iterator<RetrievalAlgorithms::RobUnification>>(lit, complementary, retrieveSubstitutions)); }

SLQueryResultIterator LiteralSubstitutionTree::getGeneralizations(Literal* lit, bool complementary, bool retrieveSubstitutions)
{ return pvi(getResultIterator<FastGeneralizationsIterator>(lit, complementary, retrieveSubstitutions)); }

SLQueryResultIterator LiteralSubstitutionTree::getInstances(Literal* lit, bool complementary, bool retrieveSubstitutions)
{ return pvi(getResultIterator<FastInstancesIterator>(lit, complementary, retrieveSubstitutions)); }


SLQueryResultIterator LiteralSubstitutionTree::getVariants(Literal* query, bool complementary, bool retrieveSubstitutions)
{
  return pvi(iterTraits(getTree(query, complementary).getVariants(query, retrieveSubstitutions))
        .map([](auto qr) { return SLQueryResult(qr.data->literal, qr.data->clause, qr.unif); }));
}

// TODO no substitution in this resultIterator
SLQueryResultIterator LiteralSubstitutionTree::getAll()
{
  return pvi(
<<<<<<< HEAD
        iterTraits(getRangeIterator((unsigned long)0, _trees.size()))
         .flatMap([this](auto i) { return LeafIterator(_trees[i].get()); })
=======
        iterTraits(getRangeIterator((size_t)0, _trees.size()))
         .flatMap([this](auto i) { return LeafIterator(&_trees[i]); })
>>>>>>> 0a2f057b
         .flatMap([](Leaf* l) { return l->allChildren(); })
         .map([](auto* ld) { return SLQueryResult(ld->literal, ld->clause, ResultSubstitutionSP()); })
      );
}

<<<<<<< HEAD
SubstitutionTree& LiteralSubstitutionTree::getTree(Literal* lit, bool complementary)
{
  auto idx = complementary ? lit->header() : lit->complementaryHeader();
  while (idx >= _trees.size()) {
    _trees.push(std::make_unique<SubstitutionTree>(_useC, /* rfSubs */ false));
  }
  return *_trees[idx].get();
}

template<class Iterator>
SLQueryResultIterator LiteralSubstitutionTree::getResultIterator(Literal* lit, bool complementary, bool retrieveSubstitutions, bool useConstraints)
{
  auto iter = [&](bool reversed)
    { return iterTraits(getTree(lit, complementary).iterator<Iterator>(lit, retrieveSubstitutions, useConstraints, reversed)) ; };

  auto filterResults = [=](auto it) {
    return pvi(
        std::move(it)
        .map([](QueryResult qr) { return SLQueryResult(qr.data->literal, qr.data->clause, qr.subst, qr.constr); })
        );
  };
  return !lit->commutative()
    ?  filterResults(iter( /* reversed */ false))
    :  filterResults(concatIters(
        iter( /* reversed */ false),
        iter( /* reversed */ true)
      ));
}

=======
>>>>>>> 0a2f057b
} // namespace Indexing<|MERGE_RESOLUTION|>--- conflicted
+++ resolved
@@ -55,48 +55,11 @@
 SLQueryResultIterator LiteralSubstitutionTree::getAll()
 {
   return pvi(
-<<<<<<< HEAD
-        iterTraits(getRangeIterator((unsigned long)0, _trees.size()))
-         .flatMap([this](auto i) { return LeafIterator(_trees[i].get()); })
-=======
         iterTraits(getRangeIterator((size_t)0, _trees.size()))
          .flatMap([this](auto i) { return LeafIterator(&_trees[i]); })
->>>>>>> 0a2f057b
          .flatMap([](Leaf* l) { return l->allChildren(); })
          .map([](auto* ld) { return SLQueryResult(ld->literal, ld->clause, ResultSubstitutionSP()); })
       );
 }
 
-<<<<<<< HEAD
-SubstitutionTree& LiteralSubstitutionTree::getTree(Literal* lit, bool complementary)
-{
-  auto idx = complementary ? lit->header() : lit->complementaryHeader();
-  while (idx >= _trees.size()) {
-    _trees.push(std::make_unique<SubstitutionTree>(_useC, /* rfSubs */ false));
-  }
-  return *_trees[idx].get();
-}
-
-template<class Iterator>
-SLQueryResultIterator LiteralSubstitutionTree::getResultIterator(Literal* lit, bool complementary, bool retrieveSubstitutions, bool useConstraints)
-{
-  auto iter = [&](bool reversed)
-    { return iterTraits(getTree(lit, complementary).iterator<Iterator>(lit, retrieveSubstitutions, useConstraints, reversed)) ; };
-
-  auto filterResults = [=](auto it) {
-    return pvi(
-        std::move(it)
-        .map([](QueryResult qr) { return SLQueryResult(qr.data->literal, qr.data->clause, qr.subst, qr.constr); })
-        );
-  };
-  return !lit->commutative()
-    ?  filterResults(iter( /* reversed */ false))
-    :  filterResults(concatIters(
-        iter( /* reversed */ false),
-        iter( /* reversed */ true)
-      ));
-}
-
-=======
->>>>>>> 0a2f057b
 } // namespace Indexing