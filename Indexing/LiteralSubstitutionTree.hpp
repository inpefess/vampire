--- conflicted
+++ resolved
@@ -41,15 +41,9 @@
   using LeafIterator                = typename SubstitutionTree::LeafIterator;
 
 public:
-<<<<<<< HEAD
-  USE_ALLOCATOR(LiteralSubstitutionTree);
-
   LiteralSubstitutionTree()
     : _trees(env.signature->predicates() * 2)
     { }
-=======
-  LiteralSubstitutionTree();
->>>>>>> eb38ba5a
 
   void handle(LeafData ld, bool insert) final override
   { getTree(ld.key(), /* complementary */ false).handle(std::move(ld), insert); }
