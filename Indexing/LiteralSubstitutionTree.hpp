--- conflicted
+++ resolved
@@ -36,13 +36,7 @@
   using Leaf = SubstitutionTree::Leaf;
 
 public:
-<<<<<<< HEAD
-  USE_ALLOCATOR(LiteralSubstitutionTree);
-
   LiteralSubstitutionTree();
-=======
-  LiteralSubstitutionTree(bool useC=false);
->>>>>>> 31939a4a
 
   void insert(Literal* lit, Clause* cls) override { handleLiteral(lit, cls, /* insert */ true); }
   void remove(Literal* lit, Clause* cls) override { handleLiteral(lit, cls, /* insert */ false); }
