/*
 * This file is part of the source code of the software program
 * Vampire. It is protected by applicable
 * copyright laws.
 *
 * This source code is distributed under the licence found here
 * https://vprover.github.io/license.html
 * and in the source directory
 */
/**
 * @file TermSubstitutionTree.hpp
 * Defines class TermSubstitutionTree.
 */


#ifndef __TermSubstitutionTree__
#define __TermSubstitutionTree__


#include "Kernel/Renaming.hpp"
#include "Lib/SkipList.hpp"
#include "Lib/BiMap.hpp"

#include "Index.hpp"
#include "TermIndexingStructure.hpp"
#include "SubstitutionTree.hpp"

namespace Indexing {

/*
 * Note that unlike LiteralSubstitutionTree, TermSubstitutionTree does
 * not (yet) carry out sort checking when attempting to find unifiers, generalisations
 * or instances. In particular, if the query or result is a variable, it is the callers'
 * responsibility to ensure that the sorts are unifiable/matchable 
 * (edit: if the caller inserts a TypedTermList instead of a TermList, this will be handled automatically.)
 */

<<<<<<< HEAD
template<class LeafData_ = DefaultTermLeafData>
=======

/** A wrapper class around SubstitutionTree that makes it usable  as a TermIndexingStructure */
>>>>>>> 63fda69c
class TermSubstitutionTree
: public TermIndexingStructure<LeafData_>, Indexing::SubstitutionTree<LeafData_>
{
  using SubstitutionTree        = Indexing::SubstitutionTree<LeafData_>;
  using TermIndexingStructure   = Indexing::TermIndexingStructure<LeafData_>;
  using TypeSubstitutionTree    = Indexing::TypeSubstitutionTree<LeafData_>;
  using TermQueryResultIterator = VirtualIterator<TermQueryResult<LeafData_>>;
  using BindingMap                  = typename SubstitutionTree::BindingMap;
  using Node                        = typename SubstitutionTree::Node;
  using FastInstancesIterator       = typename SubstitutionTree::FastInstancesIterator;
  using FastGeneralizationsIterator = typename SubstitutionTree::FastGeneralizationsIterator;
  using UnificationsIterator        = typename SubstitutionTree::UnificationsIterator;
  using QueryResult                 = typename SubstitutionTree::QueryResult;
  using LDIterator                  = typename SubstitutionTree::LDIterator;
  using Leaf                        = typename SubstitutionTree::Leaf;
  using LeafIterator                = typename SubstitutionTree::LeafIterator;
public:
  using LeafData = LeafData_;
  CLASS_NAME(TermSubstitutionTree);
  USE_ALLOCATOR(TermSubstitutionTree);
  
  TermSubstitutionTree(bool useC=false, bool replaceFunctionalSubterms = false);

<<<<<<< HEAD
  void insert(LeafData d) final override { handleTerm(d, /* insert */ true); }
  // TODO use (LeafData const& d) here
  void remove(LeafData d) final override { handleTerm(d, /* insert */ false); }

  bool generalizationExists(TermList t) final override;
=======
  void handle(TypedTermList tt, Literal* lit, Clause* cls, bool insert)
  { handleTerm(tt, LeafData(cls,lit,tt), insert); }
>>>>>>> 63fda69c

  void insert(TermList t, Literal* lit, Clause* cls) override 
  { handleTerm(t, LeafData(cls,lit,t), /* insert */ true); }

<<<<<<< HEAD
  TermQueryResultIterator getUnifications(TermList t,
	  bool retrieveSubstitutions) final override;

  TermQueryResultIterator getUnificationsWithConstraints(TermList t,
    bool retrieveSubstitutions) final override;

  /*
   * A higher order concern (though it may be useful in other situations)
   */
  TermQueryResultIterator getUnificationsUsingSorts(TermList t, TermList sort,
    bool retrieveSubstitutions) final override;

  TermQueryResultIterator getGeneralizations(TermList t,
	  bool retrieveSubstitutions) final override;

  TermQueryResultIterator getInstances(TermList t,
	  bool retrieveSubstitutions) final override;

private:

  void handleTerm(LeafData, bool insert);

  struct TermQueryResultFn;

  template<class Iterator>
  TermQueryResultIterator getResultIterator(Term* term,
	  bool retrieveSubstitutions,bool withConstraints);

  struct LDToTermQueryResultFn;
  struct LDToTermQueryResultWithSubstFn;
  struct LeafToLDIteratorFn;
  struct UnifyingContext;
=======
  void remove(TermList t, Literal* lit, Clause* cls) override
  { handleTerm(t, LeafData(cls,lit,t), /* insert */ false); }

  void insert(TermList t, TermList trm) override 
  { handleTerm(t, LeafData(0, 0, t, trm), /* insert */ true); }

  void insert(TermList t, TermList trm, Literal* lit, Clause* cls) override 
  { handleTerm(t, LeafData(cls, lit, t, trm), /* insert */ true); }

  bool generalizationExists(TermList t) override
  { return t.isVar() ? false : SubstitutionTree::generalizationExists(t); }


#if VDEBUG
  virtual void markTagged() override { SubstitutionTree::markTagged();}
#endif

private:

>>>>>>> 63fda69c

  template<class TypedOrUntypedTermList> 
  void handleTerm(TypedOrUntypedTermList tt, LeafData ld, bool insert)
  { SubstitutionTree::handle(tt, ld, insert); }

  template<class Iterator, class TypedOrUntypedTermList> 
  auto getResultIterator(TypedOrUntypedTermList query, bool retrieveSubstitutions, bool withConstraints)
  { 
    return iterTraits(SubstitutionTree::iterator<Iterator>(query, retrieveSubstitutions, withConstraints))
      .map([this](QueryResult qr) 
        { return TermQueryResult(
            _extra ? qr.data->extraTerm : qr.data->term,
            qr.data->literal, qr.data->clause, qr.subst, qr.constr); }) ; 
  }

<<<<<<< HEAD
  typedef SkipList<LeafData,typename SubstitutionTree::LDComparator> LDSkipList;
  LDSkipList _vars;

  //higher-order concerns
  bool _extByAbs;
=======
  //higher-order concerns
  bool _extra;
>>>>>>> 63fda69c

  friend std::ostream& operator<<(std::ostream& out, TermSubstitutionTree const& self)
  { return out << (SubstitutionTree const&) self; }
  friend std::ostream& operator<<(std::ostream& out, OutputMultiline<TermSubstitutionTree> const& self)
  { return out << multiline((SubstitutionTree const&) self.self); }
public:
  TermQueryResultIterator getInstances(TermList t, bool retrieveSubstitutions) override
  { return pvi(getResultIterator<FastInstancesIterator>(t, retrieveSubstitutions, /* constraints */ false)); }

  TermQueryResultIterator getGeneralizations(TermList t, bool retrieveSubstitutions) override
  { return pvi(getResultIterator<FastGeneralizationsIterator>(t, retrieveSubstitutions, /* constraints */ false)); }

  TermQueryResultIterator getUnifications(TermList t, bool retrieveSubstitutions, bool withConstraints) override
  { return pvi(getResultIterator<UnificationsIterator>(t, retrieveSubstitutions, withConstraints)); }

  TermQueryResultIterator getUnificationsUsingSorts(TypedTermList tt, bool retrieveSubstitutions, bool withConstr) override
  { return pvi(getResultIterator<UnificationsIterator>(tt, retrieveSubstitutions, withConstr)); }


};

} // namespace Indexing

#include "Indexing/TermSubstitutionTree.cpp"

#endif /* __TermSubstitutionTree__ */<|MERGE_RESOLUTION|>--- conflicted
+++ resolved
@@ -35,18 +35,14 @@
  * (edit: if the caller inserts a TypedTermList instead of a TermList, this will be handled automatically.)
  */
 
-<<<<<<< HEAD
-template<class LeafData_ = DefaultTermLeafData>
-=======
 
 /** A wrapper class around SubstitutionTree that makes it usable  as a TermIndexingStructure */
->>>>>>> 63fda69c
+template<class LeafData_ = DefaultTermLeafData>
 class TermSubstitutionTree
-: public TermIndexingStructure<LeafData_>, Indexing::SubstitutionTree<LeafData_>
+: public TermIndexingStructure<LeafData_>
 {
   using SubstitutionTree        = Indexing::SubstitutionTree<LeafData_>;
   using TermIndexingStructure   = Indexing::TermIndexingStructure<LeafData_>;
-  using TypeSubstitutionTree    = Indexing::TypeSubstitutionTree<LeafData_>;
   using TermQueryResultIterator = VirtualIterator<TermQueryResult<LeafData_>>;
   using BindingMap                  = typename SubstitutionTree::BindingMap;
   using Node                        = typename SubstitutionTree::Node;
@@ -62,124 +58,48 @@
   CLASS_NAME(TermSubstitutionTree);
   USE_ALLOCATOR(TermSubstitutionTree);
   
-  TermSubstitutionTree(bool useC=false, bool replaceFunctionalSubterms = false);
+  TermSubstitutionTree(bool useC=false, bool replaceFunctionalSubterms = false)
+    : _inner(useC, replaceFunctionalSubterms)
+    { }
 
-<<<<<<< HEAD
-  void insert(LeafData d) final override { handleTerm(d, /* insert */ true); }
-  // TODO use (LeafData const& d) here
-  void remove(LeafData d) final override { handleTerm(d, /* insert */ false); }
 
-  bool generalizationExists(TermList t) final override;
-=======
-  void handle(TypedTermList tt, Literal* lit, Clause* cls, bool insert)
-  { handleTerm(tt, LeafData(cls,lit,tt), insert); }
->>>>>>> 63fda69c
+  void handle(LeafData d, bool insert) final override
+  { _inner.handle(std::move(d), insert); }
 
-  void insert(TermList t, Literal* lit, Clause* cls) override 
-  { handleTerm(t, LeafData(cls,lit,t), /* insert */ true); }
+  bool generalizationExists(TermList t) final override
+  { return t.isVar() ? false : _inner.generalizationExists(t); }
 
-<<<<<<< HEAD
-  TermQueryResultIterator getUnifications(TermList t,
-	  bool retrieveSubstitutions) final override;
-
-  TermQueryResultIterator getUnificationsWithConstraints(TermList t,
-    bool retrieveSubstitutions) final override;
-
-  /*
-   * A higher order concern (though it may be useful in other situations)
-   */
-  TermQueryResultIterator getUnificationsUsingSorts(TermList t, TermList sort,
-    bool retrieveSubstitutions) final override;
-
-  TermQueryResultIterator getGeneralizations(TermList t,
-	  bool retrieveSubstitutions) final override;
-
-  TermQueryResultIterator getInstances(TermList t,
-	  bool retrieveSubstitutions) final override;
 
 private:
 
-  void handleTerm(LeafData, bool insert);
-
-  struct TermQueryResultFn;
-
-  template<class Iterator>
-  TermQueryResultIterator getResultIterator(Term* term,
-	  bool retrieveSubstitutions,bool withConstraints);
-
-  struct LDToTermQueryResultFn;
-  struct LDToTermQueryResultWithSubstFn;
-  struct LeafToLDIteratorFn;
-  struct UnifyingContext;
-=======
-  void remove(TermList t, Literal* lit, Clause* cls) override
-  { handleTerm(t, LeafData(cls,lit,t), /* insert */ false); }
-
-  void insert(TermList t, TermList trm) override 
-  { handleTerm(t, LeafData(0, 0, t, trm), /* insert */ true); }
-
-  void insert(TermList t, TermList trm, Literal* lit, Clause* cls) override 
-  { handleTerm(t, LeafData(cls, lit, t, trm), /* insert */ true); }
-
-  bool generalizationExists(TermList t) override
-  { return t.isVar() ? false : SubstitutionTree::generalizationExists(t); }
-
-
-#if VDEBUG
-  virtual void markTagged() override { SubstitutionTree::markTagged();}
-#endif
-
-private:
-
->>>>>>> 63fda69c
-
-  template<class TypedOrUntypedTermList> 
-  void handleTerm(TypedOrUntypedTermList tt, LeafData ld, bool insert)
-  { SubstitutionTree::handle(tt, ld, insert); }
 
   template<class Iterator, class TypedOrUntypedTermList> 
   auto getResultIterator(TypedOrUntypedTermList query, bool retrieveSubstitutions, bool withConstraints)
   { 
-    return iterTraits(SubstitutionTree::iterator<Iterator>(query, retrieveSubstitutions, withConstraints))
-      .map([this](QueryResult qr) 
-        { return TermQueryResult(
-            _extra ? qr.data->extraTerm : qr.data->term,
-            qr.data->literal, qr.data->clause, qr.subst, qr.constr); }) ; 
+    return iterTraits(_inner.template iterator<Iterator>(query, retrieveSubstitutions, withConstraints))
+      .map([](QueryResult qr) { return TermQueryResult<LeafData>(*qr.data, qr.subst, qr.constr); }) ; 
   }
-
-<<<<<<< HEAD
-  typedef SkipList<LeafData,typename SubstitutionTree::LDComparator> LDSkipList;
-  LDSkipList _vars;
-
-  //higher-order concerns
-  bool _extByAbs;
-=======
-  //higher-order concerns
-  bool _extra;
->>>>>>> 63fda69c
 
   friend std::ostream& operator<<(std::ostream& out, TermSubstitutionTree const& self)
   { return out << (SubstitutionTree const&) self; }
   friend std::ostream& operator<<(std::ostream& out, OutputMultiline<TermSubstitutionTree> const& self)
   { return out << multiline((SubstitutionTree const&) self.self); }
 public:
-  TermQueryResultIterator getInstances(TermList t, bool retrieveSubstitutions) override
+  TermQueryResultIterator getInstances(TermList t, bool retrieveSubstitutions) final override
   { return pvi(getResultIterator<FastInstancesIterator>(t, retrieveSubstitutions, /* constraints */ false)); }
 
-  TermQueryResultIterator getGeneralizations(TermList t, bool retrieveSubstitutions) override
+  TermQueryResultIterator getGeneralizations(TermList t, bool retrieveSubstitutions) final override
   { return pvi(getResultIterator<FastGeneralizationsIterator>(t, retrieveSubstitutions, /* constraints */ false)); }
 
-  TermQueryResultIterator getUnifications(TermList t, bool retrieveSubstitutions, bool withConstraints) override
+  TermQueryResultIterator getUnifications(TermList t, bool retrieveSubstitutions, bool withConstraints) final override
   { return pvi(getResultIterator<UnificationsIterator>(t, retrieveSubstitutions, withConstraints)); }
 
-  TermQueryResultIterator getUnificationsUsingSorts(TypedTermList tt, bool retrieveSubstitutions, bool withConstr) override
+  TermQueryResultIterator getUnificationsUsingSorts(TypedTermList tt, bool retrieveSubstitutions, bool withConstr) final override
   { return pvi(getResultIterator<UnificationsIterator>(tt, retrieveSubstitutions, withConstr)); }
 
-
+  Indexing::SubstitutionTree<LeafData_> _inner;
 };
 
 } // namespace Indexing
 
-#include "Indexing/TermSubstitutionTree.cpp"
-
 #endif /* __TermSubstitutionTree__ */