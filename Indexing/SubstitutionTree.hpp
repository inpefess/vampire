/*
 * This file is part of the source code of the software program
 * Vampire. It is protected by applicable
 * copyright laws.
 *
 * This source code is distributed under the licence found here
 * https://vprover.github.io/license.html
 * and in the source directory
 */
/**
 * @file SubstitutionTree.hpp
 * Defines class SubstitutionTree.
 *
 * @since 16/08/2008 flight Sydney-San Francisco
 */

#ifndef __SubstitutionTree__
#define __SubstitutionTree__

#include <utility>

#include "Forwards.hpp"

#include "Lib/VirtualIterator.hpp"
#include "Lib/Metaiterators.hpp"
#include "Lib/Comparison.hpp"
#include "Lib/Int.hpp"
#include "Lib/Stack.hpp"
#include "Lib/List.hpp"
#include "Lib/SkipList.hpp"
#include "Lib/BinaryHeap.hpp"
#include "Lib/Backtrackable.hpp"
#include "Lib/ArrayMap.hpp"
#include "Lib/Array.hpp"
#include "Lib/BiMap.hpp"
<<<<<<< HEAD
#include "Kernel/ApplicativeHelper.hpp"
=======
#include "Lib/Recycled.hpp"
#include "Kernel/BottomUpEvaluation/TypedTermList.hpp"
>>>>>>> 63fda69c

#include "Kernel/RobSubstitution.hpp"
#include "Kernel/Renaming.hpp"
#include "Kernel/Clause.hpp"
#include "Kernel/SortHelper.hpp"
#include "Kernel/OperatorType.hpp"
#include "Lib/Option.hpp"
#include "Kernel/Signature.hpp"
<<<<<<< HEAD
#include "Indexing/TermIndex.hpp"
=======
#include "Kernel/ApplicativeHelper.hpp"
>>>>>>> 63fda69c

#include "Lib/Allocator.hpp"

#include "Index.hpp"

#if VDEBUG
#include <iostream>
#endif

using namespace std;
using namespace Lib;
using namespace Kernel;

#define UARR_INTERMEDIATE_NODE_MAX_SIZE 4

#define REORDERING 1

namespace Indexing {

class SubstitutionTree;
std::ostream& operator<<(std::ostream& out, SubstitutionTree const& self);
std::ostream& operator<<(std::ostream& out, OutputMultiline<SubstitutionTree> const& self);

template<class Key> struct SubtitutionTreeConfig;

/** a counter that is compiled away in release mode */
struct Cntr {
#if VDEBUG
  Cntr() : self(0) {}
  int self;
  operator int() const { return self; }
#endif 
};

/** a reference to a Cntr that increments the counter when it is created and decrements it when it goes out of scope
 * This can be used to count the number of instances when an object of this type is added as a member field to the class 
 * that should be counted */
class InstanceCntr {
public:
#if VDEBUG
  Cntr& _cntr;

  InstanceCntr& operator=(InstanceCntr&& other) 
  { swap(other._cntr, _cntr); return *this; }

  InstanceCntr(InstanceCntr&& other) 
    : _cntr(other._cntr)
  { other._cntr.self++; }

  InstanceCntr(Cntr& cntr) : _cntr(cntr) 
  { _cntr.self++; }
  ~InstanceCntr() 
  { _cntr.self--; }
#else // VDEBUG
  InstanceCntr(Cntr& parent) {}
#endif 
};

/**
 * Class of substitution trees. 
 *
 * We can either store typed terms, or literals in a subtitution tree.
 * Classically we'd think of inserting/removing only one term t into a substitution tree. 
 * This can be understood as inserting the substitution { S0 -> t } into the tree.
 *
 * In general we can insertt a substitution with more than just this one binding. 
 * This is what we do in order to store the sort of variables, and in order to insert all the arguments of a literal:
 * - For a term t of sort s we insert { S0 -> t; S1 -> s }
 * - For literals (~)P(t0..tn) we insert { S0 -> t0 .. Sn -> tn }.
 * (Note that we do not check the predicate or the polarity of literals here. This happens in LiteralSubstitutionTree)
 */
template<class LeafData_>
class SubstitutionTree
{

public:
<<<<<<< HEAD
  using LeafData = LeafData_;
  using TermQueryResultIterator = VirtualIterator<TermQueryResult<LeafData>>;

=======
  static constexpr int QRS_QUERY_BANK = 0;
  static constexpr int QRS_RESULT_BANK = 1;
>>>>>>> 63fda69c
  CLASS_NAME(SubstitutionTree);
  USE_ALLOCATOR(SubstitutionTree);

  SubstitutionTree(bool useC, bool rfSubs);

  SubstitutionTree& operator=(SubstitutionTree const& other) = delete;
  SubstitutionTree(SubstitutionTree&& other)
  : SubstitutionTree(other._useC, /* rfSubst */ false)
  {
    std::swap(_nextVar, other._nextVar);
    std::swap(_useC, other._useC);
    std::swap(_functionalSubtermMap, other._functionalSubtermMap);
    std::swap(_root, other._root);
#if VDEBUG
    std::swap(_tag, other._tag);
#endif
  }

<<<<<<< HEAD
//protected:

  
=======

  virtual ~SubstitutionTree();

  friend std::ostream& operator<<(std::ostream& out, SubstitutionTree const& self);
  friend std::ostream& operator<<(std::ostream& out, OutputMultiline<SubstitutionTree> const& self);

  struct LeafData {
    LeafData() {}

    LeafData(Clause* cls, Literal* literal, TypedTermList term, TermList extraTerm)
    : clause(cls), literal(literal), term(term), sort(term.sort()), extraTerm(extraTerm) {}
    LeafData(Clause* cls, Literal* literal, TypedTermList term)
    : clause(cls), literal(literal), term(term), sort(term.sort()) { extraTerm.makeEmpty();}

    LeafData(Clause* cls, Literal* literal, TermList term, TermList extraTerm)
    : clause(cls), literal(literal), term(term), extraTerm(extraTerm) { sort.makeEmpty(); }
    LeafData(Clause* cls, Literal* literal, TermList term)
    : clause(cls), literal(literal), term(term) {  sort.makeEmpty(); extraTerm.makeEmpty();}

    LeafData(Clause* cls, Literal* literal)
    : clause(cls), literal(literal) { term.makeEmpty(); sort.makeEmpty(), extraTerm.makeEmpty(); }
    inline
    bool operator==(const LeafData& o)
    { return clause==o.clause && literal==o.literal && term==o.term; }

    Clause* clause;
    Literal* literal;
    TermList term;
    TermList sort;
    // In some higher-order use cases, we want to store a different term 
    // in the leaf to the indexed term. extraTerm is used for this purpose.
    // In all other situations it is empty
    TermList extraTerm;

  };
>>>>>>> 63fda69c
  typedef VirtualIterator<LeafData&> LDIterator;

  struct QueryResult {
    LeafData const* data; 
    ResultSubstitutionSP subst;
    UnificationConstraintStackSP constr;

    QueryResult(LeafData const& ld) : data(&ld), subst(), constr() {};
    QueryResult(LeafData const& ld, ResultSubstitutionSP subst, UnificationConstraintStackSP constr) : data(&ld), subst(subst), constr(constr) {}
  };

  using QueryResultIterator = VirtualIterator<QueryResult>;
  // TODO make const function
  template<class Iterator, class TermOrLit> 
  QueryResultIterator iterator(TermOrLit query, bool retrieveSubstitutions, bool withConstraints, bool reversed = false)
  {
    CALL("TermSubstitutionTree::iterator");
    return _root == nullptr 
      ? QueryResultIterator::getEmpty()
      : pvi(iterTraits(Iterator(this, _root, query, retrieveSubstitutions, reversed, withConstraints, _functionalSubtermMap.asPtr() )));
  }

  class LDComparator
  {
  public:
    template<class LD>
    static Comparison compare(const LD& ld1, const LD& ld2)
    {
<<<<<<< HEAD
      return ld1 < ld2 ? Comparison::LESS 
           : ld1 > ld2 ? Comparison::GREATER
           : Comparison::EQUAL;
=======
      CALL("SubstitutionTree::LDComparator::compare");

      if(ld1.clause && ld2.clause && ld1.clause!=ld2.clause) {
        ASS_NEQ(ld1.clause->number(), ld2.clause->number());
        return (ld1.clause->number()<ld2.clause->number()) ? LESS : GREATER;
      }
      Comparison res;
      if(ld1.literal && ld2.literal && ld1.literal!=ld2.literal) {
        res = (ld1.literal->getId()<ld2.literal->getId())? LESS : GREATER;
      } else {
        ASS_EQ(ld1.clause,ld2.clause);
        ASS_EQ(ld1.literal,ld2.literal);

        if (ld1.term.isEmpty()) {
          ASS(ld2.term.isEmpty());
          res = EQUAL;
        } else {
          if (ld1.term.isVar()) {
            if (ld2.term.isVar()) {
              unsigned var1 = ld1.term.var();
              unsigned var2 = ld2.term.var();
              res=(var1<var2)? LESS : (var1>var2)? GREATER : EQUAL;
            }
            else{
              res = LESS;
            }
          } else {
            if (ld2.term.isVar()) {
              res = GREATER;
            } else {
              unsigned id1 = ld1.term.term()->getId();
              unsigned id2 = ld2.term.term()->getId();
              res=(id1<id2)? LESS : (id1>id2)? GREATER : EQUAL;
            }
          }
        }
      }
      return res;
>>>>>>> 63fda69c
    }

  };

  static bool isGround(Literal* literal) { return literal->ground(); }
  static bool isGround(TermList term) { return term.ground(); }

  enum NodeAlgorithm
  {
    UNSORTED_LIST=1,
    SKIP_LIST=2,
    SET=3
  };

  class Node {
  public:
    friend std::ostream& operator<<(ostream& out, OutputMultiline<Node> const& self) 
    { self.self.output(out, /* multiline = */ true, /* indent */ 0); return out; }
    friend std::ostream& operator<<(ostream& out, Node const& self) 
    { self.output(out, /* multiline = */ false, /* indent */ 0); return out; }
    inline
    Node() { term.makeEmpty(); }
    inline
    Node(TermList ts) : term(ts) { }
    virtual ~Node();
    /** True if a leaf node */
    virtual bool isLeaf() const = 0;
    virtual bool isEmpty() const = 0;
    virtual bool withSorts(){ return false; }
    /**
     * Return number of elements held in the node.
     *
     * Descendant classes should override this method.
     */
    virtual int size() const { NOT_IMPLEMENTED; }
    virtual NodeAlgorithm algorithm() const = 0;

    /**
     * Remove all referenced structures without destroying them.
     *
     * This is used when the implementation of a node is being changed.
     * The current node will be deleted, but we don't want to destroy
     * structures, that are taken over by the new node implementation.
     */
    virtual void makeEmpty() { term.makeEmpty(); }
    static void split(Node** pnode, TermList* where, int var);

#if VDEBUG
    virtual void assertValid() const {};
#endif

    /** term at this node */
    TermList term;

<<<<<<< HEAD
    void printDepth(unsigned depth){
      while(depth-->0){ cout <<" "; }
    }
    virtual void print(unsigned depth=0){
       printDepth(depth);
       cout <<  "[" + term.toString() + "]" << endl;
    }
=======
    virtual void output(std::ostream& out, bool multiline, int indent) const = 0;
>>>>>>> 63fda69c
  };


  typedef VirtualIterator<Node**> NodeIterator;
  class IntermediateNode;
    
    //We can remove this class once we deal with UWA uniformly for
    //for theories and HOL AYB
    class ChildBySortHelper
    {
    public:
        
        CLASS_NAME(SubstitutionTree::ChildBySortHelper);
        USE_ALLOCATOR(ChildBySortHelper);
        
        ChildBySortHelper(IntermediateNode* p):  _parent(p)
        {
            bySort.ensure(Signature::FIRST_USER_CON);
            bySortTerms.ensure(Signature::FIRST_USER_CON);
        }

        void loadFrom(ChildBySortHelper* other){
          ASS(other->bySort.size() == other->bySortTerms.size());
          for(unsigned i=0;i<other->bySort.size();i++){
            DHSet<unsigned>::Iterator it1(other->bySort[i]);
            bySort[i].loadFromIterator(it1);
            Stack<TermList>::Iterator it2(other->bySortTerms[i]);
            bySortTerms[i].loadFromIterator(it2);
          }
        } 
        
        /**
         * Return an iterator of child nodes whose top term has the same sort
         * as Termlist t. Only consider interpreted sorts.
         *
         */
        NodeIterator childBySort(TermList t)
        {
          CALL("SubstitutionTree::ChildBySortHelper::childBySort");
          TermList srt;
          // only consider interpreted sorts
          if(SortHelper::tryGetResultSort(t,srt) && !srt.isVar()){
            ASS(srt.isTerm());
            unsigned con = srt.term()->functor(); 
            if(!srt.term()->isSuper() && env.signature->isInterpretedNonDefault(con)){
              unsigned top = t.term()->functor();
              TermStack::Iterator fit(bySortTerms[con]);
              auto withoutThisTop = getFilteredIterator(fit,NotTop(top));
              auto nodes = getMappingIterator(withoutThisTop,ByTopFn(this));
              return pvi(getFilteredIterator(nodes,NonzeroFn()));
             }
          }
          return NodeIterator::getEmpty();
        } 
        
        DArray<DHSet<unsigned>> bySort;
        DArray<Stack<TermList>> bySortTerms;
        
        IntermediateNode* _parent; 
        /*
         * This is used for recording terms that might
         */
        void mightExistAsTop(TermList t)
        {
          CALL("SubstitutionTree::ChildBySortHelper::mightExistAsTop");
          if(!t.isTerm()){ return; }
          TermList srt;
          if(SortHelper::tryGetResultSort(t,srt) &&  !srt.isVar() && 
             !srt.term()->isSuper()){
            unsigned con = srt.term()->functor();
            if(env.signature->isInterpretedNonDefault(con)){
              unsigned f = t.term()->functor();
              if(bySort[con].insert(f)){
                bySortTerms[con].push(t);
              }
            }
          }
        }
        void remove(TermList t)
        {
          CALL("SubstitutionTree::ChildBySortHelper::remove");
          if(!t.isTerm()){ return;}
          TermList srt;
          if(SortHelper::tryGetResultSort(t,srt) && !srt.isVar() &&  
             !srt.term()->isSuper()){
            unsigned con = srt.term()->functor();
            if(env.signature->isInterpretedNonDefault(con)){
              unsigned f = t.term()->functor();
              if(bySort[con].remove(f)){
                bySortTerms[con].remove(t);
              }
            }
          }
        }
        
    };// class SubstitutionTree::ChildBySortHelper
    
    

  class IntermediateNode
    	: public Node
  {
  public:
    /** Build a new intermediate node which will serve as the root*/
    inline
    IntermediateNode(unsigned childVar) : childVar(childVar),_childBySortHelper(0) {}

    /** Build a new intermediate node */
    inline
    IntermediateNode(TermList ts, unsigned childVar) : Node(ts), childVar(childVar),_childBySortHelper(0) {}

    inline
    bool isLeaf() const final override { return false; };

    virtual NodeIterator allChildren() = 0;
    virtual NodeIterator variableChildren() = 0;
    /**
     * Return pointer to pointer to child node with top symbol
     * of @b t. This pointer to node can be changed.
     *
     * If canCreate is true and such child node does
     * not exist, pointer to null pointer is returned, and it's
     * assumed, that pointer to newly created node with given
     * top symbol will be put there.
     *
     * If canCreate is false, null pointer is returned in case
     * suitable child does not exist.
     */
    virtual Node** childByTop(TermList t, bool canCreate) = 0;


    /**
     * Remove child which points to node with top symbol of @b t.
     * This node has to still exist in time of the call to remove method.
     */
    virtual void remove(TermList t) = 0;

    /**
     * Remove all children of the node without destroying them.
     */
    virtual void removeAllChildren() = 0;

    void destroyChildren();

    void makeEmpty() final override
    {
      Node::makeEmpty();
      removeAllChildren();
    }

    
    virtual NodeIterator childBySort(TermList t)
    {
        if(!_childBySortHelper) return NodeIterator::getEmpty();
        return _childBySortHelper->childBySort(t);
    }
    virtual void mightExistAsTop(TermList t) {
        if(_childBySortHelper){
          _childBySortHelper->mightExistAsTop(t);
        }
    }

    void loadChildren(NodeIterator children);

    const unsigned childVar;
    ChildBySortHelper* _childBySortHelper;

<<<<<<< HEAD
    virtual void print(unsigned depth=0){
       auto children = allChildren();
       Node::printDepth(depth);
       cout << "I [" << childVar << "] with " << Node::term.toString() << endl;
       while(children.hasNext()){
         (*children.next())->print(depth+1);
       }
    }

=======
    virtual void output(std::ostream& out, bool multiline, int indent) const override;
>>>>>>> 63fda69c
  }; // class SubstitutionTree::IntermediateNode

    struct ByTopFn
    {
        ByTopFn(ChildBySortHelper* n) : node(n) {};
        Node** operator()(TermList t){
            return node->_parent->childByTop(t,false);
        }
    private:
        ChildBySortHelper* node;
    }; 
    struct NotTop
    {
        NotTop(unsigned t) : top(t) {};
        bool operator()(TermList t){
            return t.term()->functor()!=top;
        }
    private:
        unsigned top;
    };
    

  class Leaf
  : public Node
  {
  public:
    /** Build a new leaf which will serve as the root */
    inline
    Leaf()
    {}
    /** Build a new leaf */
    inline
    Leaf(TermList ts) : Node(ts) {}

    inline
    bool isLeaf() const final override { return true; };
    virtual LDIterator allChildren() = 0;
    virtual void insert(LeafData ld) = 0;
    virtual void remove(LeafData ld) = 0;
    void loadChildren(LDIterator children);

<<<<<<< HEAD
    virtual void print(unsigned depth=0){
       auto children = allChildren();
       while(children.hasNext()){
         Node::printDepth(depth);
         cout << children.next() << endl;
       } 
    }
=======
    virtual void output(std::ostream& out, bool multiline, int indent) const override;
>>>>>>> 63fda69c
  };

  //These classes and methods are defined in SubstitutionTree_Nodes.cpp
  class UListLeaf;
  class SListIntermediateNode;
  class SListLeaf;
  class SetLeaf;
  static Leaf* createLeaf();
  static Leaf* createLeaf(TermList ts);
  static void ensureLeafEfficiency(Leaf** l);
  static IntermediateNode* createIntermediateNode(unsigned childVar,bool constraints);
  static IntermediateNode* createIntermediateNode(TermList ts, unsigned childVar,bool constraints);
  static void ensureIntermediateNodeEfficiency(IntermediateNode** inode);

  struct IsPtrToVarNodeFn
  {
    bool operator()(Node** n)
    {
      return (*n)->term.isVar();
    }
  };

  class UArrIntermediateNode
  : public IntermediateNode
  {
  public:
    inline
    UArrIntermediateNode(unsigned childVar) : IntermediateNode(childVar), _size(0)
    {
      _nodes[0]=0;
    }
    inline
    UArrIntermediateNode(TermList ts, unsigned childVar) : IntermediateNode(ts, childVar), _size(0)
    {
      _nodes[0]=0;
    }

    ~UArrIntermediateNode()
    {
      if(!isEmpty()) {
        this->destroyChildren();
      }
    }

    void removeAllChildren()
    {
      _size=0;
      _nodes[0]=0;
    }

    NodeAlgorithm algorithm() const { return UNSORTED_LIST; }
    bool isEmpty() const { return !_size; }
    int size() const { return _size; }
    NodeIterator allChildren()
    { return pvi( PointerPtrIterator<Node*>(&_nodes[0],&_nodes[_size]) ); }

    NodeIterator variableChildren()
    {
      return pvi( getFilteredIterator(PointerPtrIterator<Node*>(&_nodes[0],&_nodes[_size]),
  	    IsPtrToVarNodeFn()) );
    }
    virtual Node** childByTop(TermList t, bool canCreate);
    void remove(TermList t);

#if VDEBUG
    virtual void assertValid() const
    {
      ASS_ALLOC_TYPE(this,"SubstitutionTree::UArrIntermediateNode");
    }
#endif

    CLASS_NAME(SubstitutionTree::UArrIntermediateNode);
    USE_ALLOCATOR(UArrIntermediateNode);

    int _size;
    Node* _nodes[UARR_INTERMEDIATE_NODE_MAX_SIZE+1];
  };

  class UArrIntermediateNodeWithSorts
  : public UArrIntermediateNode
  {
  public:
   UArrIntermediateNodeWithSorts(unsigned childVar) : UArrIntermediateNode(childVar) {
     this->_childBySortHelper = new ChildBySortHelper(this);
   }
   UArrIntermediateNodeWithSorts(TermList ts, unsigned childVar) : UArrIntermediateNode(ts, childVar) {
     this->_childBySortHelper = new ChildBySortHelper(this);
   }
  }; 

  class SListIntermediateNode
  : public IntermediateNode
  {
  public:
    SListIntermediateNode(unsigned childVar) : IntermediateNode(childVar) {}
    SListIntermediateNode(TermList ts, unsigned childVar) : IntermediateNode(ts, childVar) {}

    ~SListIntermediateNode()
    {
      if(!isEmpty()) {
        this->destroyChildren();
      }
    }

    void removeAllChildren()
    {
      while(!_nodes.isEmpty()) {
        _nodes.pop();
      }
    }

    static IntermediateNode* assimilate(IntermediateNode* orig);

    inline
    NodeAlgorithm algorithm() const { return SKIP_LIST; }
    inline
    bool isEmpty() const { return _nodes.isEmpty(); }
    int size() const { return _nodes.size(); }
#if VDEBUG
    virtual void assertValid() const
    {
      ASS_ALLOC_TYPE(this,"SubstitutionTree::SListIntermediateNode");
    }
#endif
    inline
    NodeIterator allChildren()
    {
      return pvi( typename NodeSkipList::PtrIterator(_nodes) );
    }
    inline
    NodeIterator variableChildren()
    {
      return pvi( getWhileLimitedIterator(
  		    typename NodeSkipList::PtrIterator(_nodes),
  		    IsPtrToVarNodeFn()) );
    }
    virtual Node** childByTop(TermList t, bool canCreate)
    {
      CALL("SubstitutionTree::SListIntermediateNode::childByTop");

      Node** res;
      bool found=_nodes.getPosition(t,res,canCreate);
      if(!found) {
        if(canCreate) {
          this->mightExistAsTop(t);
          *res=0;
        } else {
          res=0;
        }
      }
      return res;
    }
    inline
    void remove(TermList t)
    {
      _nodes.remove(t);
      if(IntermediateNode::_childBySortHelper){
        this->_childBySortHelper->remove(t);
      }
    }

    CLASS_NAME(SubstitutionTree::SListIntermediateNode);
    USE_ALLOCATOR(SListIntermediateNode);

    class NodePtrComparator
    {
    public:
      static Comparison compare(TermList t1,TermList t2)
      {
	CALL("SubstitutionTree::SListIntermediateNode::NodePtrComparator::compare");

	if(t1.isVar()) {
	  if(t2.isVar()) {
	    return Int::compare(t1.var(), t2.var());
	  }
	  return LESS;
	}
	if(t2.isVar()) {
	  return GREATER;
	}
	return Int::compare(t1.term()->functor(), t2.term()->functor());
      }

      static Comparison compare(Node* n1, Node* n2)
      { return compare(n1->term, n2->term); }
      static Comparison compare(TermList t1, Node* n2)
      { return compare(t1, n2->term); }
    };
    typedef SkipList<Node*,NodePtrComparator> NodeSkipList;
    NodeSkipList _nodes;
  };


  
  class SListIntermediateNodeWithSorts
  : public SListIntermediateNode
  {
   public:
   SListIntermediateNodeWithSorts(unsigned childVar) : SListIntermediateNode(childVar) {
     this->_childBySortHelper = new ChildBySortHelper(this);
   }
   SListIntermediateNodeWithSorts(TermList ts, unsigned childVar) : SListIntermediateNode(ts, childVar) {
     this->_childBySortHelper = new ChildBySortHelper(this);
   }
  };

  class Binding {
  public:
    /** Number of the variable at this node */
    unsigned var;
    /** term at this node */
    TermList term;
    /** Create new binding */
    Binding(int v,TermList t) : var(v), term(t) {}

    struct Comparator
    {
      inline
      static Comparison compare(Binding& b1, Binding& b2)
      {
    	return Int::compare(b2.var, b1.var);
      }
    };
  }; // class SubstitutionTree::Binding

  struct SpecVarComparator
  {
    inline
    static Comparison compare(unsigned v1, unsigned v2)
    { return Int::compare(v2, v1); }
    inline
    static unsigned max()
    { return 0u; }
  };

  typedef DHMap<unsigned,TermList,IdentityHash,DefaultHash> BindingMap;
  //Using BinaryHeap as a BindingQueue leads to about 30% faster insertion,
  //that when SkipList is used.
<<<<<<< HEAD
  typedef BinaryHeap<Binding,typename Binding::Comparator> BindingQueue;
  //typedef SkipList<Binding,Binding::Comparator> BindingQueue;
//  typedef SkipList<unsigned,SpecVarComparator> SpecVarQueue;
=======
  typedef BinaryHeap<Binding,Binding::Comparator> BindingQueue;
>>>>>>> 63fda69c
  typedef BinaryHeap<unsigned,SpecVarComparator> SpecVarQueue;
  typedef Stack<unsigned> VarStack;

  void getBindingsArgBindings(Term* t, BindingMap& binding);

  Leaf* findLeaf(BindingMap& svBindings)
  { ASS(!_root || !_root->isLeaf() )
    return _root ? findLeaf(_root, svBindings) : nullptr; }

  Leaf* findLeaf(Node* root, BindingMap& svBindings);

  void setSort(TypedTermList const& term, LeafData& ld)
  {
    ASS_EQ(ld.term, term)
    ld.sort = term.sort();
  }

  void setSort(TermList const& term, LeafData& ld)
  {
    ASS_EQ(ld.term, term)
    if (term.isTerm()) {
      ld.sort = SortHelper::getResultSort(term.term());
    }
  }


  void setSort(Literal* literal, LeafData &ld)
  { 
    ASS_EQ(ld.literal, literal); 
    if (literal->isEquality()) {
      ld.sort = SortHelper::getEqualityArgumentSort(literal);
    }
  }


  template<class Key>
  void handle(Key const& key, LeafData ld, bool doInsert)
  {
    auto norm = Renaming::normalize(key);
    if (_functionalSubtermMap.isSome()) {
      norm = ApplicativeHelper::replaceFunctionalAndBooleanSubterms(norm, &_functionalSubtermMap.unwrap());
    }

    Recycled<BindingMap> bindings;
    setSort(key, ld);
    createBindings(norm, /* reversed */ false,
        [&](auto var, auto term) { 
          bindings->insert(var, term);
          _nextVar = max(_nextVar, (int)var + 1);
        });
    if (doInsert) insert(*bindings, ld);
    else          remove(*bindings, ld);
  }

private:
  void insert(BindingMap& binding,LeafData ld);
  void remove(BindingMap& binding,LeafData ld);

  /** Number of the next variable */
  int _nextVar;
  /** Array of nodes */
  /** enable searching with constraints for this tree */
  bool _useC;
  /** functional subterms of a term are replaced by extra sepcial
      variables before being inserted into the tree */
  Option<FuncSubtermMap> _functionalSubtermMap;
  Node* _root;
#if VDEBUG
  bool _tag;
#endif
public:
#if VDEBUG
  // Tags are used as a debug tool to turn debugging on for a particular instance
  virtual void markTagged(){ _tag=true;}
#endif

  class RenamingSubstitution 
  : public ResultSubstitution 
  {
  public:
    Recycled<Renaming> _query;
    Recycled<Renaming> _result;
    RenamingSubstitution(): _query(), _result() {}
    virtual ~RenamingSubstitution() override {}
    virtual TermList applyToQuery(TermList t) final override { return _query->apply(t); }
    virtual Literal* applyToQuery(Literal* l) final override { return _query->apply(l); }
    virtual TermList applyToResult(TermList t) final override { return _result->apply(t); }
    virtual Literal* applyToResult(Literal* l) final override { return _result->apply(l); }

    virtual TermList applyTo(TermList t, unsigned index) final override { ASSERTION_VIOLATION; }
    virtual Literal* applyTo(Literal* l, unsigned index) final override { NOT_IMPLEMENTED; }

    virtual size_t getQueryApplicationWeight(TermList t) final override { return t.weight(); }
    virtual size_t getQueryApplicationWeight(Literal* l) final override  { return l->weight(); }
    virtual size_t getResultApplicationWeight(TermList t) final override { return t.weight(); }
    virtual size_t getResultApplicationWeight(Literal* l) final override { return l->weight(); }

    void output(std::ostream& out) const final override
    { out << "{ _query: " << _query << ", _result: " << _result << " }"; }
  };

  template<class Query>
  bool generalizationExists(Query query)
  {
    return _root == nullptr 
      ? false
      : FastGeneralizationsIterator(this, _root, query, /* retrieveSubstitutions */ false, /* reversed */ false, /* useC */ false).hasNext();
  }

  template<class Query>
  QueryResultIterator getVariants(Query query, bool retrieveSubstitutions)
  {
    CALL("LiteralSubstitutionTree::getVariants");


    RenamingSubstitution* renaming = retrieveSubstitutions ? new RenamingSubstitution() : nullptr;
    ResultSubstitutionSP resultSubst = retrieveSubstitutions ? ResultSubstitutionSP(renaming) : ResultSubstitutionSP();

    Query normQuery;
    if (retrieveSubstitutions) {
      renaming->_query->normalizeVariables(query);
      normQuery = renaming->_query->apply(query);
    } else {
      normQuery = Renaming::normalize(query);
    }

    Recycled<BindingMap> svBindings;
    createBindings(normQuery, /* reversed */ false,
        [&](auto v, auto t) { {
          _nextVar = max<int>(_nextVar, v + 1); // TODO do we need this line?
          svBindings->insert(v, t);
        } });
    Leaf* leaf = findLeaf(*svBindings);
    if(leaf==0) {
      return QueryResultIterator::getEmpty();
    } else {
      return pvi(iterTraits(leaf->allChildren())
        .map([retrieveSubstitutions, renaming, resultSubst](LeafData ld) 
          {
            ResultSubstitutionSP subs;
            if (retrieveSubstitutions) {
              renaming->_result->reset();
              renaming->_result->normalizeVariables(SubtitutionTreeConfig<Query>::getKey(ld));
              subs = resultSubst;
            }
            return QueryResult(ld, subs, UnificationConstraintStackSP());
          }));
    }
  }

  class LeafIterator
  {
  public:
    LeafIterator(LeafIterator&&) = default;
    LeafIterator& operator=(LeafIterator&&) = default;
    DECL_ELEMENT_TYPE(Leaf*);
    LeafIterator(SubstitutionTree* st);
    bool hasNext();
    Leaf* next();
  private:
    void skipToNextLeaf();
    Node* _curr;
    Stack<NodeIterator> _nodeIterators;
  };



   /**
   * Class that supports matching operations required by
   * retrieval of generalizations in substitution trees.
   */
  class GenMatcher
  {
    static unsigned weight(Literal* l) { return l->weight(); }
    static unsigned weight(TermList t) { return  t.weight(); }
  public:
    GenMatcher(GenMatcher&&) = default;
    GenMatcher& operator=(GenMatcher&&) = default;

    /**
     * @b nextSpecVar Number higher than any special variable present in the tree.
     * 	It's used to determine size of the array that stores bindings of
     * 	special variables.
     */
    template<class TermOrLit>
    GenMatcher(TermOrLit query, unsigned nextSpecVar)
      : _maxVar(weight(query) - 1)
    {
      if(_specVars->size()<nextSpecVar) {
        //_specVars can get really big, but it was introduced instead of hash table
        //during optimizations, as it raised performance by abour 5%.
        _specVars->ensure(max(static_cast<unsigned>(_specVars->size()*2), nextSpecVar));
      }
      _bindings->ensure(weight(query));
    }



    CLASS_NAME(SubstitutionTree::GenMatcher);
    USE_ALLOCATOR(GenMatcher);

    /**
     * Bind special variable @b var to @b term. This method
     * should be called only before any calls to @b matchNext()
     * and @b backtrack().
     */
    void bindSpecialVar(unsigned var, TermList term)
    {
      (*_specVars)[var]=term;
    }
    /**
     * Return term bound to special variable @b specVar
     */
    TermList getSpecVarBinding(unsigned specVar)
    { return (*_specVars)[specVar]; }

    bool matchNext(unsigned specVar, TermList nodeTerm, bool separate=true);
    bool matchNextAux(TermList queryTerm, TermList nodeTerm, bool separate=true);
    void backtrack();
    bool tryBacktrack();

    ResultSubstitutionSP getSubstitution(Renaming* resultNormalizer);

    int getBSCnt()
    {
      int res=0;
      VarStack::Iterator vsit(*_boundVars);
      while(vsit.hasNext()) {
    if(vsit.next()==BACKTRACK_SEPARATOR) {
      res++;
    }
      }
      return res;
    }

  protected:
    static const unsigned BACKTRACK_SEPARATOR=0xFFFFFFFF;

    struct Binder;
    struct Applicator;
    class Substitution;

    Recycled<VarStack> _boundVars;
    Recycled<DArray<TermList>, NoReset> _specVars;
    //                         ^^^^^^^ all values that will be read, will be overridden anyways so we can safe time by not resetting.

    /**
     * Inheritors must assign the maximal possible number of an ordinary
     * variable that can be bound during the retrievall process.
     */
    unsigned _maxVar;

    /**
     * Inheritors must ensure that the size of this map will
     * be at least @b _maxVar+1
     */
    Recycled<ArrayMap<TermList>> _bindings;
  };

  // TODO document
  template<class BindingFunction>
  void createBindings(TypedTermList term, bool reversed, BindingFunction bindSpecialVar)
  {
    bindSpecialVar(0, term);
    bindSpecialVar(1, term.sort());
  }

  // TODO document
  template<class BindingFunction>
  void createBindings(TermList term, bool reversed, BindingFunction bindSpecialVar)
  { bindSpecialVar(0, term); }

  template<class BindingFunction>
  void createBindings(Literal* lit, bool reversed, BindingFunction bindSpecialVar)
  {
    if (lit->isEquality()) {

      if (reversed) {
        bindSpecialVar(1,*lit->nthArgument(0));
        bindSpecialVar(0,*lit->nthArgument(1));
      } else {
        bindSpecialVar(0,*lit->nthArgument(0));
        bindSpecialVar(1,*lit->nthArgument(1));
      }

      bindSpecialVar(2, SortHelper::getEqualityArgumentSort(lit));

    } else if(reversed) {
      ASS(lit->commutative());
      ASS_EQ(lit->arity(),2);

      bindSpecialVar(1,*lit->nthArgument(0));
      bindSpecialVar(0,*lit->nthArgument(1));

    } else if (lit->arity() == 0) {
      // insert a dummy term
      bindSpecialVar(0, TermList::var(0));

    } else {

      TermList* args=lit->args();
      int nextVar = 0;
      while (! args->isEmpty()) {
        unsigned var = nextVar++;
        bindSpecialVar(var,*args);
        args = args->next();
      }
    }
  }

  /**
   * Iterator, that yields generalizations of given term/literal.
   */
  class FastGeneralizationsIterator
  {
  public:
    FastGeneralizationsIterator(FastGeneralizationsIterator&&) = default;
    FastGeneralizationsIterator& operator=(FastGeneralizationsIterator&&) = default;
    DECL_ELEMENT_TYPE(QueryResult);
    /**
     * If @b reversed If true, parameters of supplied binary literal are
     * 	reversed. (useful for retrieval commutative terms)
     */
    template<class TermOrLit>
    FastGeneralizationsIterator(SubstitutionTree* parent, Node* root, TermOrLit query, bool retrieveSubstitution, bool reversed, bool useC, FuncSubtermMap* fstm = nullptr)
      : _literalRetrieval(std::is_same<TermOrLit, Literal*>::value)
      , _retrieveSubstitution(retrieveSubstitution)
      , _inLeaf(false)
      , _subst(query,parent->_nextVar)
      , _ldIterator(LDIterator::getEmpty())
      , _resultNormalizer()
      , _root(root)
      , _alternatives()
      , _specVarNumbers()
      , _nodeTypes()
      , _iterCntr(parent->_iterCnt)
    {
      CALL("SubstitutionTree::FastGeneralizationsIterator::FastGeneralizationsIterator");
      ASS(root);
      ASS(!root->isLeaf());

      ASS_REP(!useC, "instantion with abstraction is not a thing (yet (?))")

      parent->createBindings(query, reversed,
          [&](unsigned var, TermList t) { _subst.bindSpecialVar(var, t); });
    }

    QueryResult next();
    bool hasNext();
  protected:

    bool findNextLeaf();
    bool enterNode(Node*& node);

    /** We should include substitutions in the results */
    bool _retrieveSubstitution;
    /** The iterator is currently in a leaf
     *
     * This is false in the beginning when it is in the root */
    bool _inLeaf;

    GenMatcher _subst;

    LDIterator _ldIterator;

    Recycled<Renaming> _resultNormalizer;

    Node* _root;

    Recycled<Stack<void*>> _alternatives;
    Recycled<Stack<unsigned>> _specVarNumbers;
    Recycled<Stack<NodeAlgorithm>> _nodeTypes;
    InstanceCntr _iterCntr;
  };


  /**
   * Class that supports matching operations required by
   * retrieval of generalizations in substitution trees.
   */
  class InstMatcher 
  {
  public:
    void reset()
    {
      _boundVars.reset();
      _bindings.reset();
      _derefBindings.reset();
    }

    CLASS_NAME(SubstitutionTree::InstMatcher);
    USE_ALLOCATOR(InstMatcher);

    struct TermSpec
    {
      TermSpec() : q(false) {
      #if VDEBUG
        t.makeEmpty();
      #endif
      }
      TermSpec(bool q, TermList t)
      : q(q), t(t)
      {
        CALL("SubstitutionTree::InstMatcher::TermSpec::TermSpec");

        //query does not contain special vars
        ASS(!q || !t.isTerm() || t.term()->shared());
        ASS(!q || !t.isSpecialVar());
      }

      vstring toString()
      {
        CALL("SubstitutionTree::InstMatcher::TermSpec::toString");
        return (q ? "q|" : "n|")+t.toString();
      }

      /**
       * Return true if the @b t field can be use as a binding for a query
       * term variable in the retrieved substitution
       */
      bool isFinal()
      {
        //the fact that a term is shared means it does not contain any special variables
        return q
      ? (t.isTerm() && t.term()->ground())
      : (t.isOrdinaryVar() || (t.isTerm() && t.term()->shared()) );
      }

      bool q;
      TermList t;
    };

    /**
     * Bind special variable @b var to @b term
     *
     * This method should be called only before any calls to @b matchNext()
     * and @b backtrack().
     */
    void bindSpecialVar(unsigned var, TermList term)
    {
      CALL("SubstitutionTree::InstMatcher::bindSpecialVar");
      ASS_EQ(getBSCnt(), 0);

      ALWAYS(_bindings.insert(TermList(var,true),TermSpec(true,term)));
    }

    bool isSpecVarBound(unsigned specVar)
    {
      return _bindings.find(TermList(specVar,true));
    }

    /** Return term bound to special variable @b specVar */
    TermSpec getSpecVarBinding(unsigned specVar)
    {
      TermSpec res=_bindings.get(TermList(specVar,true));

      return res;
    }

    bool findSpecVarBinding(unsigned specVar, TermSpec& res)
    {
      return _bindings.find(TermList(specVar,true), res);
    }

    bool matchNext(unsigned specVar, TermList nodeTerm, bool separate=true);
    bool matchNextAux(TermList queryTerm, TermList nodeTerm, bool separate=true);

    void backtrack();
    bool tryBacktrack();
    ResultSubstitutionSP getSubstitution(Renaming* resultDenormalizer);

    int getBSCnt()
    {
      int res=0;
      TermStack::Iterator vsit(_boundVars);
      while(vsit.hasNext()) {
        if(vsit.next().isEmpty()) {
    res++;
        }
      }
      return res;
    }

    void onLeafEntered()
    {
      _derefBindings.reset();
    }

  private:

    class Substitution;

    TermList derefQueryBinding(unsigned var);

    bool isBound(TermList var)
    {
      CALL("SubstitutionTree::InstMatcher::isBound");
      ASS(var.isVar());

      return _bindings.find(var);
    }
    void bind(TermList var, TermSpec trm)
    {
      CALL("SubstitutionTree::InstMatcher::bind");
      ASS(!var.isOrdinaryVar() || !trm.q); //we do not bind ordinary vars to query terms

      ALWAYS(_bindings.insert(var, trm));
      _boundVars.push(var);
    }

    TermSpec deref(TermList var);

    typedef DHMap<TermList, TermSpec> BindingMap;
    typedef Stack<TermList> TermStack;

    /** Stacks of bindings made on each backtrack level. Backtrack
     * levels are separated by empty terms. */
    TermStack _boundVars;

    BindingMap _bindings;

    /**
     * A cache for bindings of variables to result terms
     *
     * The map is reset whenever we enter a new leaf
     */
    DHMap<TermList,TermList> _derefBindings;

    struct DerefTask
    {
      DerefTask(TermList var) : var(var) { trm.t.makeEmpty(); }
      DerefTask(TermList var, TermSpec trm) : var(var), trm(trm) {}
      TermList var;
      TermSpec trm;
      bool buildDerefTerm() { return trm.t.isNonEmpty(); };
    };

    struct DerefApplicator
    {
      DerefApplicator(InstMatcher* im, bool query) : query(query), im(im) {}
      TermList apply(unsigned var)
      {
        CALL("SubstitutionTree::InstMatcher::DerefApplicator::apply");
        if(query) {
    return im->_derefBindings.get(TermList(var, false));
        }
        else {
    return TermList(var, false);
        }
      }
      TermList applyToSpecVar(unsigned specVar)
      {
        CALL("SubstitutionTree::InstMatcher::DerefApplicator::applyToSpecVar");
        ASS(!query);

        return im->_derefBindings.get(TermList(specVar, true));
      }
    private:
      bool query;
      InstMatcher* im;
    };
  };

  /**
   * Iterator, that yields generalizations of given term/literal.
   */
  class FastInstancesIterator
  {
  public:
    FastInstancesIterator(FastInstancesIterator&&) = default;
    FastInstancesIterator& operator=(FastInstancesIterator&&) = default;
    DECL_ELEMENT_TYPE(QueryResult);

    /**
     * If @b reversed If true, parameters of supplied binary literal are
     * 	reversed. (useful for retrieval commutative terms)
     */
    template<class TermOrLit>
    FastInstancesIterator(SubstitutionTree* parent, Node* root,
      TermOrLit query, bool retrieveSubstitution, bool reversed, bool useC, 
      FuncSubtermMap* fstm) //final two for compatibility purposes
      : _literalRetrieval(std::is_same<TermOrLit, Literal*>::value)
      , _retrieveSubstitution(retrieveSubstitution)
      , _inLeaf(false)
      , _ldIterator(LDIterator::getEmpty())
      , _root(root)
      , _alternatives()
      , _specVarNumbers()
      , _nodeTypes()
      , _iterCntr(parent->_iterCnt)
    {
      CALL("SubstitutionTree::FastInstancesIterator::FastInstancesIterator");
      ASS(root);
      ASS(!root->isLeaf());

      parent->createBindings(query, reversed,
          [&](unsigned var, TermList t) { _subst->bindSpecialVar(var, t); });
    }

    bool hasNext();
    QueryResult next();
  protected:
    bool findNextLeaf();

    bool enterNode(Node*& node);

  private:
<<<<<<< HEAD
=======

    bool _literalRetrieval;
>>>>>>> 63fda69c
    bool _retrieveSubstitution;
    bool _inLeaf;
    LDIterator _ldIterator;

    Recycled<InstMatcher> _subst;

    Renaming _resultDenormalizer;
    Node* _root;

    Recycled<Stack<void*>> _alternatives;
    Recycled<Stack<unsigned>> _specVarNumbers;
    Recycled<Stack<NodeAlgorithm>> _nodeTypes;
    InstanceCntr _iterCntr;
  };

  class SubstitutionTreeMismatchHandler : public UWAMismatchHandler 
  {
  public:
    SubstitutionTreeMismatchHandler(Stack<UnificationConstraint>& c, BacktrackData& bd) : 
      UWAMismatchHandler(c), _constraints(c), _bd(bd) {}
    //virtual bool handle(RobSubstitution* subst, TermList query, unsigned index1, TermList node, unsigned index2);
  private:
    virtual bool introduceConstraint(TermList t1,unsigned index1, TermList t2,unsigned index2);
    Stack<UnificationConstraint>& _constraints;
    BacktrackData& _bd;
  };

  class STHOMismatchHandler : public HOMismatchHandler 
  {
  public:
    STHOMismatchHandler(Stack<UnificationConstraint>& c, BacktrackData& bd) : 
      HOMismatchHandler(c), _constraints(c), _bd(bd) {}
    virtual bool handle(RobSubstitution* subst, TermList query, unsigned index1, TermList node, unsigned index2);
  private:
    Stack<UnificationConstraint>& _constraints;
    BacktrackData& _bd;
  };  

  class UnificationsIterator
  {
  public:
    UnificationsIterator(UnificationsIterator&&) = default;
    UnificationsIterator& operator=(UnificationsIterator&&) = default;
    DECL_ELEMENT_TYPE(QueryResult);

    template<class TermOrLit>
    UnificationsIterator(SubstitutionTree* parent, Node* root, TermOrLit query, bool retrieveSubstitution, bool reversed, bool useC, FuncSubtermMap* funcSubtermMap)
      : _subst()
      , _svStack()
      , _literalRetrieval(std::is_same<TermOrLit, Literal*>::value)
      , _retrieveSubstitution(retrieveSubstitution)
      , _inLeaf(false)
      , _ldIterator(LDIterator::getEmpty())
      , _nodeIterators()
      , _bdStack()
      , _clientBDRecording(false)
      , _useUWAConstraints(useC)
      , _useHOConstraints(funcSubtermMap)
      , _constraints()
      , _iterCntr(parent->_iterCnt)
#if VDEBUG
      , _tag(parent->_tag)
#endif
    {
#define DEBUG_QUERY(...) // DBG(__VA_ARGS__)
      CALL("SubstitutionTree::UnificationsIterator::UnificationsIterator");

      ASS(!_useUWAConstraints || retrieveSubstitution);
      ASS(!_useUWAConstraints || parent->_useC);

      if(!root) {
        return;
      }

      if(funcSubtermMap){
        _subst->setMap(funcSubtermMap);
        query = ApplicativeHelper::replaceFunctionalAndBooleanSubterms(query, funcSubtermMap);
      }

      parent->createBindings(query, reversed, 
          [&](unsigned var, TermList t) { _subst->bindSpecialVar(var, t, QUERY_BANK); });
      DEBUG_QUERY("query: ", subst)


      BacktrackData bd;
      enter(root, bd);
      bd.drop();
    }


    ~UnificationsIterator();

    bool hasNext();
    QueryResult next();
  protected:
    virtual bool associate(TermList query, TermList node, BacktrackData& bd);
    virtual NodeIterator getNodeIterator(IntermediateNode* n);

    bool findNextLeaf();
    bool enter(Node* n, BacktrackData& bd);


    static const int QUERY_BANK=0;
    static const int RESULT_BANK=1;
    static const int NORM_RESULT_BANK=3;

    Recycled<RobSubstitution> _subst;
    Recycled<VarStack> _svStack;

  private:
<<<<<<< HEAD
    bool retrieveSubstitution;
    bool inLeaf;
    LDIterator ldIterator;
    Stack<NodeIterator> nodeIterators;
    Stack<BacktrackData> bdStack;
    bool clientBDRecording;
    BacktrackData clientBacktrackData;
    Renaming queryNormalizer;
    bool useUWAConstraints;
    bool useHOConstraints;
    UnificationConstraintStack constraints;
=======
    bool _literalRetrieval;
    bool _retrieveSubstitution;
    bool _inLeaf;
    LDIterator _ldIterator;
    Recycled<Stack<NodeIterator>> _nodeIterators;
    Recycled<Stack<BacktrackData>> _bdStack;
    bool _clientBDRecording;
    BacktrackData _clientBacktrackData;
    bool _useUWAConstraints;
    bool _useHOConstraints;
    Recycled<UnificationConstraintStack> _constraints;
    InstanceCntr _iterCntr;
>>>>>>> 63fda69c
#if VDEBUG
    bool _tag;
#endif
  };

#if VDEBUG
public:
  bool isEmpty() const;
#endif

  Cntr _iterCnt;
}; // class SubstiutionTree

<<<<<<< HEAD
=======
template<> 
struct SubtitutionTreeConfig<Literal*> 
{
  static Literal* const& getKey(SubstitutionTree::LeafData const& ld)
  { return ld.literal;  }
};


template<> 
struct SubtitutionTreeConfig<TermList> 
{
  static TermList const& getKey(SubstitutionTree::LeafData const& ld)
  { return ld.term;  }
};




>>>>>>> 63fda69c

} // namespace Indexing


#include "Indexing/SubstitutionTree.cpp"
#include "Indexing/SubstitutionTree_Nodes.cpp"
#include "Indexing/SubstitutionTree_FastGen.cpp"
#include "Indexing/SubstitutionTree_FastInst.cpp"

#endif<|MERGE_RESOLUTION|>--- conflicted
+++ resolved
@@ -33,12 +33,9 @@
 #include "Lib/ArrayMap.hpp"
 #include "Lib/Array.hpp"
 #include "Lib/BiMap.hpp"
-<<<<<<< HEAD
 #include "Kernel/ApplicativeHelper.hpp"
-=======
 #include "Lib/Recycled.hpp"
-#include "Kernel/BottomUpEvaluation/TypedTermList.hpp"
->>>>>>> 63fda69c
+#include "Kernel/TypedTermList.hpp"
 
 #include "Kernel/RobSubstitution.hpp"
 #include "Kernel/Renaming.hpp"
@@ -47,11 +44,6 @@
 #include "Kernel/OperatorType.hpp"
 #include "Lib/Option.hpp"
 #include "Kernel/Signature.hpp"
-<<<<<<< HEAD
-#include "Indexing/TermIndex.hpp"
-=======
-#include "Kernel/ApplicativeHelper.hpp"
->>>>>>> 63fda69c
 
 #include "Lib/Allocator.hpp"
 
@@ -71,9 +63,12 @@
 
 namespace Indexing {
 
+template<class LeafData_>
 class SubstitutionTree;
-std::ostream& operator<<(std::ostream& out, SubstitutionTree const& self);
-std::ostream& operator<<(std::ostream& out, OutputMultiline<SubstitutionTree> const& self);
+template<class LeafData_>
+std::ostream& operator<<(std::ostream& out, SubstitutionTree<LeafData_> const& self);
+template<class LeafData_>
+std::ostream& operator<<(std::ostream& out, OutputMultiline<SubstitutionTree<LeafData_>> const& self);
 
 template<class Key> struct SubtitutionTreeConfig;
 
@@ -128,14 +123,11 @@
 {
 
 public:
-<<<<<<< HEAD
   using LeafData = LeafData_;
   using TermQueryResultIterator = VirtualIterator<TermQueryResult<LeafData>>;
 
-=======
   static constexpr int QRS_QUERY_BANK = 0;
   static constexpr int QRS_RESULT_BANK = 1;
->>>>>>> 63fda69c
   CLASS_NAME(SubstitutionTree);
   USE_ALLOCATOR(SubstitutionTree);
 
@@ -154,47 +146,12 @@
 #endif
   }
 
-<<<<<<< HEAD
-//protected:
-
-  
-=======
 
   virtual ~SubstitutionTree();
 
   friend std::ostream& operator<<(std::ostream& out, SubstitutionTree const& self);
   friend std::ostream& operator<<(std::ostream& out, OutputMultiline<SubstitutionTree> const& self);
 
-  struct LeafData {
-    LeafData() {}
-
-    LeafData(Clause* cls, Literal* literal, TypedTermList term, TermList extraTerm)
-    : clause(cls), literal(literal), term(term), sort(term.sort()), extraTerm(extraTerm) {}
-    LeafData(Clause* cls, Literal* literal, TypedTermList term)
-    : clause(cls), literal(literal), term(term), sort(term.sort()) { extraTerm.makeEmpty();}
-
-    LeafData(Clause* cls, Literal* literal, TermList term, TermList extraTerm)
-    : clause(cls), literal(literal), term(term), extraTerm(extraTerm) { sort.makeEmpty(); }
-    LeafData(Clause* cls, Literal* literal, TermList term)
-    : clause(cls), literal(literal), term(term) {  sort.makeEmpty(); extraTerm.makeEmpty();}
-
-    LeafData(Clause* cls, Literal* literal)
-    : clause(cls), literal(literal) { term.makeEmpty(); sort.makeEmpty(), extraTerm.makeEmpty(); }
-    inline
-    bool operator==(const LeafData& o)
-    { return clause==o.clause && literal==o.literal && term==o.term; }
-
-    Clause* clause;
-    Literal* literal;
-    TermList term;
-    TermList sort;
-    // In some higher-order use cases, we want to store a different term 
-    // in the leaf to the indexed term. extraTerm is used for this purpose.
-    // In all other situations it is empty
-    TermList extraTerm;
-
-  };
->>>>>>> 63fda69c
   typedef VirtualIterator<LeafData&> LDIterator;
 
   struct QueryResult {
@@ -211,7 +168,7 @@
   template<class Iterator, class TermOrLit> 
   QueryResultIterator iterator(TermOrLit query, bool retrieveSubstitutions, bool withConstraints, bool reversed = false)
   {
-    CALL("TermSubstitutionTree::iterator");
+    CALL("SubstitutionTree::iterator");
     return _root == nullptr 
       ? QueryResultIterator::getEmpty()
       : pvi(iterTraits(Iterator(this, _root, query, retrieveSubstitutions, reversed, withConstraints, _functionalSubtermMap.asPtr() )));
@@ -223,50 +180,9 @@
     template<class LD>
     static Comparison compare(const LD& ld1, const LD& ld2)
     {
-<<<<<<< HEAD
       return ld1 < ld2 ? Comparison::LESS 
            : ld1 > ld2 ? Comparison::GREATER
            : Comparison::EQUAL;
-=======
-      CALL("SubstitutionTree::LDComparator::compare");
-
-      if(ld1.clause && ld2.clause && ld1.clause!=ld2.clause) {
-        ASS_NEQ(ld1.clause->number(), ld2.clause->number());
-        return (ld1.clause->number()<ld2.clause->number()) ? LESS : GREATER;
-      }
-      Comparison res;
-      if(ld1.literal && ld2.literal && ld1.literal!=ld2.literal) {
-        res = (ld1.literal->getId()<ld2.literal->getId())? LESS : GREATER;
-      } else {
-        ASS_EQ(ld1.clause,ld2.clause);
-        ASS_EQ(ld1.literal,ld2.literal);
-
-        if (ld1.term.isEmpty()) {
-          ASS(ld2.term.isEmpty());
-          res = EQUAL;
-        } else {
-          if (ld1.term.isVar()) {
-            if (ld2.term.isVar()) {
-              unsigned var1 = ld1.term.var();
-              unsigned var2 = ld2.term.var();
-              res=(var1<var2)? LESS : (var1>var2)? GREATER : EQUAL;
-            }
-            else{
-              res = LESS;
-            }
-          } else {
-            if (ld2.term.isVar()) {
-              res = GREATER;
-            } else {
-              unsigned id1 = ld1.term.term()->getId();
-              unsigned id2 = ld2.term.term()->getId();
-              res=(id1<id2)? LESS : (id1>id2)? GREATER : EQUAL;
-            }
-          }
-        }
-      }
-      return res;
->>>>>>> 63fda69c
     }
 
   };
@@ -321,17 +237,7 @@
     /** term at this node */
     TermList term;
 
-<<<<<<< HEAD
-    void printDepth(unsigned depth){
-      while(depth-->0){ cout <<" "; }
-    }
-    virtual void print(unsigned depth=0){
-       printDepth(depth);
-       cout <<  "[" + term.toString() + "]" << endl;
-    }
-=======
     virtual void output(std::ostream& out, bool multiline, int indent) const = 0;
->>>>>>> 63fda69c
   };
 
 
@@ -499,19 +405,7 @@
     const unsigned childVar;
     ChildBySortHelper* _childBySortHelper;
 
-<<<<<<< HEAD
-    virtual void print(unsigned depth=0){
-       auto children = allChildren();
-       Node::printDepth(depth);
-       cout << "I [" << childVar << "] with " << Node::term.toString() << endl;
-       while(children.hasNext()){
-         (*children.next())->print(depth+1);
-       }
-    }
-
-=======
     virtual void output(std::ostream& out, bool multiline, int indent) const override;
->>>>>>> 63fda69c
   }; // class SubstitutionTree::IntermediateNode
 
     struct ByTopFn
@@ -553,17 +447,7 @@
     virtual void remove(LeafData ld) = 0;
     void loadChildren(LDIterator children);
 
-<<<<<<< HEAD
-    virtual void print(unsigned depth=0){
-       auto children = allChildren();
-       while(children.hasNext()){
-         Node::printDepth(depth);
-         cout << children.next() << endl;
-       } 
-    }
-=======
     virtual void output(std::ostream& out, bool multiline, int indent) const override;
->>>>>>> 63fda69c
   };
 
   //These classes and methods are defined in SubstitutionTree_Nodes.cpp
@@ -802,16 +686,11 @@
   typedef DHMap<unsigned,TermList,IdentityHash,DefaultHash> BindingMap;
   //Using BinaryHeap as a BindingQueue leads to about 30% faster insertion,
   //that when SkipList is used.
-<<<<<<< HEAD
   typedef BinaryHeap<Binding,typename Binding::Comparator> BindingQueue;
-  //typedef SkipList<Binding,Binding::Comparator> BindingQueue;
-//  typedef SkipList<unsigned,SpecVarComparator> SpecVarQueue;
-=======
-  typedef BinaryHeap<Binding,Binding::Comparator> BindingQueue;
->>>>>>> 63fda69c
   typedef BinaryHeap<unsigned,SpecVarComparator> SpecVarQueue;
   typedef Stack<unsigned> VarStack;
 
+  // TODO get rid of this unused function
   void getBindingsArgBindings(Term* t, BindingMap& binding);
 
   Leaf* findLeaf(BindingMap& svBindings)
@@ -822,38 +701,33 @@
 
   void setSort(TypedTermList const& term, LeafData& ld)
   {
-    ASS_EQ(ld.term, term)
     ld.sort = term.sort();
   }
 
   void setSort(TermList const& term, LeafData& ld)
   {
-    ASS_EQ(ld.term, term)
     if (term.isTerm()) {
       ld.sort = SortHelper::getResultSort(term.term());
     }
   }
 
-
   void setSort(Literal* literal, LeafData &ld)
   { 
-    ASS_EQ(ld.literal, literal); 
     if (literal->isEquality()) {
       ld.sort = SortHelper::getEqualityArgumentSort(literal);
     }
   }
 
 
-  template<class Key>
-  void handle(Key const& key, LeafData ld, bool doInsert)
-  {
-    auto norm = Renaming::normalize(key);
+  void handle(LeafData ld, bool doInsert)
+  {
+    auto norm = Renaming::normalize(ld.key());
     if (_functionalSubtermMap.isSome()) {
       norm = ApplicativeHelper::replaceFunctionalAndBooleanSubterms(norm, &_functionalSubtermMap.unwrap());
     }
 
     Recycled<BindingMap> bindings;
-    setSort(key, ld);
+    setSort(ld.key(), ld);
     createBindings(norm, /* reversed */ false,
         [&](auto var, auto term) { 
           bindings->insert(var, term);
@@ -1163,6 +1037,7 @@
     bool findNextLeaf();
     bool enterNode(Node*& node);
 
+    bool _literalRetrieval;
     /** We should include substitutions in the results */
     bool _retrieveSubstitution;
     /** The iterator is currently in a leaf
@@ -1416,11 +1291,8 @@
     bool enterNode(Node*& node);
 
   private:
-<<<<<<< HEAD
-=======
 
     bool _literalRetrieval;
->>>>>>> 63fda69c
     bool _retrieveSubstitution;
     bool _inLeaf;
     LDIterator _ldIterator;
@@ -1481,9 +1353,6 @@
       , _useHOConstraints(funcSubtermMap)
       , _constraints()
       , _iterCntr(parent->_iterCnt)
-#if VDEBUG
-      , _tag(parent->_tag)
-#endif
     {
 #define DEBUG_QUERY(...) // DBG(__VA_ARGS__)
       CALL("SubstitutionTree::UnificationsIterator::UnificationsIterator");
@@ -1531,19 +1400,6 @@
     Recycled<VarStack> _svStack;
 
   private:
-<<<<<<< HEAD
-    bool retrieveSubstitution;
-    bool inLeaf;
-    LDIterator ldIterator;
-    Stack<NodeIterator> nodeIterators;
-    Stack<BacktrackData> bdStack;
-    bool clientBDRecording;
-    BacktrackData clientBacktrackData;
-    Renaming queryNormalizer;
-    bool useUWAConstraints;
-    bool useHOConstraints;
-    UnificationConstraintStack constraints;
-=======
     bool _literalRetrieval;
     bool _retrieveSubstitution;
     bool _inLeaf;
@@ -1556,10 +1412,6 @@
     bool _useHOConstraints;
     Recycled<UnificationConstraintStack> _constraints;
     InstanceCntr _iterCntr;
->>>>>>> 63fda69c
-#if VDEBUG
-    bool _tag;
-#endif
   };
 
 #if VDEBUG
@@ -1570,12 +1422,11 @@
   Cntr _iterCnt;
 }; // class SubstiutionTree
 
-<<<<<<< HEAD
-=======
 template<> 
 struct SubtitutionTreeConfig<Literal*> 
 {
-  static Literal* const& getKey(SubstitutionTree::LeafData const& ld)
+  template<class LeafData>
+  static Literal* const& getKey(LeafData const& ld)
   { return ld.literal;  }
 };
 
@@ -1583,14 +1434,13 @@
 template<> 
 struct SubtitutionTreeConfig<TermList> 
 {
-  static TermList const& getKey(SubstitutionTree::LeafData const& ld)
+  template<class LeafData>
+  static TermList const& getKey(LeafData const& ld)
   { return ld.term;  }
 };
 
 
 
-
->>>>>>> 63fda69c
 
 } // namespace Indexing
 
@@ -1600,4 +1450,4 @@
 #include "Indexing/SubstitutionTree_FastGen.cpp"
 #include "Indexing/SubstitutionTree_FastInst.cpp"
 
-#endif+#endif // __SubstitutionTree__