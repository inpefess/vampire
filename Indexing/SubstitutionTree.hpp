/*
 * This file is part of the source code of the software program
 * Vampire. It is protected by applicable
 * copyright laws.
 *
 * This source code is distributed under the licence found here
 * https://vprover.github.io/license.html
 * and in the source directory
 */
/**
 * @file SubstitutionTree.hpp
 * Defines class SubstitutionTree.
 *
 * @since 16/08/2008 flight Sydney-San Francisco
 */

#ifndef __SubstitutionTree__
#define __SubstitutionTree__

#include <utility>

#include "Forwards.hpp"

#include "Lib/VirtualIterator.hpp"
#include "Lib/Metaiterators.hpp"
#include "Lib/Comparison.hpp"
#include "Lib/Int.hpp"
#include "Lib/Stack.hpp"
#include "Lib/List.hpp"
#include "Lib/SkipList.hpp"
#include "Lib/BinaryHeap.hpp"
#include "Lib/Backtrackable.hpp"
#include "Lib/ArrayMap.hpp"
#include "Lib/Array.hpp"
#include "Lib/BiMap.hpp"

#include "Kernel/RobSubstitution.hpp"
#include "Kernel/Renaming.hpp"
#include "Kernel/Clause.hpp"
#include "Kernel/SortHelper.hpp"
#include "Kernel/OperatorType.hpp"
#include "Kernel/Signature.hpp"

#include "Lib/Allocator.hpp"

#include "Index.hpp"

#if VDEBUG
#include <iostream>
#endif

using namespace std;
using namespace Lib;
using namespace Kernel;

#define SUBST_CLASS RobSubstitution
//#define SUBST_CLASS EGSubstitution

#define UARR_INTERMEDIATE_NODE_MAX_SIZE 4

#define REORDERING 1

namespace Indexing {


/**
 * Class of substitution trees. In fact, contains an array of substitution
 * trees.
 * @since 16/08/2008 flight Sydney-San Francisco
 */
class SubstitutionTree
{
public:
  CLASS_NAME(SubstitutionTree);
  USE_ALLOCATOR(SubstitutionTree);

  SubstitutionTree(int nodes,bool useC=false, bool rfSubs=false);
  ~SubstitutionTree();

  // Tags are used as a debug tool to turn debugging on for a particular instance
  bool tag;
  virtual void markTagged(){ tag=true;}

//protected:

  struct LeafData {
    LeafData() {}
    LeafData(Clause* cls, Literal* literal, TermList term, TermList extraTerm)
    : clause(cls), literal(literal), term(term), extraTerm(extraTerm) {}
    LeafData(Clause* cls, Literal* literal, TermList term)
    : clause(cls), literal(literal), term(term) { extraTerm.makeEmpty();}
    LeafData(Clause* cls, Literal* literal)
    : clause(cls), literal(literal) { term.makeEmpty(); extraTerm.makeEmpty(); }
    inline
    bool operator==(const LeafData& o)
    { return clause==o.clause && literal==o.literal && term==o.term; }

    Clause* clause;
    Literal* literal;
    TermList term;
    // In some higher-order use cases, we want to store a different term 
    // in the leaf to the indexed term. extraTerm is used for this purpose.
    // In all other situations it is empty
    TermList extraTerm;

    vstring toString(){
      vstring ret = "LD " + literal->toString();// + " in " + clause->literalsOnlyToString();
      if(!term.isEmpty()){ ret += " with " +term.toString(); }
      return ret;
    }

  };
  typedef VirtualIterator<LeafData&> LDIterator;

  class LDComparator
  {
  public:
    inline
    static Comparison compare(const LeafData& ld1, const LeafData& ld2)
    {
      CALL("SubstitutionTree::LDComparator::compare");

      /*
      cout << "ld1: " << ld1.toString() << endl;
      cout << "ld2: " << ld2.toString() << endl;
      */

      if(ld1.clause && ld2.clause && ld1.clause!=ld2.clause) {
        //if(ld1.clause->number()==ld2.clause->number()){
          //cout << "XXX " << ld1.clause << " and " << ld2.clause << endl;
          //cout << ld2.clause->toString() << endl;
        //}
        ASS_NEQ(ld1.clause->number(), ld2.clause->number());
        return (ld1.clause->number()<ld2.clause->number()) ? LESS : GREATER;
      }
      Comparison res;
      if(ld1.literal && ld2.literal && ld1.literal!=ld2.literal) {
        res = (ld1.literal->getId()<ld2.literal->getId())? LESS : GREATER;
      } else {
        ASS_EQ(ld1.clause,ld2.clause);
        ASS_EQ(ld1.literal,ld2.literal);

        if (ld1.term.isEmpty()) {
          ASS(ld2.term.isEmpty());
          res = EQUAL;
        } else {
          if (ld1.term.isVar()) {
            if (ld2.term.isVar()) {
              unsigned var1 = ld1.term.var();
              unsigned var2 = ld2.term.var();
              res=(var1<var2)? LESS : (var1>var2)? GREATER : EQUAL;
            }
            else{
              res = LESS;
            }
          } else {
            if (ld2.term.isVar()) {
              res = GREATER;
            } else {
              unsigned id1 = ld1.term.term()->getId();
              unsigned id2 = ld2.term.term()->getId();
              res=(id1<id2)? LESS : (id1>id2)? GREATER : EQUAL;
            }
          }
        }
      }
      return res;
    }
  };

  enum NodeAlgorithm
  {
    UNSORTED_LIST=1,
    SKIP_LIST=2,
    SET=3
  };

  class Node {
  public:
    inline
    Node() { term.makeEmpty(); }
    inline
    Node(TermList ts) : term(ts) { }
    virtual ~Node();
    /** True if a leaf node */
    virtual bool isLeaf() const = 0;
    virtual bool isEmpty() const = 0;
    virtual bool withSorts(){ return false; }
    /**
     * Return number of elements held in the node.
     *
     * Descendant classes should override this method.
     */
    virtual int size() const { NOT_IMPLEMENTED; }
    virtual NodeAlgorithm algorithm() const = 0;

    /**
     * Remove all referenced structures without destroying them.
     *
     * This is used when the implementation of a node is being changed.
     * The current node will be deleted, but we don't want to destroy
     * structures, that are taken over by the new node implementation.
     */
    virtual void makeEmpty() { term.makeEmpty(); }
    static void split(Node** pnode, TermList* where, int var);

#if VDEBUG
    virtual void assertValid() const {};
#endif

    /** term at this node */
    TermList term;

    virtual void print(unsigned depth=0){
       printDepth(depth);
       cout <<  "[" + term.toString() + "]" << endl;
    }
    void printDepth(unsigned depth){
      while(depth-->0){ cout <<" "; }
    }
  };


  typedef VirtualIterator<Node**> NodeIterator;
  typedef List<Node*> NodeList;
  class IntermediateNode;
    
    //We can remove this class once we deal with UWA uniformly for
    //for theories and HOL AYB
    class ChildBySortHelper
    {
    public:
        
        CLASS_NAME(SubstitutionTree::ChildBySortHelper);
        USE_ALLOCATOR(ChildBySortHelper);
        
        ChildBySortHelper(IntermediateNode* p):  _parent(p)
        {
            bySort.ensure(Signature::FIRST_USER_CON);
            bySortTerms.ensure(Signature::FIRST_USER_CON);
        }

        void loadFrom(ChildBySortHelper* other){
          ASS(other->bySort.size() == other->bySortTerms.size());
          for(unsigned i=0;i<other->bySort.size();i++){
            DHSet<unsigned>::Iterator it1(other->bySort[i]);
            bySort[i].loadFromIterator(it1);
            Stack<TermList>::Iterator it2(other->bySortTerms[i]);
            bySortTerms[i].loadFromIterator(it2);
          }
        } 
        
        /**
         * Return an iterator of child nodes whose top term has the same sort
         * as Termlist t. Only consider interpreted sorts.
         *
         */
        NodeIterator childBySort(TermList t)
        {
          CALL("SubstitutionTree::ChildBySortHelper::childBySort");
          TermList srt;
          // only consider interpreted sorts
<<<<<<< HEAD
          if(SortHelper::tryGetResultSort(t,srt)){
            ASS(srt.isTerm());
            unsigned con = srt.term()->functor(); 
            if(!srt.term()->isSuper() && env.signature->isInterpretedNonDefault(con)){
              unsigned top = t.term()->functor();
              TermStack::Iterator fit(bySortTerms[con]);
              auto withoutThisTop = getFilteredIterator(fit,NotTop(top));
              auto nodes = getMappingIterator(withoutThisTop,ByTopFn(this));
              return pvi(getFilteredIterator(nodes,NonzeroFn()));
             }
=======
          if(SortHelper::tryGetResultSort(t,srt) && !srt.isVar() 
             && !srt.term()->isSuper() && !srt.term()->arity() &&
             SortHelper::isInterpretedNonDefault(SortHelper::sortNum(srt))){
            unsigned top = t.term()->functor();
            TermStack::Iterator fit(bySortTerms[SortHelper::sortNum(srt)]);
            auto withoutThisTop = getFilteredIterator(fit,NotTop(top));
            auto nodes = getMappingIterator(withoutThisTop,ByTopFn(this));
            return pvi(getFilteredIterator(nodes,NonzeroFn()));
>>>>>>> 44aae813
          }
          return NodeIterator::getEmpty();
        } 
        
        DArray<DHSet<unsigned>> bySort;
        DArray<Stack<TermList>> bySortTerms;
        
        IntermediateNode* _parent; 
        /*
         * This is used for recording terms that might
         */
        void mightExistAsTop(TermList t)
        {
          CALL("SubstitutionTree::ChildBySortHelper::mightExistAsTop");
          if(!t.isTerm()){ return; }
<<<<<<< HEAD
          TermList srt;
          if(SortHelper::tryGetResultSort(t,srt) && !srt.term()->isSuper()){
            unsigned con = srt.term()->functor();
            if(env.signature->isInterpretedNonDefault(con)){
=======
          TermList srtT;
          if(SortHelper::tryGetResultSort(t,srtT) && !srtT.isVar() && 
             !srtT.term()->isSuper() && !srtT.term()->arity()){
            unsigned srt = SortHelper::sortNum(srtT);
            if(SortHelper::isInterpretedNonDefault(srt)){
>>>>>>> 44aae813
              unsigned f = t.term()->functor();
              if(bySort[con].insert(f)){
                bySortTerms[con].push(t);
              }
            }
          }
        }
        void remove(TermList t)
        {
          CALL("SubstitutionTree::ChildBySortHelper::remove");
          if(!t.isTerm()){ return;}
<<<<<<< HEAD
          TermList srt;
          if(SortHelper::tryGetResultSort(t,srt) && !srt.term()->isSuper()){
            unsigned con = srt.term()->functor();
            if(env.signature->isInterpretedNonDefault(con)){
=======
          TermList srtT;

          if(SortHelper::tryGetResultSort(t,srtT) && !srtT.isVar() && 
             !srtT.term()->isSuper() && !srtT.term()->arity()){
            unsigned srt = SortHelper::sortNum(srtT);
            if(SortHelper::isInterpretedNonDefault(srt)){
>>>>>>> 44aae813
              unsigned f = t.term()->functor();
              if(bySort[con].remove(f)){
                bySortTerms[con].remove(t);
              }
            }
          }
        }
        
    };// class SubstitutionTree::ChildBySortHelper
    
    

  class IntermediateNode
    	: public Node
  {
  public:
    /** Build a new intermediate node which will serve as the root*/
    inline
    IntermediateNode(unsigned childVar) : childVar(childVar),_childBySortHelper(0) {}

    /** Build a new intermediate node */
    inline
    IntermediateNode(TermList ts, unsigned childVar) : Node(ts), childVar(childVar),_childBySortHelper(0) {}

    inline
    bool isLeaf() const { return false; };

    virtual NodeIterator allChildren() = 0;
    virtual NodeIterator variableChildren() = 0;
    /**
     * Return pointer to pointer to child node with top symbol
     * of @b t. This pointer to node can be changed.
     *
     * If canCreate is true and such child node does
     * not exist, pointer to null pointer is returned, and it's
     * assumed, that pointer to newly created node with given
     * top symbol will be put there.
     *
     * If canCreate is false, null pointer is returned in case
     * suitable child does not exist.
     */
    virtual Node** childByTop(TermList t, bool canCreate) = 0;


    /**
     * Remove child which points to node with top symbol of @b t.
     * This node has to still exist in time of the call to remove method.
     */
    virtual void remove(TermList t) = 0;

    /**
     * Remove all children of the node without destroying them.
     */
    virtual void removeAllChildren() = 0;

    void destroyChildren();

    void makeEmpty()
    {
      Node::makeEmpty();
      removeAllChildren();
    }

    
    virtual NodeIterator childBySort(TermList t)
    {
        if(!_childBySortHelper) return NodeIterator::getEmpty();
        return _childBySortHelper->childBySort(t);
    }
    virtual void mightExistAsTop(TermList t) {
        if(_childBySortHelper){
          _childBySortHelper->mightExistAsTop(t);
        }
    }

    void loadChildren(NodeIterator children);

    const unsigned childVar;
    ChildBySortHelper* _childBySortHelper;

    virtual void print(unsigned depth=0){
       auto children = allChildren();
       printDepth(depth);
       cout << "I [" << childVar << "] with " << term.toString() << endl;
       while(children.hasNext()){
         (*children.next())->print(depth+1);
       }
    }

  }; // class SubstitutionTree::IntermediateNode

    struct ByTopFn
    {
        ByTopFn(ChildBySortHelper* n) : node(n) {};
        DECL_RETURN_TYPE(Node**);
        OWN_RETURN_TYPE operator()(TermList t){
            return node->_parent->childByTop(t,false);
        }
    private:
        ChildBySortHelper* node;
    }; 
    struct NotTop
    {
        NotTop(unsigned t) : top(t) {};
        DECL_RETURN_TYPE(bool);
        OWN_RETURN_TYPE operator()(TermList t){
            return t.term()->functor()!=top;
        }
    private:
        unsigned top;
    };
    

  class Leaf
  : public Node
  {
  public:
    /** Build a new leaf which will serve as the root */
    inline
    Leaf()
    {}
    /** Build a new leaf */
    inline
    Leaf(TermList ts) : Node(ts) {}

    inline
    bool isLeaf() const { return true; };
    virtual LDIterator allChildren() = 0;
    virtual void insert(LeafData ld) = 0;
    virtual void remove(LeafData ld) = 0;
    void loadChildren(LDIterator children);

    virtual void print(unsigned depth=0){
       auto children = allChildren();
       while(children.hasNext()){
         printDepth(depth);
         cout << children.next().toString() << endl;
       } 
    }
  };

  //These classes and methods are defined in SubstitutionTree_Nodes.cpp
  class UListLeaf;
  class SListIntermediateNode;
  class SListLeaf;
  class SetLeaf;
  static Leaf* createLeaf();
  static Leaf* createLeaf(TermList ts);
  static void ensureLeafEfficiency(Leaf** l);
  static IntermediateNode* createIntermediateNode(unsigned childVar,bool constraints);
  static IntermediateNode* createIntermediateNode(TermList ts, unsigned childVar,bool constraints);
  static void ensureIntermediateNodeEfficiency(IntermediateNode** inode);

  struct IsPtrToVarNodeFn
  {
    DECL_RETURN_TYPE(bool);
    bool operator()(Node** n)
    {
      return (*n)->term.isVar();
    }
  };

  class UArrIntermediateNode
  : public IntermediateNode
  {
  public:
    inline
    UArrIntermediateNode(unsigned childVar) : IntermediateNode(childVar), _size(0)
    {
      _nodes[0]=0;
    }
    inline
    UArrIntermediateNode(TermList ts, unsigned childVar) : IntermediateNode(ts, childVar), _size(0)
    {
      _nodes[0]=0;
    }

    ~UArrIntermediateNode()
    {
      if(!isEmpty()) {
	destroyChildren();
      }
    }

    void removeAllChildren()
    {
      _size=0;
      _nodes[0]=0;
    }

    NodeAlgorithm algorithm() const { return UNSORTED_LIST; }
    bool isEmpty() const { return !_size; }
    int size() const { return _size; }
    NodeIterator allChildren()
    { return pvi( PointerPtrIterator<Node*>(&_nodes[0],&_nodes[_size]) ); }

    NodeIterator variableChildren()
    {
      return pvi( getFilteredIterator(PointerPtrIterator<Node*>(&_nodes[0],&_nodes[_size]),
  	    IsPtrToVarNodeFn()) );
    }
    virtual Node** childByTop(TermList t, bool canCreate);
    void remove(TermList t);

#if VDEBUG
    virtual void assertValid() const
    {
      ASS_ALLOC_TYPE(this,"SubstitutionTree::UArrIntermediateNode");
    }
#endif

    CLASS_NAME(SubstitutionTree::UArrIntermediateNode);
    USE_ALLOCATOR(UArrIntermediateNode);

    int _size;
    Node* _nodes[UARR_INTERMEDIATE_NODE_MAX_SIZE+1];
  };

  class UArrIntermediateNodeWithSorts
  : public UArrIntermediateNode
  {
  public:
   UArrIntermediateNodeWithSorts(unsigned childVar) : UArrIntermediateNode(childVar) {
     _childBySortHelper = new ChildBySortHelper(this);
   }
   UArrIntermediateNodeWithSorts(TermList ts, unsigned childVar) : UArrIntermediateNode(ts, childVar) {
     _childBySortHelper = new ChildBySortHelper(this);
   }
  }; 

  class SListIntermediateNode
  : public IntermediateNode
  {
  public:
    SListIntermediateNode(unsigned childVar) : IntermediateNode(childVar) {}
    SListIntermediateNode(TermList ts, unsigned childVar) : IntermediateNode(ts, childVar) {}

    ~SListIntermediateNode()
    {
      if(!isEmpty()) {
	destroyChildren();
      }
    }

    void removeAllChildren()
    {
      while(!_nodes.isEmpty()) {
        _nodes.pop();
      }
    }

    static IntermediateNode* assimilate(IntermediateNode* orig);

    inline
    NodeAlgorithm algorithm() const { return SKIP_LIST; }
    inline
    bool isEmpty() const { return _nodes.isEmpty(); }
    int size() const { return _nodes.size(); }
#if VDEBUG
    virtual void assertValid() const
    {
      ASS_ALLOC_TYPE(this,"SubstitutionTree::SListIntermediateNode");
    }
#endif
    inline
    NodeIterator allChildren()
    {
      return pvi( NodeSkipList::PtrIterator(_nodes) );
    }
    inline
    NodeIterator variableChildren()
    {
      return pvi( getWhileLimitedIterator(
  		    NodeSkipList::PtrIterator(_nodes),
  		    IsPtrToVarNodeFn()) );
    }
    virtual Node** childByTop(TermList t, bool canCreate)
    {
      CALL("SubstitutionTree::SListIntermediateNode::childByTop");

      Node** res;
      bool found=_nodes.getPosition(t,res,canCreate);
      if(!found) {
        if(canCreate) {
          mightExistAsTop(t);
          *res=0;
        } else {
          res=0;
        }
      }
      return res;
    }
    inline
    void remove(TermList t)
    {
      _nodes.remove(t);
      if(_childBySortHelper){
        _childBySortHelper->remove(t);
      }
    }

    CLASS_NAME(SubstitutionTree::SListIntermediateNode);
    USE_ALLOCATOR(SListIntermediateNode);

    class NodePtrComparator
    {
    public:
      static Comparison compare(TermList t1,TermList t2)
      {
	CALL("SubstitutionTree::SListIntermediateNode::NodePtrComparator::compare");

	if(t1.isVar()) {
	  if(t2.isVar()) {
	    return Int::compare(t1.var(), t2.var());
	  }
	  return LESS;
	}
	if(t2.isVar()) {
	  return GREATER;
	}
	return Int::compare(t1.term()->functor(), t2.term()->functor());
      }

      static Comparison compare(Node* n1, Node* n2)
      { return compare(n1->term, n2->term); }
      static Comparison compare(TermList t1, Node* n2)
      { return compare(t1, n2->term); }
    };
    typedef SkipList<Node*,NodePtrComparator> NodeSkipList;
    NodeSkipList _nodes;
  };


  
  class SListIntermediateNodeWithSorts
  : public SListIntermediateNode
  {
   public:
   SListIntermediateNodeWithSorts(unsigned childVar) : SListIntermediateNode(childVar) {
       _childBySortHelper = new ChildBySortHelper(this);
   }
   SListIntermediateNodeWithSorts(TermList ts, unsigned childVar) : SListIntermediateNode(ts, childVar) {
       _childBySortHelper = new ChildBySortHelper(this);
   }
  };

  class Binding {
  public:
    /** Number of the variable at this node */
    unsigned var;
    /** term at this node */
    TermList term;
    /** Create new binding */
    Binding(int v,TermList t) : var(v), term(t) {}

    struct Comparator
    {
      inline
      static Comparison compare(Binding& b1, Binding& b2)
      {
    	return Int::compare(b2.var, b1.var);
      }
    };
  }; // class SubstitutionTree::Binding

  struct SpecVarComparator
  {
    inline
    static Comparison compare(unsigned v1, unsigned v2)
    { return Int::compare(v2, v1); }
    inline
    static unsigned max()
    { return 0u; }
  };

  typedef DHMap<unsigned,TermList,IdentityHash> BindingMap;
  //Using BinaryHeap as a BindingQueue leads to about 30% faster insertion,
  //that when SkipList is used.
  typedef BinaryHeap<Binding,Binding::Comparator> BindingQueue;
  //typedef SkipList<Binding,Binding::Comparator> BindingQueue;
//  typedef SkipList<unsigned,SpecVarComparator> SpecVarQueue;
  typedef BinaryHeap<unsigned,SpecVarComparator> SpecVarQueue;
  typedef Stack<unsigned> VarStack;

  void getBindings(Term* t, BindingMap& binding);

  Leaf* findLeaf(Node* root, BindingMap& svBindings);

  void insert(Node** node,BindingMap& binding,LeafData ld);
  void remove(Node** node,BindingMap& binding,LeafData ld);

  /** Number of the next variable */
  int _nextVar;
  /** Array of nodes */
  ZIArray<Node*> _nodes;
  /** enable searching with constraints for this tree */
  bool _useC;
  /** functional subterms of a term are replaced by extra sepcial
      variables before being inserted into the tree */
  bool _rfSubs;

  class LeafIterator
  : public IteratorCore<Leaf*>
  {
  public:
    LeafIterator(SubstitutionTree* st)
    : _nextRootPtr(st->_nodes.begin()), _afterLastRootPtr(st->_nodes.end()),
    _nodeIterators(8) {}
    bool hasNext();
    Leaf* next()
    {
      ASS(_curr->isLeaf());
      return static_cast<Leaf*>(_curr);
    }
  private:
    Node** _nextRootPtr;
    Node** _afterLastRootPtr;
    Node* _curr;
    Stack<NodeIterator> _nodeIterators;
  };

  typedef pair<pair<LeafData*, ResultSubstitutionSP>,UnificationConstraintStackSP> QueryResult;


  class GenMatcher;

  /**
   * Iterator, that yields generalizations of given term/literal.
   */
  class FastGeneralizationsIterator
  : public IteratorCore<QueryResult>
  {
  public:
    FastGeneralizationsIterator(SubstitutionTree* parent, Node* root, Term* query,
            bool retrieveSubstitution, bool reversed,bool withoutTop,bool useC, 
            FuncSubtermMap* fstm = 0);

    ~FastGeneralizationsIterator();

    QueryResult next();
    bool hasNext();
  protected:
    void createInitialBindings(Term* t);
    void createReversedInitialBindings(Term* t);

    bool findNextLeaf();
    bool enterNode(Node*& node);

    /** We are retrieving generalizations of a literal */
    bool _literalRetrieval;
    /** We should include substitutions in the results */
    bool _retrieveSubstitution;
    /** The iterator is currently in a leaf
     *
     * This is false in the beginning when it is in the root */
    bool _inLeaf;

    GenMatcher* _subst;

    LDIterator _ldIterator;

    Renaming _resultNormalizer;

    Node* _root;
    SubstitutionTree* _tree;

    Stack<void*> _alternatives;
    Stack<unsigned> _specVarNumbers;
    Stack<NodeAlgorithm> _nodeTypes;
  };

  class InstMatcher;

  /**
   * Iterator, that yields generalizations of given term/literal.
   */
  class FastInstancesIterator
  : public IteratorCore<QueryResult>
  {
  public:
    FastInstancesIterator(SubstitutionTree* parent, Node* root, Term* query,
	    bool retrieveSubstitution, bool reversed, bool withoutTop, bool useC, 
      FuncSubtermMap* fstm = 0);
    ~FastInstancesIterator();

    bool hasNext();
    QueryResult next();
  protected:
    void createInitialBindings(Term* t);
    void createReversedInitialBindings(Term* t);
    bool findNextLeaf();

    bool enterNode(Node*& node);

  private:
    bool _literalRetrieval;
    bool _retrieveSubstitution;
    bool _inLeaf;
    LDIterator _ldIterator;

    InstMatcher* _subst;

    Renaming _resultDenormalizer;
    Node* _root;

    Stack<void*> _alternatives;
    Stack<unsigned> _specVarNumbers;
    Stack<NodeAlgorithm> _nodeTypes;
#if VDEBUG
    SubstitutionTree* _tree;
#endif
  };

  class SubstitutionTreeMismatchHandler : public UWAMismatchHandler 
  {
  public:
    SubstitutionTreeMismatchHandler(Stack<UnificationConstraint>& c, BacktrackData& bd) : 
      UWAMismatchHandler(c), _constraints(c), _bd(bd) {}
    //virtual bool handle(RobSubstitution* subst, TermList query, unsigned index1, TermList node, unsigned index2);
  private:
    virtual bool introduceConstraint(TermList t1,unsigned index1, TermList t2,unsigned index2);
    Stack<UnificationConstraint>& _constraints;
    BacktrackData& _bd;
  };

  class STHOMismatchHandler : public HOMismatchHandler 
  {
  public:
    STHOMismatchHandler(Stack<UnificationConstraint>& c, BacktrackData& bd) : 
      HOMismatchHandler(c), _constraints(c), _bd(bd) {}
    virtual bool handle(RobSubstitution* subst, TermList query, unsigned index1, TermList node, unsigned index2);
  private:
    Stack<UnificationConstraint>& _constraints;
    BacktrackData& _bd;
  };  

  class UnificationsIterator
  : public IteratorCore<QueryResult>
  {
  public:
    UnificationsIterator(SubstitutionTree* parent, Node* root, Term* query, 
      bool retrieveSubstitution, bool reversed, bool withoutTop, bool useC, 
      FuncSubtermMap* funcSubtermMap = 0);
    ~UnificationsIterator();

    bool hasNext();
    QueryResult next();
    bool tag;
  protected:
    virtual bool associate(TermList query, TermList node, BacktrackData& bd);
    virtual NodeIterator getNodeIterator(IntermediateNode* n);

    void createInitialBindings(Term* t);
    /**
     * For a binary comutative literal, creates initial bindings,
     * where the order of special variables is reversed.
     */
    void createReversedInitialBindings(Term* t);
    bool findNextLeaf();
    bool enter(Node* n, BacktrackData& bd);


    static const int QUERY_BANK=0;
    static const int RESULT_BANK=1;
    static const int NORM_QUERY_BANK=2;
    static const int NORM_RESULT_BANK=3;

    SUBST_CLASS subst;
    VarStack svStack;

  private:
    bool literalRetrieval;
    bool retrieveSubstitution;
    bool inLeaf;
    LDIterator ldIterator;
    Stack<NodeIterator> nodeIterators;
    Stack<BacktrackData> bdStack;
    bool clientBDRecording;
    BacktrackData clientBacktrackData;
    Renaming queryNormalizer;
    SubstitutionTree* tree;
    bool useUWAConstraints;
    bool useHOConstraints;
    UnificationConstraintStack constraints;
  };

/*
  class GeneralizationsIterator
  : public UnificationsIterator
  {
  public:
    GeneralizationsIterator(SubstitutionTree* parent, Node* root, Term* query, bool retrieveSubstitution, bool reversed, bool withoutTop, bool useC)
    : UnificationsIterator(parent, root, query, retrieveSubstitution, reversed, withoutTop, useC) {}; 

  protected:
    virtual bool associate(TermList query, TermList node);
    virtual NodeIterator getNodeIterator(IntermediateNode* n);
  };
*/
/*
  class InstancesIterator
  : public UnificationsIterator
  {
  public:
    InstancesIterator(SubstitutionTree* parent, Node* root, Term* query, bool retrieveSubstitution, bool reversed,bool withoutTop,bool useC)
    : UnificationsIterator(parent, root, query, retrieveSubstitution, reversed, withoutTop,useC) {}; 
  protected:
    virtual bool associate(TermList query, TermList node);
    virtual NodeIterator getNodeIterator(IntermediateNode* n);
  };
*/

#if VDEBUG
public:
  static vstring nodeToString(Node* topNode);
  vstring toString() const;
  bool isEmpty() const;

  int _iteratorCnt;
#endif

}; // class SubstiutionTree

} // namespace Indexing

#endif<|MERGE_RESOLUTION|>--- conflicted
+++ resolved
@@ -260,8 +260,7 @@
           CALL("SubstitutionTree::ChildBySortHelper::childBySort");
           TermList srt;
           // only consider interpreted sorts
-<<<<<<< HEAD
-          if(SortHelper::tryGetResultSort(t,srt)){
+          if(SortHelper::tryGetResultSort(t,srt) && !srt.isVar()){
             ASS(srt.isTerm());
             unsigned con = srt.term()->functor(); 
             if(!srt.term()->isSuper() && env.signature->isInterpretedNonDefault(con)){
@@ -271,16 +270,6 @@
               auto nodes = getMappingIterator(withoutThisTop,ByTopFn(this));
               return pvi(getFilteredIterator(nodes,NonzeroFn()));
              }
-=======
-          if(SortHelper::tryGetResultSort(t,srt) && !srt.isVar() 
-             && !srt.term()->isSuper() && !srt.term()->arity() &&
-             SortHelper::isInterpretedNonDefault(SortHelper::sortNum(srt))){
-            unsigned top = t.term()->functor();
-            TermStack::Iterator fit(bySortTerms[SortHelper::sortNum(srt)]);
-            auto withoutThisTop = getFilteredIterator(fit,NotTop(top));
-            auto nodes = getMappingIterator(withoutThisTop,ByTopFn(this));
-            return pvi(getFilteredIterator(nodes,NonzeroFn()));
->>>>>>> 44aae813
           }
           return NodeIterator::getEmpty();
         } 
@@ -296,18 +285,11 @@
         {
           CALL("SubstitutionTree::ChildBySortHelper::mightExistAsTop");
           if(!t.isTerm()){ return; }
-<<<<<<< HEAD
           TermList srt;
-          if(SortHelper::tryGetResultSort(t,srt) && !srt.term()->isSuper()){
+          if(SortHelper::tryGetResultSort(t,srt) &&  !srt.isVar() && 
+             !srt.term()->isSuper()){
             unsigned con = srt.term()->functor();
             if(env.signature->isInterpretedNonDefault(con)){
-=======
-          TermList srtT;
-          if(SortHelper::tryGetResultSort(t,srtT) && !srtT.isVar() && 
-             !srtT.term()->isSuper() && !srtT.term()->arity()){
-            unsigned srt = SortHelper::sortNum(srtT);
-            if(SortHelper::isInterpretedNonDefault(srt)){
->>>>>>> 44aae813
               unsigned f = t.term()->functor();
               if(bySort[con].insert(f)){
                 bySortTerms[con].push(t);
@@ -319,19 +301,11 @@
         {
           CALL("SubstitutionTree::ChildBySortHelper::remove");
           if(!t.isTerm()){ return;}
-<<<<<<< HEAD
           TermList srt;
-          if(SortHelper::tryGetResultSort(t,srt) && !srt.term()->isSuper()){
+          if(SortHelper::tryGetResultSort(t,srt) && !srt.isVar() &&  
+             !srt.term()->isSuper()){
             unsigned con = srt.term()->functor();
             if(env.signature->isInterpretedNonDefault(con)){
-=======
-          TermList srtT;
-
-          if(SortHelper::tryGetResultSort(t,srtT) && !srtT.isVar() && 
-             !srtT.term()->isSuper() && !srtT.term()->arity()){
-            unsigned srt = SortHelper::sortNum(srtT);
-            if(SortHelper::isInterpretedNonDefault(srt)){
->>>>>>> 44aae813
               unsigned f = t.term()->functor();
               if(bySort[con].remove(f)){
                 bySortTerms[con].remove(t);
