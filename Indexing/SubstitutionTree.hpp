/*
 * This file is part of the source code of the software program
 * Vampire. It is protected by applicable
 * copyright laws.
 *
 * This source code is distributed under the licence found here
 * https://vprover.github.io/license.html
 * and in the source directory
 */
/**
 * @file SubstitutionTree.hpp
 * Defines class SubstitutionTree.
 *
 * @since 16/08/2008 flight Sydney-San Francisco
 */

#ifndef __SubstitutionTree__
#define __SubstitutionTree__

#include <utility>

#include "Forwards.hpp"

#include "Kernel/MismatchHandler.hpp"
#include "Lib/Exception.hpp"
#include "Lib/VirtualIterator.hpp"
#include "Lib/Metaiterators.hpp"
#include "Lib/Comparison.hpp"
#include "Lib/Int.hpp"
#include "Lib/Stack.hpp"
#include "Lib/List.hpp"
#include "Lib/SkipList.hpp"
#include "Lib/BinaryHeap.hpp"
#include "Lib/Backtrackable.hpp"
#include "Lib/ArrayMap.hpp"
#include "Lib/Array.hpp"
#include "Lib/BiMap.hpp"
#include "Lib/Recycled.hpp"
#include "Kernel/BottomUpEvaluation/TypedTermList.hpp"

#include "Kernel/RobSubstitution.hpp"
#include "Kernel/Renaming.hpp"
#include "Kernel/Clause.hpp"
#include "Kernel/SortHelper.hpp"
#include "Kernel/OperatorType.hpp"
#include "Lib/Option.hpp"
#include "Kernel/Signature.hpp"
#include "Kernel/ApplicativeHelper.hpp"
#include "Indexing/ResultSubstitution.hpp"

#include "Lib/Allocator.hpp"

#include "Index.hpp"

#if VDEBUG
#include <iostream>
#endif


// TODO where should these go?
static constexpr int QUERY_BANK=0;
static constexpr int RESULT_BANK=1;
static constexpr int NORM_RESULT_BANK=3;
using namespace std;
using namespace Lib;
using namespace Kernel;

#define UARR_INTERMEDIATE_NODE_MAX_SIZE 4

#define REORDERING 1

namespace Indexing {

  namespace UnificationAlgorithms {
    class RobUnification { 
      Recycled<RobSubstitution> _subs;
    public:
      RobUnification() : _subs() {}
      using Unifier = ResultSubstitutionSP; 

      bool associate(unsigned specialVar, TermList node, BacktrackData& bd)
      {
        CALL("SubstitutionTree::UnificationsIterator::associate");
        TermList query(specialVar, /* special */ true);
        return _subs->unify(query, QUERY_BANK, node, NORM_RESULT_BANK);
      }


      Unifier unifier() { return ResultSubstitution::fromSubstitution(&*_subs, QUERY_BANK, RESULT_BANK); }

      void bindQuerySpecialVar(unsigned var, TermList term, unsigned varBank)
      { _subs->bindSpecialVar(var, term, varBank); }

      void bdRecord(BacktrackData& bd) { _subs->bdRecord(bd); }
      void bdDone() { _subs->bdDone(); }

      void denormalize(Renaming& norm, unsigned NORM_RESULT_BANK,unsigned RESULT_BANK)
      { _subs->denormalize(norm, NORM_RESULT_BANK,RESULT_BANK); }

      TermList::Top getSpecialVarTop(unsigned svar) 
      { return _subs->getSpecialVarTop(svar); }

      bool usesUwa() const { return false; }
    };

    class UnificationWithAbstraction { 
      AbstractingUnifier _unif;
    public:
      UnificationWithAbstraction(MismatchHandler handler) : _unif(AbstractingUnifier::empty(handler)) {}
      using Unifier = AbstractingUnifier*;

      bool associate(unsigned specialVar, TermList node, BacktrackData& bd)
      {
        // CALL("SubstitutionTree::UnificationsIterator::associate");
        TermList query(specialVar, /* special */ true);
        return _unif.unify(query, QUERY_BANK, node, NORM_RESULT_BANK);
      }

      Unifier unifier()
      { return &_unif; }

      void bindQuerySpecialVar(unsigned var, TermList term, unsigned varBank)
      { _unif.subs().bindSpecialVar(var, term, varBank); }

      void bdRecord(BacktrackData& bd)
      { _unif.subs().bdRecord(bd); }

      void bdDone()
      { _unif.subs().bdDone(); }

      void denormalize(Renaming& norm, unsigned NORM_RESULT_BANK,unsigned RESULT_BANK)
      { _unif.subs().denormalize(norm, NORM_RESULT_BANK,RESULT_BANK); }

      TermList::Top getSpecialVarTop(unsigned svar)
      { return _unif.subs().getSpecialVarTop(svar); }

      bool usesUwa() const
      { return _unif.usesUwa(); }
    };

    class UnificationWithAbstractionWithPostprocessing 
    { 
      AbstractingUnifier _unif;
      Option<bool> _fpRes;
    public:
      class NotFinalized { 
        AbstractingUnifier* _unif; 
        Option<bool>* _result;
      public:
        explicit NotFinalized(AbstractingUnifier* unif, Option<bool>* result) 
          : _unif(unif)
          , _result(result) 
        { }

        Option<AbstractingUnifier*> fixedPointIteration() 
        {
          if (_result->isNone()) {
            *_result = some(bool(_unif->fixedPointIteration()));
            if (_unif->isRecording()) {
              _unif->bdGet().addClosure([res = _result]() { *res = {}; });
            }
          }
          return someIf(**_result, [&](){ return _unif;  });
        }

        friend std::ostream& operator<<(std::ostream& out, NotFinalized const& self)
        { return out << *self._unif << " (fixedPointIteration: " << *self._result << " )"; }
      };

      using Unifier = NotFinalized;

      UnificationWithAbstractionWithPostprocessing(MismatchHandler handler) 
        : _unif(AbstractingUnifier::empty(handler)) 
        , _fpRes()
      {}

      bool associate(unsigned specialVar, TermList node, BacktrackData& bd)
      {
        // CALL("SubstitutionTree::UnificationsIterator::associate");
        TermList query(specialVar, /* special */ true);
        return _unif.unify(query, QUERY_BANK, node, NORM_RESULT_BANK);
      }

      Unifier unifier()
      { return NotFinalized(&_unif, &_fpRes); }

      void bindQuerySpecialVar(unsigned var, TermList term, unsigned varBank)
      { _unif.subs().bindSpecialVar(var, term, varBank); }

      void bdRecord(BacktrackData& bd)
      { _unif.subs().bdRecord(bd); }

      void bdDone()
      { _unif.subs().bdDone(); }

      void denormalize(Renaming& norm, unsigned NORM_RESULT_BANK,unsigned RESULT_BANK)
      { _unif.subs().denormalize(norm, NORM_RESULT_BANK,RESULT_BANK); }

      TermList::Top getSpecialVarTop(unsigned svar)
      { return _unif.subs().getSpecialVarTop(svar); }

      bool usesUwa() const
      { return _unif.usesUwa(); }
    };
  };


class SubstitutionTree;
std::ostream& operator<<(std::ostream& out, SubstitutionTree const& self);
std::ostream& operator<<(std::ostream& out, OutputMultiline<SubstitutionTree> const& self);

template<class Key> struct SubtitutionTreeConfig;

/** a counter that is compiled away in release mode */
struct Cntr {
#if VDEBUG
  Cntr() : self(0) {}
  int self;
  operator int() const { return self; }
#endif 
};

/** a reference to a Cntr that increments the counter when it is created and decrements it when it goes out of scope
 * This can be used to count the number of instances when an object of this type is added as a member field to the class 
 * that should be counted */
class InstanceCntr {
public:
#if VDEBUG
  Cntr& _cntr;

  InstanceCntr& operator=(InstanceCntr&& other) 
  { swap(other._cntr, _cntr); return *this; }

  InstanceCntr(InstanceCntr&& other) 
    : _cntr(other._cntr)
  { other._cntr.self++; }

  InstanceCntr(Cntr& cntr) : _cntr(cntr) 
  { _cntr.self++; }
  ~InstanceCntr() 
  { _cntr.self--; }
#else // VDEBUG
  InstanceCntr(Cntr& parent) {}
#endif 
};

/**
 * Class of substitution trees. 
 *
 * We can either store typed terms, or literals in a subtitution tree.
 * Classically we'd think of inserting/removing only one term t into a substitution tree. 
 * This can be understood as inserting the substitution { S0 -> t } into the tree.
 *
 * In general we can insertt a substitution with more than just this one binding. 
 * This is what we do in order to store the sort of variables, and in order to insert all the arguments of a literal:
 * - For a term t of sort s we insert { S0 -> t; S1 -> s }
 * - For literals (~)P(t0..tn) we insert { S0 -> t0 .. Sn -> tn }.
 * (Note that we do not check the predicate or the polarity of literals here. This happens in LiteralSubstitutionTree)
 */
class SubstitutionTree
{

public:
  static constexpr int QRS_QUERY_BANK = 0;
  static constexpr int QRS_RESULT_BANK = 1;
  CLASS_NAME(SubstitutionTree);
  USE_ALLOCATOR(SubstitutionTree);

  SubstitutionTree();
  SubstitutionTree(SubstitutionTree const&) = delete;
  SubstitutionTree& operator=(SubstitutionTree const& other) = delete;
  SubstitutionTree(SubstitutionTree&& other)
  : SubstitutionTree()
  {
    std::swap(_nextVar, other._nextVar);
    std::swap(_root, other._root);
#if VDEBUG
    std::swap(_tag, other._tag);
#endif
  }

  virtual ~SubstitutionTree();

  friend std::ostream& operator<<(std::ostream& out, SubstitutionTree const& self);
  friend std::ostream& operator<<(std::ostream& out, OutputMultiline<SubstitutionTree> const& self);

  struct LeafData {
    LeafData() {}

    LeafData(Clause* cls, Literal* literal, TypedTermList term, TermList extraTerm)
    : clause(cls), literal(literal), term(term), sort(term.sort()), extraTerm(extraTerm) {}
    LeafData(Clause* cls, Literal* literal, TypedTermList term)
    : clause(cls), literal(literal), term(term), sort(term.sort()) { extraTerm.makeEmpty();}

    LeafData(Clause* cls, Literal* literal, TermList term, TermList extraTerm)
    : clause(cls), literal(literal), term(term), extraTerm(extraTerm) { sort.makeEmpty();}
    LeafData(Clause* cls, Literal* literal, TermList term)
    : clause(cls), literal(literal), term(term) { extraTerm.makeEmpty(); sort.makeEmpty(); }

    LeafData(Clause* cls, Literal* literal)
    : clause(cls), literal(literal) { term.makeEmpty(); sort.makeEmpty(), extraTerm.makeEmpty(); }
    inline
    bool operator==(const LeafData& o)
    { return clause==o.clause && literal==o.literal && term==o.term; }

    Clause* clause;
    Literal* literal;
    TermList term;
    TermList sort;
    // In some higher-order use cases, we want to store a different term 
    // in the leaf to the indexed term. extraTerm is used for this purpose.
    // In all other situations it is empty
    TermList extraTerm;

  };
  typedef VirtualIterator<LeafData*> LDIterator;

  template<class Unifier>
  struct QueryResult {
    LeafData const* data; 
    Unifier unif;

    QueryResult(LeafData const* ld, Unifier unif) : data(ld), unif(std::move(unif)) {}
  };
  template<class Unifier>
  static QueryResult<Unifier>  queryResult(LeafData const* ld, Unifier unif) 
  { return QueryResult<Unifier>(ld, std::move(unif)); }

  template<class I> using QueryResultIter = VirtualIterator<QueryResult<typename I::Unifier>>;
  // TODO get rid of me
  using RSQueryResult = QueryResult<ResultSubstitutionSP>;
  // TODO get rid of me
  using RSQueryResultIter = VirtualIterator<QueryResult<ResultSubstitutionSP>>;
  // TODO make const function
  template<class I, class TermOrLit, class... Args> 
  auto iterator(TermOrLit query, bool retrieveSubstitutions, bool reversed, Args... args)
  {
    CALL("SubstitutionTree::iterator");
    return iterTraits(
          someIf(_root != nullptr, 
              [&]() { return I(this, _root, query, retrieveSubstitutions, reversed, std::move(args)...) ; })
          .intoIter())
        .flatten();
  }

  class LDComparator
  {
  public:
    inline
    static Comparison compare(const LeafData& ld1, const LeafData& ld2)
    {
      CALL("SubstitutionTree::LDComparator::compare");

      if(ld1.clause && ld2.clause && ld1.clause!=ld2.clause) {
        ASS_NEQ(ld1.clause->number(), ld2.clause->number());
        return (ld1.clause->number()<ld2.clause->number()) ? LESS : GREATER;
      }
      Comparison res;
      if(ld1.literal && ld2.literal && ld1.literal!=ld2.literal) {
        res = (ld1.literal->getId()<ld2.literal->getId())? LESS : GREATER;
      } else {
        ASS_EQ(ld1.clause,ld2.clause);
        ASS_EQ(ld1.literal,ld2.literal);

        if (ld1.term.isEmpty()) {
          ASS(ld2.term.isEmpty());
          res = EQUAL;
        } else {
          if (ld1.term.isVar()) {
            if (ld2.term.isVar()) {
              unsigned var1 = ld1.term.var();
              unsigned var2 = ld2.term.var();
              res=(var1<var2)? LESS : (var1>var2)? GREATER : EQUAL;
            }
            else{
              res = LESS;
            }
          } else {
            if (ld2.term.isVar()) {
              res = GREATER;
            } else {
              unsigned id1 = ld1.term.term()->getId();
              unsigned id2 = ld2.term.term()->getId();
              res=(id1<id2)? LESS : (id1>id2)? GREATER : EQUAL;
            }
          }
        }
      }
      return res;
    }
  };

  enum NodeAlgorithm
  {
    UNSORTED_LIST=1,
    SKIP_LIST=2,
    SET=3
  };

  class Node {
  public:
    friend std::ostream& operator<<(ostream& out, OutputMultiline<Node> const& self) 
    { self.self.output(out, /* multiline = */ true, self.indent); return out; }
    friend std::ostream& operator<<(ostream& out, Node const& self) 
    { self.output(out, /* multiline = */ false, /* indent */ 0); return out; }
    inline
    Node() { term.makeEmpty(); }
    inline
    Node(TermList ts) : term(ts) { }
    virtual ~Node();
    /** True if a leaf node */
    virtual bool isLeaf() const = 0;
    virtual bool isEmpty() const = 0;
    /**
     * Return number of elements held in the node.
     *
     * Descendant classes should override this method.
     */
    virtual int size() const { NOT_IMPLEMENTED; }
    virtual NodeAlgorithm algorithm() const = 0;

    /**
     * Remove all referenced structures without destroying them.
     *
     * This is used when the implementation of a node is being changed.
     * The current node will be deleted, but we don't want to destroy
     * structures, that are taken over by the new node implementation.
     */
    virtual void makeEmpty() { term.makeEmpty(); }
    static void split(Node** pnode, TermList* where, int var);

#if VDEBUG
    virtual void assertValid() const {};
#endif

    /** term at this node */
    TermList term;

    virtual void output(std::ostream& out, bool multiline, int indent) const = 0;
  };


  typedef VirtualIterator<Node**> NodeIterator;
  class IntermediateNode;
    
  class IntermediateNode
    	: public Node
  {
  public:
    /** Build a new intermediate node which will serve as the root*/
    inline
    IntermediateNode(unsigned childVar) : childVar(childVar) {}

    /** Build a new intermediate node */
    inline
    IntermediateNode(TermList ts, unsigned childVar) : Node(ts), childVar(childVar) {}

    inline
    bool isLeaf() const final override { return false; };

    virtual NodeIterator allChildren() = 0;
    virtual NodeIterator variableChildren() = 0;
    /**
     * Return pointer to pointer to child node with top symbol
     * of @b t. This pointer to node can be changed.
     *
     * If canCreate is true and such child node does
     * not exist, pointer to null pointer is returned, and it's
     * assumed, that pointer to newly created node with given
     * top symbol will be put there.
     *
     * If canCreate is false, null pointer is returned in case
     * suitable child does not exist.
     */
    virtual Node** childByTop(TermList::Top t, bool canCreate) = 0;


    /**
     * Remove child which points to node with top symbol of @b t.
     * This node has to still exist in time of the call to remove method.
     */
    virtual void remove(TermList::Top t) = 0;
    /**
     * Remove all children of the node without destroying them.
     */
    virtual void removeAllChildren() = 0;

    void destroyChildren();

    void makeEmpty() final override
    {
      Node::makeEmpty();
      removeAllChildren();
    }

    virtual void mightExistAsTop(TermList::Top t) {
    }

    void loadChildren(NodeIterator children);

    const unsigned childVar;

    virtual void output(std::ostream& out, bool multiline, int indent) const override;
  }; // class SubstitutionTree::IntermediateNode

    struct NotTop
    {
        NotTop(unsigned t) : top(t) {};
        bool operator()(TermList t){
            return t.term()->functor()!=top;
        }
    private:
        unsigned top;
    };
    

  class Leaf
  : public Node
  {
  public:
    /** Build a new leaf which will serve as the root */
    inline
    Leaf()
    {}
    /** Build a new leaf */
    inline
    Leaf(TermList ts) : Node(ts) {}

    inline
    bool isLeaf() const final override { return true; };
    virtual LDIterator allChildren() = 0;
    virtual void insert(LeafData ld) = 0;
    virtual void remove(LeafData ld) = 0;
    void loadChildren(LDIterator children);
    virtual void output(std::ostream& out, bool multiline, int indent) const override;
  };

  //These classes and methods are defined in SubstitutionTree_Nodes.cpp
  class UListLeaf;
  class SListIntermediateNode;
  class SListLeaf;
  class SetLeaf;
  static Leaf* createLeaf();
  static Leaf* createLeaf(TermList ts);
  static void ensureLeafEfficiency(Leaf** l);
  static IntermediateNode* createIntermediateNode(unsigned childVar);
  static IntermediateNode* createIntermediateNode(TermList ts, unsigned childVar);
  static void ensureIntermediateNodeEfficiency(IntermediateNode** inode);

  struct IsPtrToVarNodeFn
  {
    bool operator()(Node** n)
    {
      return (*n)->term.isVar();
    }
  };

  class UArrIntermediateNode
  : public IntermediateNode
  {
  public:
    inline
    UArrIntermediateNode(unsigned childVar) : IntermediateNode(childVar), _size(0)
    {
      _nodes[0]=0;
    }
    inline
    UArrIntermediateNode(TermList ts, unsigned childVar) : IntermediateNode(ts, childVar), _size(0)
    {
      _nodes[0]=0;
    }

    ~UArrIntermediateNode()
    {
      if(!isEmpty()) {
	destroyChildren();
      }
    }

    void removeAllChildren()
    {
      _size=0;
      _nodes[0]=0;
    }

    NodeAlgorithm algorithm() const { return UNSORTED_LIST; }
    bool isEmpty() const { return !_size; }
    int size() const { return _size; }
    NodeIterator allChildren()
    { return pvi( PointerPtrIterator<Node*>(&_nodes[0],&_nodes[_size]) ); }

    NodeIterator variableChildren()
    {
      return pvi( getFilteredIterator(PointerPtrIterator<Node*>(&_nodes[0],&_nodes[_size]),
  	    IsPtrToVarNodeFn()) );
    }
    virtual Node** childByTop(TermList::Top t, bool canCreate);
    void remove(TermList::Top t);

#if VDEBUG
    virtual void assertValid() const
    {
      ASS_ALLOC_TYPE(this,"SubstitutionTree::UArrIntermediateNode");
    }
#endif

    CLASS_NAME(SubstitutionTree::UArrIntermediateNode);
    USE_ALLOCATOR(UArrIntermediateNode);

    int _size;
    Node* _nodes[UARR_INTERMEDIATE_NODE_MAX_SIZE+1];
  };

  class SListIntermediateNode
  : public IntermediateNode
  {
  public:
    SListIntermediateNode(unsigned childVar) : IntermediateNode(childVar) {}
    SListIntermediateNode(TermList ts, unsigned childVar) : IntermediateNode(ts, childVar) {}

    ~SListIntermediateNode()
    {
      if(!isEmpty()) {
	destroyChildren();
      }
    }

    void removeAllChildren()
    {
      while(!_nodes.isEmpty()) {
        _nodes.pop();
      }
    }

    static IntermediateNode* assimilate(IntermediateNode* orig);

    inline
    NodeAlgorithm algorithm() const { return SKIP_LIST; }
    inline
    bool isEmpty() const { return _nodes.isEmpty(); }
    int size() const { return _nodes.size(); }
#if VDEBUG
    virtual void assertValid() const
    {
      ASS_ALLOC_TYPE(this,"SubstitutionTree::SListIntermediateNode");
    }
#endif
    inline
    NodeIterator allChildren()
    {
      return pvi( NodeSkipList::PtrIterator(_nodes) );
    }
    inline
    NodeIterator variableChildren()
    {
      return pvi( getWhileLimitedIterator(
  		    NodeSkipList::PtrIterator(_nodes),
  		    IsPtrToVarNodeFn()) );
    }
    virtual Node** childByTop(TermList::Top t, bool canCreate)
    {
      CALL("SubstitutionTree::SListIntermediateNode::childByTop");

      Node** res;
      bool found=_nodes.getPosition(t,res,canCreate);
      if(!found) {
        if(canCreate) {
          mightExistAsTop(t);
          *res=0;
        } else {
          res=0;
        }
      }
      return res;
    }

    inline void remove(TermList::Top t)
    { _nodes.remove(t); }

    CLASS_NAME(SubstitutionTree::SListIntermediateNode);
    USE_ALLOCATOR(SListIntermediateNode);

    class NodePtrComparator
    {
    public:
      static Comparison compare(TermList::Top t1, TermList::Top t2)
      {
        CALL("SubstitutionTree::SListIntermediateNode::NodePtrComparator::compare");
        if(t1.var()) {
          if(t2.var()) {
            return Int::compare(*t1.var(), *t2.var());
          }
          return LESS;
        }
        if(t2.var()) {
          return GREATER;
        }
        return Int::compare(*t1.functor(), *t2.functor());
      }

      static Comparison compare(Node* n1, Node* n2)
      { return compare(n1->term.top(), n2->term.top()); }
      static Comparison compare(TermList::Top t1, Node* n2)
      { return compare(t1, n2->term.top()); }
    };
    typedef SkipList<Node*,NodePtrComparator> NodeSkipList;
    NodeSkipList _nodes;
  };

  class Binding {
  public:
    /** Number of the variable at this node */
    unsigned var;
    /** term at this node */
    TermList term;
    /** Create new binding */
    Binding(int v,TermList t) : var(v), term(t) {}

    struct Comparator
    {
      inline
      static Comparison compare(Binding& b1, Binding& b2)
      {
    	return Int::compare(b2.var, b1.var);
      }
    };
  }; // class SubstitutionTree::Binding

  struct SpecVarComparator
  {
    inline
    static Comparison compare(unsigned v1, unsigned v2)
    { return Int::compare(v2, v1); }
    inline
    static unsigned max()
    { return 0u; }
  };

  typedef DHMap<unsigned,TermList,IdentityHash,DefaultHash> BindingMap;
  //Using BinaryHeap as a BindingQueue leads to about 30% faster insertion,
  //that when SkipList is used.
  typedef BinaryHeap<Binding,Binding::Comparator> BindingQueue;
  typedef BinaryHeap<unsigned,SpecVarComparator> SpecVarQueue;
  typedef Stack<unsigned> VarStack;

  void getBindingsArgBindings(Term* t, BindingMap& binding);

  Leaf* findLeaf(BindingMap& svBindings)
  { ASS(!_root || !_root->isLeaf() )
    return _root ? findLeaf(_root, svBindings) : nullptr; }

  Leaf* findLeaf(Node* root, BindingMap& svBindings);

  void setSort(TypedTermList const& term, LeafData& ld)
  {
    ASS_EQ(ld.term, term)
    ld.sort = term.sort();
  }

  void setSort(TermList const& term, LeafData& ld)
  {
    ASS_EQ(ld.term, term)
    if (term.isTerm()) {
      ld.sort = SortHelper::getResultSort(term.term());
    }
  }


  void setSort(Literal* literal, LeafData &ld)
  { 
    ASS_EQ(ld.literal, literal); 
    if (literal->isEquality()) {
      ld.sort = SortHelper::getEqualityArgumentSort(literal);
    }
  }


  template<class Key>
  void handle(Key const& key, LeafData ld, bool doInsert)
  {
    auto norm = Renaming::normalize(key);
    Recycled<BindingMap> bindings;
    setSort(key, ld);
    createBindings(norm, /* reversed */ false,
        [&](auto var, auto term) { 
          bindings->insert(var, term);
          _nextVar = max(_nextVar, (int)var + 1);
        });
    if (doInsert) insert(*bindings, ld);
    else          remove(*bindings, ld);
  }

private:
  void insert(BindingMap& binding,LeafData ld);
  void remove(BindingMap& binding,LeafData ld);

  /** Number of the next variable */
  int _nextVar;
  Node* _root;
#if VDEBUG
  bool _tag;
#endif
public:
#if VDEBUG
  // Tags are used as a debug tool to turn debugging on for a particular instance
  virtual void markTagged(){ _tag=true;}
#endif

  class RenamingSubstitution 
  : public ResultSubstitution 
  {
  public:
    Recycled<Renaming> _query;
    Recycled<Renaming> _result;
    RenamingSubstitution(): _query(), _result() {}
    virtual ~RenamingSubstitution() override {}
    virtual TermList applyToQuery(TermList t) final override { return _query->apply(t); }
    virtual Literal* applyToQuery(Literal* l) final override { return _query->apply(l); }
    virtual TermList applyToResult(TermList t) final override { return _result->apply(t); }
    virtual Literal* applyToResult(Literal* l) final override { return _result->apply(l); }

    virtual TermList applyTo(TermList t, unsigned index) final override { ASSERTION_VIOLATION; }
    virtual Literal* applyTo(Literal* l, unsigned index) final override { NOT_IMPLEMENTED; }

    virtual size_t getQueryApplicationWeight(TermList t) final override { return t.weight(); }
    virtual size_t getQueryApplicationWeight(Literal* l) final override  { return l->weight(); }
    virtual size_t getResultApplicationWeight(TermList t) final override { return t.weight(); }
    virtual size_t getResultApplicationWeight(Literal* l) final override { return l->weight(); }

    void output(std::ostream& out) const final override
    { out << "{ _query: " << _query << ", _result: " << _result << " }"; }
  };

  template<class Query>
  bool generalizationExists(Query query)
  {
    return _root == nullptr 
      ? false
      : FastGeneralizationsIterator(this, _root, query, /* retrieveSubstitutions */ false, /* reversed */ false).hasNext();
  }

  template<class Query>
  RSQueryResultIter getVariants(Query query, bool retrieveSubstitutions)
  {
    CALL("LiteralSubstitutionTree::getVariants");


    auto renaming = retrieveSubstitutions ? make_unique<RenamingSubstitution>() : std::unique_ptr<RenamingSubstitution>(nullptr);
    ResultSubstitutionSP resultSubst = retrieveSubstitutions ? ResultSubstitutionSP(&*renaming) : ResultSubstitutionSP();

    Query normQuery;
    if (retrieveSubstitutions) {
      renaming->_query->normalizeVariables(query);
      normQuery = renaming->_query->apply(query);
    } else {
      normQuery = Renaming::normalize(query);
    }

    Recycled<BindingMap> svBindings;
    createBindings(normQuery, /* reversed */ false,
        [&](auto v, auto t) { {
          _nextVar = max<int>(_nextVar, v + 1); // TODO do we need this line?
          svBindings->insert(v, t);
        } });
    Leaf* leaf = findLeaf(*svBindings);
    if(leaf==0) {
      return RSQueryResultIter::getEmpty();
    } else {
      return pvi(iterTraits(leaf->allChildren())
<<<<<<< HEAD
        .map([retrieveSubstitutions, renaming = std::move(renaming), resultSubst](LeafData* ld) 
=======
        .map([retrieveSubstitutions, renaming, resultSubst](LeafData& ld) 
>>>>>>> dbd9dfae
          {
            ResultSubstitutionSP subs;
            if (retrieveSubstitutions) {
              renaming->_result->reset();
              renaming->_result->normalizeVariables(SubtitutionTreeConfig<Query>::getKey(*ld));
              subs = resultSubst;
            }
            return queryResult(ld, subs);
          }));
    }
  }

  class LeafIterator
  {
  public:
    LeafIterator(LeafIterator&&) = default;
    LeafIterator& operator=(LeafIterator&&) = default;
    DECL_ELEMENT_TYPE(Leaf*);
    LeafIterator(SubstitutionTree* st);
    bool hasNext();
    Leaf* next();
  private:
    void skipToNextLeaf();
    Node* _curr;
    Stack<NodeIterator> _nodeIterators;
  };



   /**
   * Class that supports matching operations required by
   * retrieval of generalizations in substitution trees.
   */
  class GenMatcher
  {
    static unsigned weight(Literal* l) { return l->weight(); }
    static unsigned weight(TermList t) { return  t.weight(); }
  public:
    GenMatcher(GenMatcher&&) = default;
    GenMatcher& operator=(GenMatcher&&) = default;

    /**
     * @b nextSpecVar Number higher than any special variable present in the tree.
     * 	It's used to determine size of the array that stores bindings of
     * 	special variables.
     */
    template<class TermOrLit>
    GenMatcher(TermOrLit query, unsigned nextSpecVar)
      : _maxVar(weight(query) - 1)
    {
      if(_specVars->size()<nextSpecVar) {
        //_specVars can get really big, but it was introduced instead of hash table
        //during optimizations, as it raised performance by abour 5%.
        _specVars->ensure(max(static_cast<unsigned>(_specVars->size()*2), nextSpecVar));
      }
      _bindings->ensure(weight(query));
    }



    CLASS_NAME(SubstitutionTree::GenMatcher);
    USE_ALLOCATOR(GenMatcher);

    /**
     * Bind special variable @b var to @b term. This method
     * should be called only before any calls to @b matchNext()
     * and @b backtrack().
     */
    void bindSpecialVar(unsigned var, TermList term)
    {
      (*_specVars)[var]=term;
    }
    /**
     * Return term bound to special variable @b specVar
     */
    TermList getSpecVarBinding(unsigned specVar)
    { return (*_specVars)[specVar]; }

    bool matchNext(unsigned specVar, TermList nodeTerm, bool separate=true);
    bool matchNextAux(TermList queryTerm, TermList nodeTerm, bool separate=true);
    void backtrack();
    bool tryBacktrack();

    ResultSubstitutionSP getSubstitution(Renaming* resultNormalizer);

    int getBSCnt()
    {
      int res=0;
      VarStack::Iterator vsit(*_boundVars);
      while(vsit.hasNext()) {
    if(vsit.next()==BACKTRACK_SEPARATOR) {
      res++;
    }
      }
      return res;
    }

  protected:
    static const unsigned BACKTRACK_SEPARATOR=0xFFFFFFFF;

    struct Binder;
    struct Applicator;
    class Substitution;

    Recycled<VarStack> _boundVars;
    Recycled<DArray<TermList>, NoReset> _specVars;
    //                         ^^^^^^^ all values that will be read, will be overridden anyways so we can safe time by not resetting.

    /**
     * Inheritors must assign the maximal possible number of an ordinary
     * variable that can be bound during the retrievall process.
     */
    unsigned _maxVar;

    /**
     * Inheritors must ensure that the size of this map will
     * be at least @b _maxVar+1
     */
    Recycled<ArrayMap<TermList>> _bindings;
  };

  // TODO document
  template<class BindingFunction>
  void createBindings(TypedTermList term, bool reversed, BindingFunction bindSpecialVar)
  {
    bindSpecialVar(0, term);
    bindSpecialVar(1, term.sort());
  }

<<<<<<< HEAD
  // TODO document
  template<class BindingFunction>
  void createBindings(TermList term, bool reversed, BindingFunction bindSpecialVar)
  { 
    bindSpecialVar(0, term); 
    if (term.isTerm())
      bindSpecialVar(1, SortHelper::getResultSort(term.term()));
  }

=======
>>>>>>> dbd9dfae
  template<class BindingFunction>
  void createBindings(Literal* lit, bool reversed, BindingFunction bindSpecialVar)
  {
    if (lit->isEquality()) {

      if (reversed) {
        bindSpecialVar(1,*lit->nthArgument(0));
        bindSpecialVar(0,*lit->nthArgument(1));
      } else {
        bindSpecialVar(0,*lit->nthArgument(0));
        bindSpecialVar(1,*lit->nthArgument(1));
      }

      bindSpecialVar(2, SortHelper::getEqualityArgumentSort(lit));

    } else if(reversed) {
      ASS(lit->commutative());
      ASS_EQ(lit->arity(),2);

      bindSpecialVar(1,*lit->nthArgument(0));
      bindSpecialVar(0,*lit->nthArgument(1));

    } else {

      TermList* args=lit->args();
      int nextVar = 0;
      while (! args->isEmpty()) {
        unsigned var = nextVar++;
        bindSpecialVar(var,*args);
        args = args->next();
      }
    }
  }

  /**
   * Iterator, that yields generalizations of given term/literal.
   */
  class FastGeneralizationsIterator
  {
  public:
    FastGeneralizationsIterator(FastGeneralizationsIterator&&) = default;
    FastGeneralizationsIterator& operator=(FastGeneralizationsIterator&&) = default;
    DECL_ELEMENT_TYPE(RSQueryResult);
    using Unifier = ResultSubstitutionSP;
    /**
     * If @b reversed If true, parameters of supplied binary literal are
     * 	reversed. (useful for retrieval commutative terms)
     */
    template<class TermOrLit>
    FastGeneralizationsIterator(SubstitutionTree* parent, Node* root, TermOrLit query, bool retrieveSubstitution, bool reversed)
      : _literalRetrieval(std::is_same<TermOrLit, Literal*>::value)
      , _retrieveSubstitution(retrieveSubstitution)
      , _inLeaf(root->isLeaf())
      , _subst(query,parent->_nextVar)
      , _ldIterator(_inLeaf ? static_cast<Leaf*>(root)->allChildren() : LDIterator::getEmpty())
      , _resultNormalizer()
      , _root(root)
      , _alternatives()
      , _specVarNumbers()
      , _nodeTypes()
      , _iterCntr(parent->_iterCnt)
    {
      CALL("SubstitutionTree::FastGeneralizationsIterator::FastGeneralizationsIterator");
      ASS(root);

      parent->createBindings(query, reversed,
          [&](unsigned var, TermList t) { _subst.bindSpecialVar(var, t); });
    }

    RSQueryResult next();
    bool hasNext();
  protected:

    bool findNextLeaf();
    bool enterNode(Node*& node);

    /** We are retrieving generalizations of a literal */
    bool _literalRetrieval;
    /** We should include substitutions in the results */
    bool _retrieveSubstitution;
    /** The iterator is currently in a leaf
     *
     * This is false in the beginning when it is in the root */
    bool _inLeaf;

    GenMatcher _subst;

    LDIterator _ldIterator;

    Recycled<Renaming> _resultNormalizer;

    Node* _root;

    Recycled<Stack<void*>> _alternatives;
    Recycled<Stack<unsigned>> _specVarNumbers;
    Recycled<Stack<NodeAlgorithm>> _nodeTypes;
    InstanceCntr _iterCntr;
  };


  /**
   * Class that supports matching operations required by
   * retrieval of generalizations in substitution trees.
   */
  class InstMatcher 
  {
  public:

    CLASS_NAME(SubstitutionTree::InstMatcher);
    USE_ALLOCATOR(InstMatcher);

    struct TermSpec
    {
      TermSpec() : q(false) {
      #if VDEBUG
        t.makeEmpty();
      #endif
      }
      TermSpec(bool q, TermList t)
      : q(q), t(t)
      {
        CALL("SubstitutionTree::InstMatcher::TermSpec::TermSpec");

        //query does not contain special vars
        ASS(!q || !t.isTerm() || t.term()->shared());
        ASS(!q || !t.isSpecialVar());
      }

      vstring toString()
      {
        CALL("SubstitutionTree::InstMatcher::TermSpec::toString");
        return (q ? "q|" : "n|")+t.toString();
      }

      /**
       * Return true if the @b t field can be use as a binding for a query
       * term variable in the retrieved substitution
       */
      bool isFinal()
      {
        //the fact that a term is shared means it does not contain any special variables
        return q
      ? (t.isTerm() && t.term()->ground())
      : (t.isOrdinaryVar() || (t.isTerm() && t.term()->shared()) );
      }

      bool q;
      TermList t;
    };

    /**
     * Bind special variable @b var to @b term
     *
     * This method should be called only before any calls to @b matchNext()
     * and @b backtrack().
     */
    void bindSpecialVar(unsigned var, TermList term)
    {
      CALL("SubstitutionTree::InstMatcher::bindSpecialVar");
      ASS_EQ(getBSCnt(), 0);

      ALWAYS(_bindings->insert(TermList(var,true),TermSpec(true,term)));
    }

    bool isSpecVarBound(unsigned specVar)
    {
      return _bindings->find(TermList(specVar,true));
    }

    /** Return term bound to special variable @b specVar */
    TermSpec getSpecVarBinding(unsigned specVar)
    {
      TermSpec res=_bindings->get(TermList(specVar,true));

      return res;
    }

    bool findSpecVarBinding(unsigned specVar, TermSpec& res)
    {
      return _bindings->find(TermList(specVar,true), res);
    }

    bool matchNext(unsigned specVar, TermList nodeTerm, bool separate=true);
    bool matchNextAux(TermList queryTerm, TermList nodeTerm, bool separate=true);

    void backtrack();
    bool tryBacktrack();
    ResultSubstitutionSP getSubstitution(Renaming* resultDenormalizer);

    int getBSCnt()
    {
      int res=0;
      TermStack::Iterator vsit(*_boundVars);
      while(vsit.hasNext()) {
        if(vsit.next().isEmpty()) {
    res++;
        }
      }
      return res;
    }

    void onLeafEntered()
    {
      _derefBindings->reset();
    }

  private:

    class Substitution;

    TermList derefQueryBinding(unsigned var);

    bool isBound(TermList var)
    {
      CALL("SubstitutionTree::InstMatcher::isBound");
      ASS(var.isVar());

      return _bindings->find(var);
    }
    void bind(TermList var, TermSpec trm)
    {
      CALL("SubstitutionTree::InstMatcher::bind");
      ASS(!var.isOrdinaryVar() || !trm.q); //we do not bind ordinary vars to query terms

      ALWAYS(_bindings->insert(var, trm));
      _boundVars->push(var);
    }

    TermSpec deref(TermList var);

    typedef DHMap<TermList, TermSpec> BindingMap;
    typedef Stack<TermList> TermStack;

    /** Stacks of bindings made on each backtrack level. Backtrack
     * levels are separated by empty terms. */
    Recycled<TermStack> _boundVars;

    Recycled<BindingMap> _bindings;

    /**
     * A cache for bindings of variables to result terms
     *
     * The map is reset whenever we enter a new leaf
     */
    Recycled<DHMap<TermList,TermList>> _derefBindings;

    struct DerefTask
    {
      DerefTask(TermList var) : var(var) { trm.t.makeEmpty(); }
      DerefTask(TermList var, TermSpec trm) : var(var), trm(trm) {}
      TermList var;
      TermSpec trm;
      bool buildDerefTerm() { return trm.t.isNonEmpty(); };
    };

    struct DerefApplicator
    {
      DerefApplicator(InstMatcher* im, bool query) : query(query), im(im) {}
      TermList apply(unsigned var)
      {
        CALL("SubstitutionTree::InstMatcher::DerefApplicator::apply");
        if(query) {
          return im->_derefBindings->get(TermList(var, false));
        }
        else {
    return TermList(var, false);
        }
      }
      TermList applyToSpecVar(unsigned specVar)
      {
        CALL("SubstitutionTree::InstMatcher::DerefApplicator::applyToSpecVar");
        ASS(!query);

        return im->_derefBindings->get(TermList(specVar, true));
      }
    private:
      bool query;
      InstMatcher* im;
    };
  };

  /**
   * Iterator, that yields generalizations of given term/literal.
   */
  class FastInstancesIterator
  {
  public:
    FastInstancesIterator(FastInstancesIterator&&) = default;
    FastInstancesIterator& operator=(FastInstancesIterator&&) = default;
    DECL_ELEMENT_TYPE(RSQueryResult);
    using Unifier = ResultSubstitutionSP;

    /**
     * If @b reversed If true, parameters of supplied binary literal are
     * 	reversed. (useful for retrieval commutative terms)
     */
    template<class TermOrLit>
    FastInstancesIterator(SubstitutionTree* parent, Node* root, TermOrLit query, bool retrieveSubstitution, bool reversed)
      : _literalRetrieval(std::is_same<TermOrLit, Literal*>::value)
      , _retrieveSubstitution(retrieveSubstitution)
      , _inLeaf(root->isLeaf())
      , _ldIterator(_inLeaf ? static_cast<Leaf*>(root)->allChildren() : LDIterator::getEmpty())
      , _root(root)
      , _alternatives()
      , _specVarNumbers()
      , _nodeTypes()
      , _iterCntr(parent->_iterCnt)
    {
      CALL("SubstitutionTree::FastInstancesIterator::FastInstancesIterator");
      ASS(root);

      parent->createBindings(query, reversed,
          [&](unsigned var, TermList t) { _subst.bindSpecialVar(var, t); });

      if (_inLeaf) {
        _subst.onLeafEntered(); //we reset the bindings cache
      }
    }

    bool hasNext();
    RSQueryResult next();
  protected:
    bool findNextLeaf();

    bool enterNode(Node*& node);

  private:

    bool _literalRetrieval;
    bool _retrieveSubstitution;
    bool _inLeaf;
    LDIterator _ldIterator;

    InstMatcher _subst;

    Renaming _resultDenormalizer;
    Node* _root;

    Recycled<Stack<void*>> _alternatives;
    Recycled<Stack<unsigned>> _specVarNumbers;
    Recycled<Stack<NodeAlgorithm>> _nodeTypes;
    InstanceCntr _iterCntr;
  };

  template<class UnificationAlgorithm>
  class UnificationsIterator final
  {
  public:
    UnificationsIterator(UnificationsIterator&&) = default;
    UnificationsIterator& operator=(UnificationsIterator&&) = default;
    using Unifier = typename UnificationAlgorithm::Unifier;
    DECL_ELEMENT_TYPE(QueryResult<Unifier>);

    template<class TermOrLit, class...AlgoArgs>
    UnificationsIterator(SubstitutionTree* parent, Node* root, TermOrLit query, bool retrieveSubstitution, bool reversed, AlgoArgs... args)
      : _algo(std::move(args)...)
      , _svStack()
      , _literalRetrieval(std::is_same<TermOrLit, Literal*>::value)
      , _retrieveSubstitution(retrieveSubstitution)
      , _inLeaf(false)
      , _ldIterator(LDIterator::getEmpty())
      , _nodeIterators()
      , _bdStack()
      , _clientBDRecording(false)
      , _iterCntr(parent->_iterCnt)
#if VDEBUG
      , _tag(parent->_tag)
#endif
    {
#define DEBUG_QUERY(...) // DBG(__VA_ARGS__)
      CALL("SubstitutionTree::UnificationsIterator::UnificationsIterator");

      if(!root) {
        return;
      }

      parent->createBindings(query, reversed, 
          [&](unsigned var, TermList t) { _algo.bindQuerySpecialVar(var, t, QUERY_BANK); });
      DEBUG_QUERY("query: ", _abstractingUnifier.subs())


      BacktrackData bd;
      enter(root, bd);
      bd.drop();
    }


    ~UnificationsIterator()
    {
      if(_clientBDRecording) {
        _algo.bdDone();
        _clientBDRecording=false;
        _clientBacktrackData.backtrack();
      }
      // if (_bdStack) 
        while(_bdStack->isNonEmpty()) {
          _bdStack->pop().backtrack();
        }
    }

    bool hasNext()
    {
      CALL("SubstitutionTree::UnificationsIterator::hasNext");

      if(_clientBDRecording) {
        _algo.bdDone();
        _clientBDRecording=false;
        _clientBacktrackData.backtrack();
      }

      while(!_ldIterator.hasNext() && findNextLeaf()) {}
      return _ldIterator.hasNext();
    }

    QueryResult<Unifier> next()
    {
      CALL("SubstitutionTree::UnificationsIterator::next");

      while(!_ldIterator.hasNext() && findNextLeaf()) {}
      ASS(_ldIterator.hasNext());

      ASS(!_clientBDRecording);

      auto ld = _ldIterator.next();
      // TODO resolve this kinda messy bit
      if (_retrieveSubstitution) {
          Renaming normalizer;
          if(_literalRetrieval) {
            normalizer.normalizeVariables(ld->literal);
          } else {
            normalizer.normalizeVariables(ld->term);
            if (ld->sort.isNonEmpty()) {
              normalizer.normalizeVariables(ld->sort);
            }
          }

          ASS(_clientBacktrackData.isEmpty());
          _algo.bdRecord(_clientBacktrackData);
          _clientBDRecording=true;

          _algo.denormalize(normalizer,NORM_RESULT_BANK,RESULT_BANK);
      }

      return queryResult(ld, _algo.unifier());
    }

  private:
    // bool associate(unsigned specialVar, TermList node, BacktrackData& bd)
    // {
    //   CALL("SubstitutionTree::UnificationsIterator::associate");
    //   TermList query(specialVar, /* special */ true);
    //   return _abstractingUnifier.unify(query, QUERY_BANK, node, NORM_RESULT_BANK);
    // }

    NodeIterator getNodeIterator(IntermediateNode* n)
    {
      CALL("SubstitutionTree::UnificationsIterator::getNodeIterator");

      // TODO rename usesUwa to something more self explanatory
      if (_algo.usesUwa()) {
        return n->allChildren();
      }

      unsigned specVar=n->childVar;
      // TermList qt = _abstractingUnifier.subs().getSpecialVarTop(specVar);
      // TODO should this function really be part of algo?
      auto top = _algo.getSpecialVarTop(specVar);
      if(top.var()) {
        return n->allChildren();
      } else {
        Node** match=n->childByTop(top, false);
        if(match) {
          return pvi( 
            getConcatenatedIterator(
         getSingletonIterator(match),
         n->variableChildren() 
           ));
        } else {
          return n->variableChildren();
        }
      }
    }

    bool findNextLeaf()
    {
      CALL("SubstitutionTree::UnificationsIterator::findNextLeaf");

      if(_nodeIterators->isEmpty()) {
        //There are no node iterators in the stack, so there's nowhere
        //to look for the next leaf.
        //This shouldn't hapen during the regular retrieval process, but it
        //can happen when there are no literals inserted for a predicate,
        //or when predicates with zero arity are encountered.
        ASS(_bdStack->isEmpty());
        return false;
      }

      if(_inLeaf) {
        ASS(!_clientBDRecording);
        //Leave the current leaf
        _bdStack->pop().backtrack();
        _inLeaf=false;
      }

      ASS(!_clientBDRecording);
      ASS(_bdStack->length()+1==_nodeIterators->length());

      do {
        while(!_nodeIterators->top().hasNext() && !_bdStack->isEmpty()) {
          //backtrack undos everything that enter(...) method has done,
          //so it also pops one item out of the nodeIterators stack
          _bdStack->pop().backtrack();
          _svStack->pop();
        }
        if(!_nodeIterators->top().hasNext()) {
          return false;
        }
        Node* n=*_nodeIterators->top().next();

        BacktrackData bd;
        bool success=enter(n,bd);
        if(!success) {
          bd.backtrack();
          continue;
        } else {
          _bdStack->push(bd);
        }
      } while(!_inLeaf);
      return true;
    }

    bool enter(Node* n, BacktrackData& bd)
    {
      CALL("SubstitutionTree::UnificationsIterator::enter");

      bool success=true;
      bool recording=false;
      if(!n->term.isEmpty()) {
        //n is proper node, not a root

        recording=true;
        _algo.bdRecord(bd);
        success = _algo.associate(_svStack->top(),n->term,bd);
      }
      if(success) {
        if(n->isLeaf()) {
          _ldIterator=static_cast<Leaf*>(n)->allChildren();
          _inLeaf=true;
        } else {
          IntermediateNode* inode=static_cast<IntermediateNode*>(n);
          _svStack->push(inode->childVar);
          backtrackablePush(*_nodeIterators, getNodeIterator(inode), bd);
        }
      }
      if(recording) {
        _algo.bdDone();
      }
      return success;
    }


    UnificationAlgorithm _algo;
    Recycled<VarStack> _svStack;
    bool _literalRetrieval;
    bool _retrieveSubstitution;
    bool _inLeaf;
    LDIterator _ldIterator;
    Recycled<Stack<NodeIterator>> _nodeIterators;
    Recycled<Stack<BacktrackData>> _bdStack;
    bool _clientBDRecording;
    BacktrackData _clientBacktrackData;
    InstanceCntr _iterCntr;
#if VDEBUG
    bool _tag;
#endif
  };


#if VDEBUG
public:
  bool isEmpty() const { return _root == nullptr || _root->isEmpty(); }
#endif
  friend std::ostream& operator<<(std::ostream& out, SubstitutionTree const& self);

  Cntr _iterCnt;
}; // class SubstiutionTree

template<> 
struct SubtitutionTreeConfig<Literal*> 
{
  static Literal* const& getKey(SubstitutionTree::LeafData const& ld)
  { return ld.literal;  }
};


template<> 
struct SubtitutionTreeConfig<TermList> 
{
  static TermList const& getKey(SubstitutionTree::LeafData const& ld)
  { return ld.term;  }
};



using RobUnificationsIterator = SubstitutionTree::UnificationsIterator<UnificationAlgorithms::RobUnification>;


} // namespace Indexing

#endif<|MERGE_RESOLUTION|>--- conflicted
+++ resolved
@@ -867,11 +867,7 @@
       return RSQueryResultIter::getEmpty();
     } else {
       return pvi(iterTraits(leaf->allChildren())
-<<<<<<< HEAD
         .map([retrieveSubstitutions, renaming = std::move(renaming), resultSubst](LeafData* ld) 
-=======
-        .map([retrieveSubstitutions, renaming, resultSubst](LeafData& ld) 
->>>>>>> dbd9dfae
           {
             ResultSubstitutionSP subs;
             if (retrieveSubstitutions) {
@@ -1001,18 +997,6 @@
     bindSpecialVar(1, term.sort());
   }
 
-<<<<<<< HEAD
-  // TODO document
-  template<class BindingFunction>
-  void createBindings(TermList term, bool reversed, BindingFunction bindSpecialVar)
-  { 
-    bindSpecialVar(0, term); 
-    if (term.isTerm())
-      bindSpecialVar(1, SortHelper::getResultSort(term.term()));
-  }
-
-=======
->>>>>>> dbd9dfae
   template<class BindingFunction>
   void createBindings(Literal* lit, bool reversed, BindingFunction bindSpecialVar)
   {
