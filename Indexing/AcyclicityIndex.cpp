--- conflicted
+++ resolved
@@ -280,11 +280,7 @@
 
       ASS(t.isTerm());
       ASS(_tis);
-<<<<<<< HEAD
-      auto tqrIt = _tis->getUnifications(t);
-=======
-      TermQueryResultIterator tqrIt = _tis->getUnifications(TypedTermList(t.term()));
->>>>>>> 89948960
+      auto tqrIt = _tis->getUnifications(TypedTermList(t.term()));
       int index;
       while (tqrIt.hasNext()) {
         auto tqr = tqrIt.next();
@@ -440,11 +436,7 @@
       ULit ulit = make_pair(lit, c);
       if (!index->find(ulit)) {
         index->insert(ulit, new IndexEntry(lit, c, *t, getSubterms(fs->term())));
-<<<<<<< HEAD
-        _tis->insert(TermLiteralClause(*t, lit, c));
-=======
-        _tis->insert(TypedTermList(t->term()), lit, c);
->>>>>>> 89948960
+        _tis->insert(TermLiteralClause(TypedTermList(t->term()), lit, c));
       }
     }
   }
@@ -463,11 +455,7 @@
         return;
 
       _sIndexes.get(sort)->remove(ulit);
-<<<<<<< HEAD
-      _tis->remove(TermLiteralClause(*t, lit, c));
-=======
-     _tis->remove(TypedTermList(t->term()), lit, c);
->>>>>>> 89948960
+      _tis->remove(TermLiteralClause(TypedTermList(t->term()), lit, c));
     }
   }
 
