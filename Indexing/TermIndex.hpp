--- conflicted
+++ resolved
@@ -28,14 +28,8 @@
 : public Index
 {
 public:
-<<<<<<< HEAD
-  USE_ALLOCATOR(TermIndex);
-
   VirtualIterator<TQueryRes<AbstractingUnifier*>> getUwa(TypedTermList t, Options::UnificationWithAbstraction uwa, bool fixedPointIteration)
   { return _is->getUwa(t, uwa, fixedPointIteration); }
-=======
-  virtual ~TermIndex();
->>>>>>> 31939a4a
 
   TermQueryResultIterator getUnifications(TypedTermList t, bool retrieveSubstitutions = true)
   { return _is->getUnifications(t, retrieveSubstitutions); }
