/*
 * This file is part of the source code of the software program
 * Vampire. It is protected by applicable
 * copyright laws.
 *
 * This source code is distributed under the licence found here
 * https://vprover.github.io/license.html
 * and in the source directory
 */
/**
 * @file TermIndex.hpp
 * Defines class TermIndex.
 */


#ifndef __TermIndex__
#define __TermIndex__

#include "Index.hpp"

#include "Indexing/TermSubstitutionTree.hpp"
#include "TermIndexingStructure.hpp"
#include "Lib/Set.hpp"

namespace Indexing {

template<class Data>
class TermIndex
: public Index
{
  using TermIndexingStructure   = Indexing::TermIndexingStructure<Data>;
public:
  CLASS_NAME(TermIndex);
  USE_ALLOCATOR(TermIndex);

<<<<<<< HEAD
  virtual ~TermIndex() {}

  VirtualIterator<QueryRes<ResultSubstitutionSP, Data>> getUnifications(TermList t, bool retrieveSubstitutions = true)
  { return _is->getUnifications(t, retrieveSubstitutions); }

  VirtualIterator<QueryRes<AbstractingUnifier*, Data>> getUwa(TypedTermList t, Options::UnificationWithAbstraction uwa, bool fixedPointIteration)
  { return _is->getUwa(t, uwa, fixedPointIteration); }

  VirtualIterator<QueryRes<ResultSubstitutionSP, Data>> getUnificationsUsingSorts(TypedTermList t, bool retrieveSubstitutions = true)
  { return _is->getUnificationsUsingSorts(t, retrieveSubstitutions); }

  VirtualIterator<QueryRes<ResultSubstitutionSP, Data>> getGeneralizations(TermList t, bool retrieveSubstitutions = true)
  { return _is->getGeneralizations(t, retrieveSubstitutions); }

  VirtualIterator<QueryRes<ResultSubstitutionSP, Data>> getInstances(TermList t, bool retrieveSubstitutions = true)
=======
  VirtualIterator<TQueryRes<AbstractingUnifier*>> getUwa(TypedTermList t, Options::UnificationWithAbstraction uwa, bool fixedPointIteration)
  { return _is->getUwa(t, uwa, fixedPointIteration); }

  TermQueryResultIterator getUnifications(TypedTermList t, bool retrieveSubstitutions = true)
  { return _is->getUnifications(t, retrieveSubstitutions); }

  TermQueryResultIterator getGeneralizations(TypedTermList t, bool retrieveSubstitutions = true)
  { return _is->getGeneralizations(t, retrieveSubstitutions); }

  TermQueryResultIterator getInstances(TypedTermList t, bool retrieveSubstitutions = true)
>>>>>>> 89948960
  { return _is->getInstances(t, retrieveSubstitutions); }

  friend std::ostream& operator<<(std::ostream& out, TermIndex const& self)
  { return out << *self._is; }
protected:
  TermIndex(TermIndexingStructure* is) : _is(is) {}

  unique_ptr<TermIndexingStructure> _is;
};

class SuperpositionSubtermIndex
: public TermIndex<TermLiteralClause>
{
  using TermIndex             = Indexing::TermIndex<TermLiteralClause>;
  using TermIndexingStructure = Indexing::TermIndexingStructure<TermLiteralClause>;
public:
  CLASS_NAME(SuperpositionSubtermIndex);
  USE_ALLOCATOR(SuperpositionSubtermIndex);

  SuperpositionSubtermIndex(TermIndexingStructure* is, Ordering& ord)
  : TermIndex(is), _ord(ord) {};
protected:
  void handleClause(Clause* c, bool adding);
private:
  Ordering& _ord;
};

class SuperpositionLHSIndex
: public TermIndex<TermLiteralClause>
{
  using TermIndex             = Indexing::TermIndex<TermLiteralClause>;
  using TermIndexingStructure = Indexing::TermIndexingStructure<TermLiteralClause>;
public:
  CLASS_NAME(SuperpositionLHSIndex);
  USE_ALLOCATOR(SuperpositionLHSIndex);

  SuperpositionLHSIndex(TermSubstitutionTree<TermLiteralClause>* is, Ordering& ord, const Options& opt)
  : TermIndex(is), _ord(ord), _opt(opt), _tree(is) {};
protected:
  void handleClause(Clause* c, bool adding);
private:
  Ordering& _ord;
  const Options& _opt;
  TermSubstitutionTree<TermLiteralClause>* _tree;
};

/**
 * Term index for backward demodulation
 */
class DemodulationSubtermIndex
: public TermIndex<TermLiteralClause>
{
  using TermIndex             = Indexing::TermIndex<TermLiteralClause>;
  using TermIndexingStructure = Indexing::TermIndexingStructure<TermLiteralClause>;
public:
  // people seemed to like the class, although it add's no interface on top of TermIndex
  DemodulationSubtermIndex(TermIndexingStructure* is)
  : TermIndex(is) {};
protected:
  // it's the implementation of this below in DemodulationSubtermIndexImpl, which makes this work
  void handleClause(Clause* c, bool adding) = 0;
};

template <bool combinatorySupSupport>
class DemodulationSubtermIndexImpl
: public DemodulationSubtermIndex
{
  using TermIndex             = Indexing::TermIndex<TermLiteralClause>;
  using TermIndexingStructure = Indexing::TermIndexingStructure<TermLiteralClause>;
public:
  CLASS_NAME(DemodulationSubtermIndexImpl);
  USE_ALLOCATOR(DemodulationSubtermIndexImpl);

  DemodulationSubtermIndexImpl(TermIndexingStructure* is)
  : DemodulationSubtermIndex(is) {};
protected:
  void handleClause(Clause* c, bool adding);
};

/**
 * Term index for forward demodulation
 */
class DemodulationLHSIndex
: public TermIndex<TermLiteralClause>
{
  using TermIndex             = Indexing::TermIndex<TermLiteralClause>;
  using TermIndexingStructure = Indexing::TermIndexingStructure<TermLiteralClause>;
public:
  CLASS_NAME(DemodulationLHSIndex);
  USE_ALLOCATOR(DemodulationLHSIndex);

  DemodulationLHSIndex(TermIndexingStructure* is, Ordering& ord, const Options& opt)
  : TermIndex(is), _ord(ord), _opt(opt) {};
protected:
  void handleClause(Clause* c, bool adding);
private:
  Ordering& _ord;
  const Options& _opt;
};

/**
 * Term index for induction
 */
class InductionTermIndex
: public TermIndex<TermLiteralClause>
{
  using TermIndex             = Indexing::TermIndex<TermLiteralClause>;
  using TermIndexingStructure = Indexing::TermIndexingStructure<TermLiteralClause>;
public:
  CLASS_NAME(InductionTermIndex);
  USE_ALLOCATOR(InductionTermIndex);

  InductionTermIndex(TermIndexingStructure* is)
  : TermIndex(is) {}

protected:
  void handleClause(Clause* c, bool adding);
};

/**
 * Term index for structural induction
 */
class StructInductionTermIndex
: public TermIndex<TermLiteralClause>
{
  using TermIndex             = Indexing::TermIndex<TermLiteralClause>;
  using TermIndexingStructure = Indexing::TermIndexingStructure<TermLiteralClause>;
public:
  CLASS_NAME(StructInductionTermIndex);
  USE_ALLOCATOR(StructInductionTermIndex);

  StructInductionTermIndex(TermIndexingStructure* is)
  : TermIndex(is) {}

protected:
  void handleClause(Clause* c, bool adding);
};

/////////////////////////////////////////////////////
// Indices for higher-order inferences from here on//
/////////////////////////////////////////////////////

class PrimitiveInstantiationIndex
: public TermIndex<TermLiteralClause>
{
  using TermIndex             = Indexing::TermIndex<TermLiteralClause>;
  using TermIndexingStructure = Indexing::TermIndexingStructure<TermLiteralClause>;
public:
  CLASS_NAME(PrimitiveInstantiationIndex);
  USE_ALLOCATOR(PrimitiveInstantiationIndex);

  PrimitiveInstantiationIndex(TermIndexingStructure* is) : TermIndex(is)
  {
    populateIndex();
  }
protected:
  void populateIndex();
};

class SubVarSupSubtermIndex
: public TermIndex<TermLiteralClause>
{
  using TermIndex             = Indexing::TermIndex<TermLiteralClause>;
  using TermIndexingStructure = Indexing::TermIndexingStructure<TermLiteralClause>;
public:
  CLASS_NAME(SubVarSupSubtermIndex);
  USE_ALLOCATOR(SubVarSupSubtermIndex);

  SubVarSupSubtermIndex(TermIndexingStructure* is, Ordering& ord)
  : TermIndex(is), _ord(ord) {};
protected:
  void handleClause(Clause* c, bool adding);
private:
  Ordering& _ord;
};

class SubVarSupLHSIndex
: public TermIndex<TermLiteralClause>
{
  using TermIndex             = Indexing::TermIndex<TermLiteralClause>;
  using TermIndexingStructure = Indexing::TermIndexingStructure<TermLiteralClause>;
public:
  CLASS_NAME(SubVarSupLHSIndex);
  USE_ALLOCATOR(SubVarSupLHSIndex);

  SubVarSupLHSIndex(TermIndexingStructure* is, Ordering& ord, const Options& opt)
  : TermIndex(is), _ord(ord) {};
protected:
  void handleClause(Clause* c, bool adding);
private:
  Ordering& _ord;
};

/**
 * Index used for narrowing with combinator axioms
 */
class NarrowingIndex
: public TermIndex<TermLiteralClause>
{
  using TermIndex             = Indexing::TermIndex<TermLiteralClause>;
  using TermIndexingStructure = Indexing::TermIndexingStructure<TermLiteralClause>;
public:
  CLASS_NAME(NarrowingIndex);
  USE_ALLOCATOR(NarrowingIndex);

  NarrowingIndex(TermIndexingStructure* is) : TermIndex(is)
  {
    populateIndex();
  }
protected:
  void populateIndex();
};


class SkolemisingFormulaIndex
: public TermIndex<TermIndexData<TermList>>
{
  using LeafData = TermIndexData<TermList>;
  using TermIndex             = Indexing::TermIndex<LeafData>;
  using TermIndexingStructure = Indexing::TermIndexingStructure<LeafData>;
public:
  CLASS_NAME(SkolemisingFormulaIndex);
  USE_ALLOCATOR(SkolemisingFormulaIndex);

  SkolemisingFormulaIndex(TermIndexingStructure* is) : TermIndex(is)
  {}
  void insertFormula(TermList formula, TermList skolem);
};

<<<<<<< HEAD
=======
/*class HeuristicInstantiationIndex
: public TermIndex
{
public:
  CLASS_NAME(HeuristicInstantiationIndex);
  USE_ALLOCATOR(HeuristicInstantiationIndex);

  HeuristicInstantiationIndex(TermIndexingStructure* is) : TermIndex(is)
  {}
protected:
  void insertInstantiation(TermList sort, TermList instantiation);
  void handleClause(Clause* c, bool adding);
private:
  Set<TermList> _insertedInstantiations;
>>>>>>> 89948960
};


<<<<<<< HEAD
=======
  RenamingFormulaIndex(TermIndexingStructure* is) : TermIndex(is)
  {}
  void insertFormula(TermList formula, TermList name, Literal* lit, Clause* cls);
protected:
  void handleClause(Clause* c, bool adding);
};*/
>>>>>>> 89948960

#endif /* __TermIndex__ */<|MERGE_RESOLUTION|>--- conflicted
+++ resolved
@@ -33,34 +33,19 @@
   CLASS_NAME(TermIndex);
   USE_ALLOCATOR(TermIndex);
 
-<<<<<<< HEAD
   virtual ~TermIndex() {}
 
-  VirtualIterator<QueryRes<ResultSubstitutionSP, Data>> getUnifications(TermList t, bool retrieveSubstitutions = true)
-  { return _is->getUnifications(t, retrieveSubstitutions); }
 
   VirtualIterator<QueryRes<AbstractingUnifier*, Data>> getUwa(TypedTermList t, Options::UnificationWithAbstraction uwa, bool fixedPointIteration)
   { return _is->getUwa(t, uwa, fixedPointIteration); }
 
-  VirtualIterator<QueryRes<ResultSubstitutionSP, Data>> getUnificationsUsingSorts(TypedTermList t, bool retrieveSubstitutions = true)
-  { return _is->getUnificationsUsingSorts(t, retrieveSubstitutions); }
-
-  VirtualIterator<QueryRes<ResultSubstitutionSP, Data>> getGeneralizations(TermList t, bool retrieveSubstitutions = true)
+  VirtualIterator<QueryRes<ResultSubstitutionSP, Data>> getUnifications(TypedTermList t, bool retrieveSubstitutions = true)
+  { return _is->getUnifications(t, retrieveSubstitutions); }
+
+  VirtualIterator<QueryRes<ResultSubstitutionSP, Data>> getGeneralizations(TypedTermList t, bool retrieveSubstitutions = true)
   { return _is->getGeneralizations(t, retrieveSubstitutions); }
 
-  VirtualIterator<QueryRes<ResultSubstitutionSP, Data>> getInstances(TermList t, bool retrieveSubstitutions = true)
-=======
-  VirtualIterator<TQueryRes<AbstractingUnifier*>> getUwa(TypedTermList t, Options::UnificationWithAbstraction uwa, bool fixedPointIteration)
-  { return _is->getUwa(t, uwa, fixedPointIteration); }
-
-  TermQueryResultIterator getUnifications(TypedTermList t, bool retrieveSubstitutions = true)
-  { return _is->getUnifications(t, retrieveSubstitutions); }
-
-  TermQueryResultIterator getGeneralizations(TypedTermList t, bool retrieveSubstitutions = true)
-  { return _is->getGeneralizations(t, retrieveSubstitutions); }
-
-  TermQueryResultIterator getInstances(TypedTermList t, bool retrieveSubstitutions = true)
->>>>>>> 89948960
+  VirtualIterator<QueryRes<ResultSubstitutionSP, Data>> getInstances(TypedTermList t, bool retrieveSubstitutions = true)
   { return _is->getInstances(t, retrieveSubstitutions); }
 
   friend std::ostream& operator<<(std::ostream& out, TermIndex const& self)
@@ -290,34 +275,6 @@
   void insertFormula(TermList formula, TermList skolem);
 };
 
-<<<<<<< HEAD
-=======
-/*class HeuristicInstantiationIndex
-: public TermIndex
-{
-public:
-  CLASS_NAME(HeuristicInstantiationIndex);
-  USE_ALLOCATOR(HeuristicInstantiationIndex);
-
-  HeuristicInstantiationIndex(TermIndexingStructure* is) : TermIndex(is)
-  {}
-protected:
-  void insertInstantiation(TermList sort, TermList instantiation);
-  void handleClause(Clause* c, bool adding);
-private:
-  Set<TermList> _insertedInstantiations;
->>>>>>> 89948960
-};
-
-
-<<<<<<< HEAD
-=======
-  RenamingFormulaIndex(TermIndexingStructure* is) : TermIndex(is)
-  {}
-  void insertFormula(TermList formula, TermList name, Literal* lit, Clause* cls);
-protected:
-  void handleClause(Clause* c, bool adding);
-};*/
->>>>>>> 89948960
+} // namespace TermIndex
 
 #endif /* __TermIndex__ */