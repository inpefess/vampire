--- conflicted
+++ resolved
@@ -27,28 +27,16 @@
 public:
   virtual ~TermIndexingStructure() {}
 
-<<<<<<< HEAD
   virtual void handle(Data data, bool insert) = 0;
   void insert(Data data) { handle(std::move(data), /* insert */ true ); }
   void remove(Data data) { handle(std::move(data), /* insert */ false); }
 
-  virtual VirtualIterator<QueryRes<ResultSubstitutionSP, Data>> getUnifications(TermList t, bool retrieveSubstitutions = true) { NOT_IMPLEMENTED; }
+  virtual VirtualIterator<QueryRes<ResultSubstitutionSP, Data>> getUnifications(TypedTermList t, bool retrieveSubstitutions = true) { NOT_IMPLEMENTED; }
   virtual VirtualIterator<QueryRes<AbstractingUnifier*, Data>> getUwa(TypedTermList t, Options::UnificationWithAbstraction uwa, bool fixedPointIteration) = 0;
   virtual VirtualIterator<QueryRes<ResultSubstitutionSP, Data>> getUnificationsUsingSorts(TypedTermList tt, bool retrieveSubstitutions = true) { NOT_IMPLEMENTED; }  
-  virtual VirtualIterator<QueryRes<ResultSubstitutionSP, Data>> getGeneralizations(TermList t, bool retrieveSubstitutions = true) { NOT_IMPLEMENTED; }
-  virtual VirtualIterator<QueryRes<ResultSubstitutionSP, Data>> getInstances(TermList t, bool retrieveSubstitutions = true) { NOT_IMPLEMENTED; }
-=======
-  virtual void insert(TypedTermList t, Literal* lit, Clause* cls) = 0;
-  virtual void remove(TypedTermList t, Literal* lit, Clause* cls) = 0;
-  virtual void insert(TypedTermList t, TermList trm){ NOT_IMPLEMENTED; }
-  virtual void insert(TypedTermList t, TermList trm, Literal* lit, Clause* cls){ NOT_IMPLEMENTED; }
+  virtual VirtualIterator<QueryRes<ResultSubstitutionSP, Data>> getGeneralizations(TypedTermList t, bool retrieveSubstitutions = true) { NOT_IMPLEMENTED; }
+  virtual VirtualIterator<QueryRes<ResultSubstitutionSP, Data>> getInstances(TypedTermList t, bool retrieveSubstitutions = true) { NOT_IMPLEMENTED; }
 
-  virtual TermQueryResultIterator getUnifications(TypedTermList t, bool retrieveSubstitutions = true) { NOT_IMPLEMENTED; }
-  virtual VirtualIterator<TQueryRes<AbstractingUnifier*>> getUwa(TypedTermList t, Options::UnificationWithAbstraction uwa, bool fixedPointIteration) = 0;
-  virtual TermQueryResultIterator getUnificationsUsingSorts(TypedTermList tt, bool retrieveSubstitutions = true) { NOT_IMPLEMENTED; }  
-  virtual TermQueryResultIterator getGeneralizations(TypedTermList t, bool retrieveSubstitutions = true) { NOT_IMPLEMENTED; }
-  virtual TermQueryResultIterator getInstances(TypedTermList t, bool retrieveSubstitutions = true) { NOT_IMPLEMENTED; }
->>>>>>> 89948960
 
   virtual bool generalizationExists(TermList t) { NOT_IMPLEMENTED; }
 
