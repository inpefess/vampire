/*
 * This file is part of the source code of the software program
 * Vampire. It is protected by applicable
 * copyright laws.
 *
 * This source code is distributed under the licence found here
 * https://vprover.github.io/license.html
 * and in the source directory
 */
/**
 * @file TermIndexingStructure.hpp
 * Defines class TermIndexingStructure.
 */


#ifndef __TermIndexingStructure__
#define __TermIndexingStructure__

#include "Index.hpp"
#include "Kernel/TypedTermList.hpp"
#include "Kernel/MismatchHandler.hpp"

namespace Indexing {

template<class Data>
class TermIndexingStructure {
public:
  virtual ~TermIndexingStructure() {}

  virtual void handle(Data data, bool insert) = 0;
  void insert(Data data) { handle(std::move(data), /* insert */ true ); }
  void remove(Data data) { handle(std::move(data), /* insert */ false); }

<<<<<<< HEAD
  virtual VirtualIterator<QueryRes<ResultSubstitutionSP, Data>> getUnifications(TermList t, bool retrieveSubstitutions = true) { NOT_IMPLEMENTED; }
  virtual VirtualIterator<QueryRes<AbstractingUnifier*, Data>> getUwa(TypedTermList t) = 0;
  virtual VirtualIterator<QueryRes<ResultSubstitutionSP, Data>> getUnificationsUsingSorts(TypedTermList tt, bool retrieveSubstitutions = true) { NOT_IMPLEMENTED; }  
  virtual VirtualIterator<QueryRes<ResultSubstitutionSP, Data>> getGeneralizations(TermList t, bool retrieveSubstitutions = true) { NOT_IMPLEMENTED; }
  virtual VirtualIterator<QueryRes<ResultSubstitutionSP, Data>> getInstances(TermList t, bool retrieveSubstitutions = true) { NOT_IMPLEMENTED; }
=======
  virtual TermQueryResultIterator getUnifications(TermList t, bool retrieveSubstitutions = true) { NOT_IMPLEMENTED; }
  virtual VirtualIterator<TQueryRes<AbstractingUnifier*>> getUwa(TypedTermList t, Options::UnificationWithAbstraction uwa, bool fixedPointIteration) = 0;
  virtual TermQueryResultIterator getUnificationsUsingSorts(TypedTermList tt, bool retrieveSubstitutions = true) { NOT_IMPLEMENTED; }  
  virtual TermQueryResultIterator getGeneralizations(TermList t, bool retrieveSubstitutions = true) { NOT_IMPLEMENTED; }
  virtual TermQueryResultIterator getInstances(TermList t, bool retrieveSubstitutions = true) { NOT_IMPLEMENTED; }
>>>>>>> 93bb9c6c

  virtual bool generalizationExists(TermList t) { NOT_IMPLEMENTED; }

  virtual void output(std::ostream& output) const = 0;
  friend std::ostream& operator<<(std::ostream& out, TermIndexingStructure const& self)
  { self.output(out); return out; }
};


};

#endif /* __TermIndexingStructure__ */<|MERGE_RESOLUTION|>--- conflicted
+++ resolved
@@ -31,19 +31,11 @@
   void insert(Data data) { handle(std::move(data), /* insert */ true ); }
   void remove(Data data) { handle(std::move(data), /* insert */ false); }
 
-<<<<<<< HEAD
   virtual VirtualIterator<QueryRes<ResultSubstitutionSP, Data>> getUnifications(TermList t, bool retrieveSubstitutions = true) { NOT_IMPLEMENTED; }
-  virtual VirtualIterator<QueryRes<AbstractingUnifier*, Data>> getUwa(TypedTermList t) = 0;
+  virtual VirtualIterator<QueryRes<AbstractingUnifier*, Data>> getUwa(TypedTermList t, Options::UnificationWithAbstraction uwa, bool fixedPointIteration) = 0;
   virtual VirtualIterator<QueryRes<ResultSubstitutionSP, Data>> getUnificationsUsingSorts(TypedTermList tt, bool retrieveSubstitutions = true) { NOT_IMPLEMENTED; }  
   virtual VirtualIterator<QueryRes<ResultSubstitutionSP, Data>> getGeneralizations(TermList t, bool retrieveSubstitutions = true) { NOT_IMPLEMENTED; }
   virtual VirtualIterator<QueryRes<ResultSubstitutionSP, Data>> getInstances(TermList t, bool retrieveSubstitutions = true) { NOT_IMPLEMENTED; }
-=======
-  virtual TermQueryResultIterator getUnifications(TermList t, bool retrieveSubstitutions = true) { NOT_IMPLEMENTED; }
-  virtual VirtualIterator<TQueryRes<AbstractingUnifier*>> getUwa(TypedTermList t, Options::UnificationWithAbstraction uwa, bool fixedPointIteration) = 0;
-  virtual TermQueryResultIterator getUnificationsUsingSorts(TypedTermList tt, bool retrieveSubstitutions = true) { NOT_IMPLEMENTED; }  
-  virtual TermQueryResultIterator getGeneralizations(TermList t, bool retrieveSubstitutions = true) { NOT_IMPLEMENTED; }
-  virtual TermQueryResultIterator getInstances(TermList t, bool retrieveSubstitutions = true) { NOT_IMPLEMENTED; }
->>>>>>> 93bb9c6c
 
   virtual bool generalizationExists(TermList t) { NOT_IMPLEMENTED; }
 
