--- conflicted
+++ resolved
@@ -224,11 +224,7 @@
   try {
     auto ord = kbo(weights(make_pair(g, 1u), make_pair(f, 0u)), weights());
     ASSERTION_VIOLATION
-<<<<<<< HEAD
-  } catch (UserErrorException& e) {
-=======
   } catch (UserErrorException&) {
->>>>>>> ed1c051f
     /* f is not maximal wrt precedence but has weight 0 */
   }
 }
@@ -242,11 +238,7 @@
   try {
     auto ord = kbo(weights(make_pair(a, 0u)), weights());
     ASSERTION_VIOLATION
-<<<<<<< HEAD
-  } catch (UserErrorException& e) {
-=======
   } catch (UserErrorException&) {
->>>>>>> ed1c051f
     /* constant must be greater or equal to variable weight */
   }
 }
@@ -415,11 +407,7 @@
         ), 
         weights());
     ASSERTION_VIOLATION
-<<<<<<< HEAD
-  } catch (UserErrorException& e) {
-=======
   } catch (UserErrorException&) {
->>>>>>> ed1c051f
     /* introduced symbol weight must be greater or equal to the variable weight */
   }
 }
