--- conflicted
+++ resolved
@@ -52,32 +52,14 @@
 
 
 unique_ptr<TermSubstitutionTree<>> getTermIndexHOL()
-{ 
-<<<<<<< HEAD
-  return std::make_unique<TermSubstitutionTree<>>(Shell::Options::UnificationWithAbstraction::FUNC_EXT);
+{ return std::make_unique<TermSubstitutionTree<>>(); }
+
+unique_ptr<TermSubstitutionTree<>> getTermIndex()
+{ return std::make_unique<TermSubstitutionTree<>>();
 }
 
-unique_ptr<TermSubstitutionTree<>> getTermIndex(Shell::Options::UnificationWithAbstraction uwa)
-{ 
-  return std::make_unique<TermSubstitutionTree<>>(uwa);
-}
-
-auto getLiteralIndex(Shell::Options::UnificationWithAbstraction uwa)
-{
-  return std::make_unique<LiteralSubstitutionTree<>>(uwa);
-}
-=======
-  return std::make_unique<TermSubstitutionTree>(/* extra */ false);
-}
-
-unique_ptr<TermSubstitutionTree> getTermIndex()
-{ 
-  return std::make_unique<TermSubstitutionTree>(/* extra */ false);
-}
-
 auto getLiteralIndex()
-{ return std::make_unique<LiteralSubstitutionTree>(); }
->>>>>>> 93bb9c6c
+{ return std::make_unique<LiteralSubstitutionTree<>>(); }
 
 template<class TermOrLit>
 struct UnificationResultSpec {
@@ -106,11 +88,7 @@
 using TermUnificationResultSpec    = UnificationResultSpec<TermList>;
 using LiteralUnificationResultSpec = UnificationResultSpec<Literal*>;
 
-<<<<<<< HEAD
-void checkLiteralMatches(LiteralSubstitutionTree<>& index, Literal* lit, Stack<LiteralUnificationResultSpec> expected)
-=======
-void checkLiteralMatches(LiteralSubstitutionTree& index, Options::UnificationWithAbstraction uwa, bool fixedPointIteration, Literal* lit, Stack<LiteralUnificationResultSpec> expected)
->>>>>>> 93bb9c6c
+void checkLiteralMatches(LiteralSubstitutionTree<>& index, Options::UnificationWithAbstraction uwa, bool fixedPointIteration, Literal* lit, Stack<LiteralUnificationResultSpec> expected)
 {
   Stack<LiteralUnificationResultSpec> is;
   for (auto qr : iterTraits(index.getUwa(lit, /* complementary */ false, uwa, fixedPointIteration)) ) {
@@ -118,7 +96,7 @@
 
     is.push(LiteralUnificationResultSpec {
         .querySigma = qr.unifier->subs().apply(lit, /* result */ QUERY_BANK),
-        .resultSigma = qr.unifier->subs().apply(qr.literal, /* result */ RESULT_BANK),
+        .resultSigma = qr.unifier->subs().apply(qr.data->literal, /* result */ RESULT_BANK),
         .constraints = *qr.unifier->constr().literals(qr.unifier->subs()),
     });
   }
@@ -150,7 +128,7 @@
   for (auto qr : iterTraits(unifFun(index, term))) {
     is.push(TermUnificationResultSpec {
         .querySigma  = qr.unifier->subs().apply(term, /* result */ QUERY_BANK),
-        .resultSigma = qr.unifier->subs().apply(qr.term, /* result */ RESULT_BANK),
+        .resultSigma = qr.unifier->subs().apply(qr.data->term, /* result */ RESULT_BANK),
         .constraints = *qr.unifier->constr().literals(qr.unifier->subs()),
     });
   }
@@ -175,22 +153,14 @@
 
 }
 
-<<<<<<< HEAD
-void checkTermMatches(TermSubstitutionTree<>& index, TermList term, Stack<TermUnificationResultSpec> expected)
-=======
-void checkTermMatches(TermSubstitutionTree& index, Options::UnificationWithAbstraction uwa, bool fixedPointIteration, TermList term, Stack<TermUnificationResultSpec> expected)
->>>>>>> 93bb9c6c
+void checkTermMatches(TermSubstitutionTree<>& index, Options::UnificationWithAbstraction uwa, bool fixedPointIteration, TermList term, Stack<TermUnificationResultSpec> expected)
 {
   ASS(term.isTerm())
   return checkTermMatchesWithUnifFun(index, term, expected, 
       [&](auto& idx, auto t) { return idx.getUwa(term.term(), uwa, fixedPointIteration); });
 }
 
-<<<<<<< HEAD
-void checkTermMatches(TermSubstitutionTree<>& index, TypedTermList term, Stack<TermUnificationResultSpec> expected)
-=======
-void checkTermMatches(TermSubstitutionTree& index, Options::UnificationWithAbstraction uwa, bool fixedPointIteration, TypedTermList term, Stack<TermUnificationResultSpec> expected)
->>>>>>> 93bb9c6c
+void checkTermMatches(TermSubstitutionTree<>& index, Options::UnificationWithAbstraction uwa, bool fixedPointIteration, TypedTermList term, Stack<TermUnificationResultSpec> expected)
 {
   return checkTermMatchesWithUnifFun(index, term, expected, 
       [&](auto& idx, auto t) { return idx.getUwa(term, uwa, fixedPointIteration); });
