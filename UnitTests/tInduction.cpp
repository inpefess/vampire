--- conflicted
+++ resolved
@@ -526,52 +526,6 @@
         clause({ ~pi(0), pi(y), 0 < sK6 }),
         clause({ ~pi(0), ~pi(y+num(-1)), 0 < sK6 }),
       })
-<<<<<<< HEAD
-    )
-
-// all skolems are replaced when the hypothesis strengthening options is on, sik=one
-TEST_GENERATION_INDUCTION(test_17,
-    Generation::TestCase()
-      .options({ { "induction", "struct" },
-                 { "induction_strengthen_hypothesis", "on" } })
-      .indices({ comparisonIndex() })
-      .input( clause({ f(sK1,sK2) != g(sK3) }) )
-      .expected({
-        // sK1
-        clause({ f(b,x) != g(y), f(x3,x4) == g(x5) }),
-        clause({ f(b,x) != g(y), f(r(x3),x6) != g(x7) }),
-
-        // sK2
-        clause({ f(x8,b) != g(x9), f(x10,x11) == g(x12) }),
-        clause({ f(x8,b) != g(x9), f(x13,r(x11)) != g(x14) }),
-
-        // sK3
-        clause({ f(x15,x16) != g(b), f(x17,x18) == g(x19) }),
-        clause({ f(x15,x16) != g(b), f(x20,x21) != g(r(x19)) }),
-      })
-    )
-
-// all skolems are replaced when the hypothesis strengthening options is on, sik=two
-TEST_GENERATION_INDUCTION(test_18,
-    Generation::TestCase()
-      .options({ { "induction", "struct" }, { "structural_induction_kind", "two" },
-                 { "induction_strengthen_hypothesis", "on" } })
-      .indices({ comparisonIndex() })
-      .input( clause({ f(sK1,sK2) != g(sK3) }) )
-      .expected({
-        // sK1
-        clause({ x != r(r0(x)), f(r0(x),y) == g(z) }),
-        clause({ f(x,x4) != g(x5) }),
-
-        // sK2
-        clause({ x6 != r(r0(x6)), f(x7,r0(x6)) == g(x8) }),
-        clause({ f(x9,x6) != g(x10) }),
-
-        // sK3
-        clause({ x11 != r(r0(x11)), f(x12,x13) == g(r0(x11)) }),
-        clause({ f(x14,x15) != g(x11) }),
-      })
-=======
       .preConditions({ TEST_FN_ASS_EQ(env.statistics->induction, 0),
                        TEST_FN_ASS_EQ(env.statistics->intInfUpInduction, 0),
                        TEST_FN_ASS_EQ(env.statistics->intDBDownInduction, 0) })
@@ -765,5 +719,48 @@
       .expected(none())
       .preConditions({ TEST_FN_ASS_EQ(env.statistics->induction, 0) })
       .postConditions({ TEST_FN_ASS_EQ(env.statistics->induction, 0) })
->>>>>>> d8ded9ca
+    )
+
+// all skolems are replaced when the hypothesis strengthening options is on, sik=one
+TEST_GENERATION_INDUCTION(test_17,
+    Generation::TestCase()
+      .options({ { "induction", "struct" },
+                 { "induction_strengthen_hypothesis", "on" } })
+      .indices({ comparisonIndex() })
+      .input( clause({ f(sK1,sK2) != g(sK3) }) )
+      .expected({
+        // sK1
+        clause({ f(b,x) != g(y), f(x3,x4) == g(x5) }),
+        clause({ f(b,x) != g(y), f(r(x3),x6) != g(x7) }),
+
+        // sK2
+        clause({ f(x8,b) != g(x9), f(x10,x11) == g(x12) }),
+        clause({ f(x8,b) != g(x9), f(x13,r(x11)) != g(x14) }),
+
+        // sK3
+        clause({ f(x15,x16) != g(b), f(x17,x18) == g(x19) }),
+        clause({ f(x15,x16) != g(b), f(x20,x21) != g(r(x19)) }),
+      })
+    )
+
+// all skolems are replaced when the hypothesis strengthening options is on, sik=two
+TEST_GENERATION_INDUCTION(test_18,
+    Generation::TestCase()
+      .options({ { "induction", "struct" }, { "structural_induction_kind", "two" },
+                 { "induction_strengthen_hypothesis", "on" } })
+      .indices({ comparisonIndex() })
+      .input( clause({ f(sK1,sK2) != g(sK3) }) )
+      .expected({
+        // sK1
+        clause({ x != r(r0(x)), f(r0(x),y) == g(z) }),
+        clause({ f(x,x4) != g(x5) }),
+
+        // sK2
+        clause({ x6 != r(r0(x6)), f(x7,r0(x6)) == g(x8) }),
+        clause({ f(x9,x6) != g(x10) }),
+
+        // sK3
+        clause({ x11 != r(r0(x11)), f(x12,x13) == g(r0(x11)) }),
+        clause({ f(x14,x15) != g(x11) }),
+      })
     )