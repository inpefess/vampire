/*
 * This file is part of the source code of the software program
 * Vampire. It is protected by applicable
 * copyright laws.
 *
 * This source code is distributed under the licence found here
 * https://vprover.github.io/license.html
 * and in the source directory
 */

#include "Test/UnitTesting.hpp"
#include "Test/SyntaxSugar.hpp"
#include "Kernel/Rebalancing.hpp"
#include "Kernel/Rebalancing/Inverters.hpp"
#include "Indexing/TermSharing.hpp"
#include "Kernel/InterpretedLiteralEvaluator.hpp"
#include "Shell/TermAlgebra.hpp"


using namespace std;
using namespace Kernel;
using namespace Rebalancing;
using namespace Inverters;
using namespace Shell;

// TODO inline these macros
#define add(a,b) (a + b)
#define mul(a,b) (a * b)
#define minus(a) -(a)
#define lt(a,b) (a < b)
#define gt(a,b) (a > b)
#define leq(a,b) (a <= b)
#define geq(a,b) (a >= b)
#define neg(a)   ~(a)
#define eq(a,b)  (a == b)
#define neq(a,b) (a != b)

#define __expand__frac(...) { __VA_ARGS__ }
#define __expand__int(...)  { __VA_ARGS__ }
#define __expand__list(...) { __VA_ARGS__ }
#define bal(l,r) expected_t(l, TermSugar(r))

template<class Range, class Pred>
bool any(Range range, Pred p) {
  for (auto x : range) {
    if (p(x)) return true;
  }
  return false;
}

using expected_t = tuple<TermList, TermList>;

template<class ConstantType>
void test_rebalance(Literal* lit, initializer_list<expected_t> expected);

#define ToConstantType(type)  typename type##Traits::ConstantType

#define TEST_REBALANCE(name, type, equality, __list)                                                          \
    TEST_FUN(name ## _ ## type) {                                                                             \
<<<<<<< HEAD
      NUMBER_SUGAR(type)                                                                                      \
      DECL_DEFAULT_VARS                                                                                       \
      __ALLOW_UNUSED(                                                                                         \
        DECL_FUNC(f, {type}, type)                                                                            \
        DECL_CONST(a, type)                                                                                   \
        DECL_CONST(b, type)                                                                                   \
        )                                                                                                     \
=======
      __ALLOW_UNUSED(                                                                                         \
        NUMBER_SUGAR(type)                                                                                    \
        DECL_DEFAULT_VARS                                                                                     \
        DECL_FUNC(f, {type}, type)                                                                            \
        DECL_CONST(a, type)                                                                                   \
        DECL_CONST(b, type)                                                                                   \
      )                                                                                                       \
>>>>>>> ed1c051f
      test_rebalance<ToConstantType(type)>((equality), __expand ## __list);                                   \
    }                                                                                                         \


/*
#define TEST_LIST(test_name, equality, __list)                                                                \
    TEST_FUN(test_name) {                                                                                     \
      NUMBER_SUGAR(Rat)                                                                                       \
      __ALLOW_UNUSED(                                                                                         \
        SYNTAX_SUGAR_SORT(list)                                                                               \
        SYNTAX_SUGAR_CONST(nil, list)                                                                         \
        SYNTAX_SUGAR_CONST(t, list)                                                                           \
        SYNTAX_SUGAR_FUN(cons,    list, __defaultSort, list)                                                  \
        SYNTAX_SUGAR_FUN(uncons1, __defaultSort      , list )                                                 \
        SYNTAX_SUGAR_FUN(uncons2, list                , list)                                                 \
        auto xL = Trm<UninterpretedTraits>(TermList::var(0));                                                 \
        auto yL = Trm<UninterpretedTraits>(TermList::var(1));                                                 \
        auto zL = Trm<UninterpretedTraits>(TermList::var(2));                                                 \
        env.signature->getFunction(nil .functor())->markTermAlgebraCons();                                    \
        env.signature->getFunction(cons.functor())->markTermAlgebraCons();                                    \
        env.signature->addTermAlgebra(new TermAlgebra(list.sortNumber(), {                                    \
            new TermAlgebraConstructor(nil.functor(),  {}),                                                   \
            new TermAlgebraConstructor(cons.functor(),  {uncons1.functor(), uncons2.functor()}),              \
          }));                                                                                                \
      )                                                                                                       \
      test_rebalance<ToConstantType(Rat)>((equality), __expand ## __list);                                    \
    }                                                                                                         \

#define TEST_ARRAY(test_name, equality, __list)                                                               \
    TEST_FUN(test_name) {                                                                                     \
      NUMBER_SUGAR(Rat)                                                                                       \
      __ALLOW_UNUSED(                                                                                         \
        SYNTAX_SUGAR_SORT(idxSrt)                                                                             \
        ARRAY_SYNTAX_SUGAR(array, idxSrt, __defaultSort)                                                      \
        SYNTAX_SUGAR_CONST(t, array)                                                                          \
        SYNTAX_SUGAR_CONST(u, array)                                                                          \
        SYNTAX_SUGAR_CONST(i, idxSrt)                                                                         \
      )                                                                                                       \
      test_rebalance<ToConstantType(Rat)>((equality), __expand ## __list);                                    \
    }                                                                                                         \
    */

#define TEST_REBALANCE_SPLIT(name, equality, __frac, __int)                                                   \
    TEST_REBALANCE(name, Real, equality, __frac)                                                              \
    TEST_REBALANCE(name, Rat , equality, __frac)                                                              \
    TEST_REBALANCE(name, Int , equality, __int)                                                               \


#define TEST_REBALANCE_ALL(name, equality, __list)                                                            \
    TEST_REBALANCE(name, Real, equality, __list)                                                              \
    TEST_REBALANCE(name, Rat , equality, __list)                                                              \
    TEST_REBALANCE(name, Int , equality, __list)                                                              \



TEST_REBALANCE_SPLIT(constants_1
    , eq(mul(2, x), 5)
    , __frac( 
        bal(x, frac(5,2)) 
    )
    , __int( ))

TEST_REBALANCE_SPLIT(constants_2,
    eq(mul(2, x), 4),
    __frac(
        bal(x, 2)
    ),
    __int())

TEST_REBALANCE_ALL(uninterpreted_1
    , eq(add(2, x), a)
    , __list(
        bal(x, add(a, -2))
    ))

TEST_REBALANCE_SPLIT(uninterpreted_2
    , eq(mul(x, 2), a)
    , __frac(
      bal(x, mul(a, frac(1, 2)))
    )
    , __int( ))

TEST_REBALANCE_SPLIT(multi_var_1
    , eq(mul(x, 2), mul(y, 2))
    , __frac(
        bal(x, y)
      , bal(y, x)
    )
    , __int( )
    )

TEST_REBALANCE_SPLIT(multi_var_2
    , eq(mul(x, 4), mul(y, 2))
    , __frac( 
        bal(y, mul(2,         x))
      , bal(x, mul(frac(1,2), y))
    )
    , __int( 
        // bal(y, mul(2, x))
    )
    )


TEST_REBALANCE_SPLIT(multi_var_3
    , eq(mul(x, 6), mul(y, 2))
    , __frac( 
        bal(y, mul(3,         x))
      , bal(x, mul(frac(1,3), y))
    )
    , __frac( 
        // bal(y, mul(3, x))
    )
    )


TEST_REBALANCE_SPLIT(multi_var_4
    , eq(mul(x, 2), y)
    , __frac(
        bal(x, mul(y, frac(1, 2)))
      , bal(y, mul(x , 2))
    )
    , __int( 
      bal(y, mul(x, 2))
    ))

TEST_REBALANCE_SPLIT(multi_var_5
    , eq(mul(x, 2), mul(y, 3))
    , __frac(
        bal(x, mul(frac(3, 2), y))
      , bal(y, mul(frac(2, 3), x))
    )
    , __int( ))


TEST_REBALANCE_ALL(rebalance_multiple_vars
    , eq(add(x, minus(y)), f(y))
    , __list(
        bal(x, add(f(y), y))
      , bal(y, minus(add(f(y), minus(x))))
    ))

TEST_REBALANCE_SPLIT(div_zero_1
    , eq(mul(x, 0), 7)
    , __int()
    , __frac()
    )

TEST_REBALANCE_SPLIT(div_zero_2
    , eq(mul(x, a), 7)
    , __int()
    , __frac()
    )

TEST_REBALANCE_SPLIT(div_zero_3
    , eq(mul(x, y), 7)
    , __int()
    , __frac()
    )

TEST_REBALANCE_SPLIT(div_zero_4
    , eq(mul(x, f(y)), 7)
    , __int()
    , __frac()
    )

TEST_REBALANCE_SPLIT(div_zero_5
    , eq(mul(0, x), 0)
    , __int()
    , __frac()
    )

TEST_REBALANCE_SPLIT(div_zero_6
    , eq(mul(2, x), 0)
    , __frac( 
          bal(x, 0)
      )
    , __int()
    )

TEST_REBALANCE_ALL(bug_1
    , neq(f(mul(16, z)), y)
    , __list(
      bal(y, f(mul(16, z)))
    ))

TEST_REBALANCE_SPLIT(bug_2
    , neq(add(x,mul(-1,x)), y)
    , __list(
        bal(y, add(x,mul(-1,x)))
      , bal(x, add(y, minus(mul(-1,x))))
      , bal(x, mul( add(y, minus(x)), -1))
    )
    , __list(
        bal(y, add(x,mul(-1,x)))
      , bal(x, add(y, minus(mul(-1,x))))
      , bal(x, mul(-1, add(y, minus(x))))
    ))

// UNSOUND
// /** 
//  * cons(x, y) = t
//  * ==> x = uncons1(t)
//  * ==> y = uncons2(t)
//  */
// TEST_LIST(rebalance_list_01
//     , neq(cons(x, yL), t)
//     , __list(
//         bal(yL, uncons2(t))
//       , bal(x , uncons1(t))
//     ))
//
// /** 
//  * cons(x + 1, y) = t
//  * ==> x = uncons1(t) - 1
//  * ==> y = uncons2(t)
//  */
// TEST_LIST(rebalance_list_02
//     , cons(x + 1, yL) != t
//     , __list(
//         bal(yL, uncons2(t))
//       , bal(x, uncons1(t) + (-1))
//     ))
//
// /** 
//  * store(t, i, x+1) = u
//  * ==> x = select(u, i) - 1
//  */
// TEST_ARRAY(rebalance_array_01
//     , store(t, i, x + 1) != u
//     , __list(
//         bal(x, select(u,i) + (-1))
//     ))


std::ostream& operator<<(std::ostream& out, initializer_list<expected_t> expected) {
  for (auto x : expected ) {
    out << "\t" << get<0>(x) << "\t->\t" << get<1>(x) << "\n";
  }
  return out;
}
template<class A>
std::ostream& operator<<(std::ostream& out, const BalanceIter<A>& x) {
  return out << "\t" << x.lhs() << "\t->\t" << x.buildRhs() << endl;
}
template<class A>
std::ostream& operator<<(std::ostream& out, const Balancer<A>& b) {
  for (auto x : b) {
    out << x;
  }
  return out;
}


template<class A>
void test_rebalance(Literal* lit_, initializer_list<expected_t> expected) {
  Literal& lit = *lit_;
  ASS(lit.isEquality());
  using balancer_t = Balancer<NumberTheoryInverter>;
  auto simplified = [](TermList t) -> TermList { 
    // DBG("simplifying ", t)
    static InterpretedLiteralEvaluator e = InterpretedLiteralEvaluator();
    if (t.isTerm()) {
      t = e.evaluate(t);
    }
    // DBG("end simplifying ", t)
    return t;
  };

  Stack<expected_t> results;
  unsigned cnt = 0;
  for (auto& bal : balancer_t(lit)) {

    auto lhs = bal.lhs();
    // auto rhs = bal.buildRhs();
    auto rhs = simplified(bal.buildRhs());

    results.push(expected_t(lhs, rhs));
    
    if (!any(expected, [&](const expected_t& ex) -> bool 
          { return get<0>(ex) == lhs && get<1>(ex) == rhs; }
      )) {

      cout << "case: " << lit << endl;
      cout << "unexpected entry in balancer:" << endl;
      cout << "\t"  << lhs << "\t->\t" << rhs << endl;
      cout << "expected: \n" << expected << endl;
      exit(-1);

    } 
    cnt++;
  }
  if (cnt != expected.size()) {
      cout << "case: " << lit << endl;
      cout << "unexpected results in balancer:" << endl;
      if (results.isEmpty()) {
        cout << "\t< nothing >" << endl;
      } else {
        for (auto r : results) {
          cout << "\t" << get<0>(r) << "\t->\t" << get<1>(r) << endl;
        }
      }
      cout << "expected: \n" << expected << endl;
      exit(-1);
  }
}

<|MERGE_RESOLUTION|>--- conflicted
+++ resolved
@@ -57,15 +57,6 @@
 
 #define TEST_REBALANCE(name, type, equality, __list)                                                          \
     TEST_FUN(name ## _ ## type) {                                                                             \
-<<<<<<< HEAD
-      NUMBER_SUGAR(type)                                                                                      \
-      DECL_DEFAULT_VARS                                                                                       \
-      __ALLOW_UNUSED(                                                                                         \
-        DECL_FUNC(f, {type}, type)                                                                            \
-        DECL_CONST(a, type)                                                                                   \
-        DECL_CONST(b, type)                                                                                   \
-        )                                                                                                     \
-=======
       __ALLOW_UNUSED(                                                                                         \
         NUMBER_SUGAR(type)                                                                                    \
         DECL_DEFAULT_VARS                                                                                     \
@@ -73,7 +64,6 @@
         DECL_CONST(a, type)                                                                                   \
         DECL_CONST(b, type)                                                                                   \
       )                                                                                                       \
->>>>>>> ed1c051f
       test_rebalance<ToConstantType(type)>((equality), __expand ## __list);                                   \
     }                                                                                                         \
 
