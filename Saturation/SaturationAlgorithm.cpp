
/*
 * File SaturationAlgorithm.cpp.
 *
 * This file is part of the source code of the software program
 * Vampire. It is protected by applicable
 * copyright laws.
 *
 * This source code is distributed under the licence found here
 * https://vprover.github.io/license.html
 * and in the source directory
 *
 * In summary, you are allowed to use Vampire for non-commercial
 * purposes but not allowed to distribute, modify, copy, create derivatives,
 * or use in competitions. 
 * For other uses of Vampire please contact developers for a different
 * licence, which we will make an effort to provide. 
 */
/**
 * @file SaturationAlgorithm.cpp
 * Implementing SaturationAlgorithm class.
 */

#include "Debug/RuntimeStatistics.hpp"

#include "Lib/DHSet.hpp"
#include "Lib/Environment.hpp"
#include "Lib/Metaiterators.hpp"
#include "Lib/SharedSet.hpp"
#include "Lib/Stack.hpp"
#include "Lib/Timer.hpp"
#include "Lib/VirtualIterator.hpp"
#include "Lib/System.hpp"
#include "Lib/STL.hpp"

#include "Indexing/LiteralIndexingStructure.hpp"

#include "Kernel/Clause.hpp"
#include "Kernel/ColorHelper.hpp"
#include "Kernel/EqHelper.hpp"
#include "Kernel/FormulaUnit.hpp"
#include "Kernel/Inference.hpp"
#include "Kernel/InferenceStore.hpp"
#include "Kernel/KBO.hpp"
#include "Kernel/LiteralSelector.hpp"
#include "Kernel/MLVariant.hpp"
#include "Kernel/Problem.hpp"
#include "Kernel/SubformulaIterator.hpp"
#include "Kernel/Unit.hpp"

<<<<<<< HEAD
//#include "Inferences/InterpretedEvaluation.hpp"
//#include "Inferences/GaussianVariableElimination.hpp"
=======
#include "Inferences/InterpretedEvaluation.hpp"
#include "Inferences/GaussianVariableElimination.hpp"
>>>>>>> f4cbb935
#include "Inferences/EquationalTautologyRemoval.hpp"
#include "Inferences/Condensation.hpp"
#include "Inferences/FastCondensation.hpp"
#include "Inferences/DistinctEqualitySimplifier.hpp"

#include "Inferences/InferenceEngine.hpp"
#include "Inferences/BackwardDemodulation.hpp"
#include "Inferences/BackwardSubsumptionResolution.hpp"
#include "Inferences/BackwardSubsumptionDemodulation.hpp"
#include "Inferences/BinaryResolution.hpp"
#include "Inferences/CTFwSubsAndRes.hpp"
#include "Inferences/EqualityFactoring.hpp"
#include "Inferences/EqualityResolution.hpp"
#include "Inferences/BoolEqToDiseq.hpp"
#include "Inferences/ExtensionalityResolution.hpp"
#include "Inferences/FOOLParamodulation.hpp"
#include "Inferences/Injectivity.hpp"
#include "Inferences/Factoring.hpp"
#include "Inferences/ForwardDemodulation.hpp"
#include "Inferences/ForwardLiteralRewriting.hpp"
#include "Inferences/ForwardSubsumptionAndResolution.hpp"
#include "Inferences/ForwardSubsumptionDemodulation.hpp"
#include "Inferences/GlobalSubsumption.hpp"
#include "Inferences/HyperSuperposition.hpp"
#include "Inferences/InnerRewriting.hpp"
#include "Inferences/TermAlgebraReasoning.hpp"
#include "Inferences/SLQueryBackwardSubsumption.hpp"
#include "Inferences/Superposition.hpp"
#include "Inferences/ArgCong.hpp"
#include "Inferences/NegativeExt.hpp"
#include "Inferences/Narrow.hpp"
#include "Inferences/PrimitiveInstantiation.hpp"
#include "Inferences/Choice.hpp"
#include "Inferences/ElimLeibniz.hpp"
#include "Inferences/SubVarSup.hpp"
#include "Inferences/CNFOnTheFly.hpp"
//#include "Inferences/RenamingOnTheFly.hpp"
#include "Inferences/URResolution.hpp"
#include "Inferences/Instantiation.hpp"
//#include "Inferences/TheoryInstAndSimp.hpp"
#include "Inferences/Induction.hpp"
#include "Inferences/TautologyDeletionISE.hpp"
#include "Inferences/CombinatorDemodISE.hpp"
#include "Inferences/CombinatorNormalisationISE.hpp"
#include "Inferences/BoolSimp.hpp"
#include "Inferences/CasesSimp.hpp"


#include "Saturation/ExtensionalityClauseContainer.hpp"

//#include "Shell/AnswerExtractor.hpp"
#include "Shell/Options.hpp"
#include "Shell/Statistics.hpp"
#include "Shell/UIHelper.hpp"

#include "Splitter.hpp"

#include "ConsequenceFinder.hpp"
#include "LabelFinder.hpp"
#include "Splitter.hpp"
#include "SymElOutput.hpp"
#include "SaturationAlgorithm.hpp"
#include "ManCSPassiveClauseContainer.hpp"
#include "AWPassiveClauseContainer.hpp"
#include "PredicateSplitPassiveClauseContainer.hpp"
#include "Discount.hpp"
#include "LRS.hpp"
#include "Otter.hpp"

using namespace Lib;
using namespace Kernel;
using namespace Shell;
using namespace Saturation;

/** Print information changes in clause containers */
#define REPORT_CONTAINERS 0
/** Print information about performed forward simplifications */
#define REPORT_FW_SIMPL 0
/** Print information about performed backward simplifications */
#define REPORT_BW_SIMPL 0


SaturationAlgorithm* SaturationAlgorithm::s_instance = 0;

std::unique_ptr<PassiveClauseContainer> makeLevel0(bool isOutermost, const Options& opt, vstring name)
{
  return Lib::make_unique<AWPassiveClauseContainer>(isOutermost, opt, name + "AWQ");
}

std::unique_ptr<PassiveClauseContainer> makeLevel1(bool isOutermost, const Options& opt, vstring name)
{
  if (opt.useTheorySplitQueues())
  {
    Lib::vvector<std::unique_ptr<PassiveClauseContainer>> queues;
    auto cutoffs = opt.theorySplitQueueCutoffs();
    for (unsigned i = 0; i < cutoffs.size(); i++)
    {
      auto queueName = name + "ThSQ" + Int::toString(cutoffs[i]) + ":";
<<<<<<< HEAD
      //TODO uncomment these. At the moment have wierd compiler error
=======
>>>>>>> f4cbb935
      queues.push_back(makeLevel0(false, opt, queueName));
    }
    return Lib::make_unique<TheoryMultiSplitPassiveClauseContainer>(isOutermost, opt, name + "ThSQ", std::move(queues));
  }
  else
  {
    return makeLevel0(isOutermost, opt, name);
  }
}

std::unique_ptr<PassiveClauseContainer> makeLevel2(bool isOutermost, const Options& opt, vstring name)
{
  if (opt.useAvatarSplitQueues())
  {
    Lib::vvector<std::unique_ptr<PassiveClauseContainer>> queues;
    auto cutoffs = opt.avatarSplitQueueCutoffs();
    for (unsigned i = 0; i < cutoffs.size(); i++)
    {
      auto queueName = name + "AvSQ" + Int::toString(cutoffs[i]) + ":";
      queues.push_back(makeLevel1(false, opt, queueName));
    }
    return Lib::make_unique<AvatarMultiSplitPassiveClauseContainer>(isOutermost, opt, name + "AvSQ", std::move(queues));
  }
  else
  {
    return makeLevel1(isOutermost, opt, name);
  }
}

std::unique_ptr<PassiveClauseContainer> makeLevel3(bool isOutermost, const Options& opt, vstring name)
{
  if (opt.useSineLevelSplitQueues())
  {
    Lib::vvector<std::unique_ptr<PassiveClauseContainer>> queues;
    auto cutoffs = opt.sineLevelSplitQueueCutoffs();
    for (unsigned i = 0; i < cutoffs.size(); i++)
    {
      auto queueName = name + "SLSQ" + Int::toString(cutoffs[i]) + ":";
      queues.push_back(makeLevel2(false, opt, queueName));
    }
    return Lib::make_unique<SineLevelMultiSplitPassiveClauseContainer>(isOutermost, opt, name + "SLSQ", std::move(queues));
  }
  else
  {
    return makeLevel2(isOutermost, opt, name);
  }
}

std::unique_ptr<PassiveClauseContainer> makeLevel4(bool isOutermost, const Options& opt, vstring name)
{
  if (opt.usePositiveLiteralSplitQueues())
  {
    Lib::vvector<std::unique_ptr<PassiveClauseContainer>> queues;
    Lib::vvector<float> cutoffs = opt.positiveLiteralSplitQueueCutoffs();
    for (unsigned i = 0; i < cutoffs.size(); i++)
    {
      auto queueName = name + "PLSQ" + Int::toString(cutoffs[i]) + ":";
      queues.push_back(makeLevel3(false, opt, queueName));
    }
    return Lib::make_unique<PositiveLiteralMultiSplitPassiveClauseContainer>(isOutermost, opt, name + "PLSQ", std::move(queues));
  }
  else
  {
    return makeLevel3(isOutermost, opt, name);
  }
}

/**
 * Create a SaturationAlgorithm object
 *
 * The @b passiveContainer object will be used as a passive clause container, and
 * @b selector object to select literals before clauses are activated.
 */
SaturationAlgorithm::SaturationAlgorithm(Problem& prb, const Options& opt)
  : MainLoop(prb, opt),
    _clauseActivationInProgress(false),
    _fwSimplifiers(0), _bwSimplifiers(0), _splitter(0),
    _consFinder(0), _labelFinder(0), _symEl(0), _answerLiteralManager(0),
    _instantiation(0),
#if VZ3
    _theoryInstSimp(0),
#endif
    _generatedClauseCount(0),
    _activationLimit(0)
{
  CALL("SaturationAlgorithm::SaturationAlgorithm");
  ASS_EQ(s_instance, 0);  //there can be only one saturation algorithm at a time

  _activationLimit = opt.activationLimit();

  _ordering = OrderingSP(Ordering::create(prb, opt));
  if (!Ordering::trySetGlobalOrdering(_ordering)) {
    //this is not an error, it may just lead to lower performance (and most likely not significantly lower)
    cerr << "SaturationAlgorithm cannot set its ordering as global" << endl;
  }
  _selector = LiteralSelector::getSelector(*_ordering, opt, opt.selection());

  _completeOptionSettings = opt.complete(prb);

  _unprocessed = new UnprocessedClauseContainer();

  if (opt.useManualClauseSelection())
  {
    _passive = Lib::make_unique<ManCSPassiveClauseContainer>(true, opt);
  }
  else
  {
    _passive = makeLevel4(true, opt, "");
  }
  _active = new ActiveClauseContainer(opt);

  _active->attach(this);
  _passive->attach(this);

  _active->addedEvent.subscribe(this, &SaturationAlgorithm::onActiveAdded);
  _active->removedEvent.subscribe(this, &SaturationAlgorithm::activeRemovedHandler);
  _passive->addedEvent.subscribe(this, &SaturationAlgorithm::onPassiveAdded);
  _passive->removedEvent.subscribe(this, &SaturationAlgorithm::passiveRemovedHandler);
  _passive->selectedEvent.subscribe(this, &SaturationAlgorithm::onPassiveSelected);
  _unprocessed->addedEvent.subscribe(this, &SaturationAlgorithm::onUnprocessedAdded);
  _unprocessed->removedEvent.subscribe(this, &SaturationAlgorithm::onUnprocessedRemoved);
  _unprocessed->selectedEvent.subscribe(this, &SaturationAlgorithm::onUnprocessedSelected);

  if (opt.extensionalityResolution() != Options::ExtensionalityResolution::OFF) {
    _extensionality = new ExtensionalityClauseContainer(opt);
    //_active->addedEvent.subscribe(_extensionality, &ExtensionalityClauseContainer::addIfExtensionality);
  } else {
    _extensionality = 0;
  }

  s_instance=this;
}

/**
 * Destroy the SaturationAlgorithm object
 */
SaturationAlgorithm::~SaturationAlgorithm()
{
  CALL("SaturationAlgorithm::~SaturationAlgorithm");
  ASS_EQ(s_instance,this);

  s_instance=0;

  if (_splitter) {
    delete _splitter;
  }
  if (_consFinder) {
    delete _consFinder;
  }
  if (_symEl) {
    delete _symEl;
  }

  _active->detach();
  _passive->detach();

  if (_generator) {
    _generator->detach();
  }
  if (_immediateSimplifier) {
    _immediateSimplifier->detach();
  }

  while (_fwSimplifiers) {
    ForwardSimplificationEngine* fse = FwSimplList::pop(_fwSimplifiers);
    fse->detach();
    delete fse;
  }
  while (_simplifiers) {
    SimplificationEngine* fse = SimplList::pop(_simplifiers);
    fse->detach();
    delete fse;
  }
  while (_bwSimplifiers) {
    BackwardSimplificationEngine* bse = BwSimplList::pop(_bwSimplifiers);
    bse->detach();
    delete bse;
  }

  delete _unprocessed;
  delete _active;
}

void SaturationAlgorithm::tryUpdateFinalClauseCount()
{
  CALL("SaturationAlgorithm::tryUpdateFinalClauseCount");

  SaturationAlgorithm* inst = tryGetInstance();
  if (!inst) {
    return;
  }
  env.statistics->finalActiveClauses = inst->_active->sizeEstimate();
  env.statistics->finalPassiveClauses = inst->_passive->sizeEstimate();
  if (inst->_extensionality != 0) {
    env.statistics->finalExtensionalityClauses = inst->_extensionality->size();
  }
}

/**
 * Return true if the run of the prover so far is complete
 */
bool SaturationAlgorithm::isComplete()
{
  return _completeOptionSettings && !env.statistics->inferencesSkippedDueToColors;
}

ClauseIterator SaturationAlgorithm::activeClauses()
{
  CALL("SaturationAlgorithm::activeClauses");

  LiteralIndexingStructure* gis=getIndexManager()->getGeneratingLiteralIndexingStructure();
  return pvi( getMappingIterator(gis->getAll(), SLQueryResult::ClauseExtractFn()) );
}

<<<<<<< HEAD

=======
>>>>>>> f4cbb935
/**
 * A function that is called when a clause is added to the active clause container.
 */
void SaturationAlgorithm::onActiveAdded(Clause* c)
{
  CALL("SaturationAlgorithm::onActiveAdded");

  if (env.options->showActive()) {
    env.beginOutput();    
    env.out() << "[SA] active: " << c->toString() << std::endl;
    env.endOutput();             
  }          
}

/**
 * A function that is called when a clause is removed from the active clause container.
 */
void SaturationAlgorithm::onActiveRemoved(Clause* c)
{
  CALL("SaturationAlgorithm::onActiveRemoved");

  ASS(c->store()==Clause::ACTIVE);
  c->setStore(Clause::NONE);
  //at this point the c object may be deleted
}

void SaturationAlgorithm::onAllProcessed()
{
  CALL("SaturationAlgorithm::onAllProcessed");
  ASS(clausesFlushed());

  if (_symEl) {
    _symEl->onAllProcessed();
  }

  if (_splitter) {
    _splitter->onAllProcessed();
  }

  if (_consFinder) {
    _consFinder->onAllProcessed();
  }
}

/**
 * A function that is called when a clause is added to the passive clause container.
 */
void SaturationAlgorithm::onPassiveAdded(Clause* c)
{
  if (env.options->showPassive()) {
    env.beginOutput();
    env.out() << "[SA] passive: " << c->toString() << std::endl;
    env.endOutput();
  }
  
  //when a clause is added to the passive container,
  //we know it is not redundant
  onNonRedundantClause(c);
}

/**
 * A function that is called when a clause is removed from the active clause container.
 * The function is not called when a selected clause is removed from the passive container.
 * In this case the @b onPassiveSelected method is called.
 */
void SaturationAlgorithm::onPassiveRemoved(Clause* c)
{
  CALL("SaturationAlgorithm::onPassiveRemoved");

  ASS(c->store()==Clause::PASSIVE);
  c->setStore(Clause::NONE);
  //at this point the c object can be deleted
}

/**
 * A function that is called when a clause is selected and removed from the passive
 * clause container to be activated.
 *
 * The clause @b c might not necessarily get to the activation, it can still be
 * removed by some simplification rule (in case of the Discount saturation algorithm).
 */
void SaturationAlgorithm::onPassiveSelected(Clause* c)
{

}

/**
 * A function that is called when a clause is added to the unprocessed clause container.
 */
void SaturationAlgorithm::onUnprocessedAdded(Clause* c)
{
}

/**
 * A function that is called when a clause is removed from the unprocessed clause container.
 */
void SaturationAlgorithm::onUnprocessedRemoved(Clause* c)
{
  
}

void SaturationAlgorithm::onUnprocessedSelected(Clause* c)
{
  
}

/**
 * A function that is called whenever a possibly new clause appears.
 */
void SaturationAlgorithm::onNewClause(Clause* cl)
{
  CALL("SaturationAlgorithm::onNewClause");

  if (_splitter) {
    _splitter->onNewClause(cl);
  }

  if (env.options->showNew()) {
    env.beginOutput();
    env.out() << "[SA] new: " << cl->toString() << std::endl;
    env.endOutput();
  }

  if (cl->isPropositional()) {
    onNewUsefulPropositionalClause(cl);
  }

 /* if (_answerLiteralManager) {
    _answerLiteralManager->onNewClause(cl);
  }*/
}

void SaturationAlgorithm::onNewUsefulPropositionalClause(Clause* c)
{
  CALL("SaturationAlgorithm::onNewUsefulPropositionalClause");
  ASS(c->isPropositional());
  
  if (env.options->showNewPropositional()) {
    env.beginOutput();
    env.out() << "[SA] new propositional: " << c->toString() << std::endl;
    env.endOutput();
  }

  if (_consFinder) {
    _consFinder->onNewPropositionalClause(c);
  }
  if (_labelFinder){
    _labelFinder->onNewPropositionalClause(c);
  }
}

/**
 * Called when a clause successfully passes the forward simplification
 */
void SaturationAlgorithm::onClauseRetained(Clause* cl)
{
  CALL("SaturationAlgorithm::onClauseRetained");

  //cout << "[SA] retained " << cl->toString() << endl;

}

/**
 * Called whenever a clause is simplified or deleted at any point of the
 * saturation algorithm
 */
void SaturationAlgorithm::onClauseReduction(Clause* cl, ClauseIterator replacements, Clause* premise, bool forward)
{
  CALL("SaturationAlgorithm::onClauseReduction/5");
  ASS(cl);

  ClauseIterator premises;
  
  if (premise) {
    premises = pvi( getSingletonIterator(premise) );
  }
  else {
    premises=ClauseIterator::getEmpty();
  }

  onClauseReduction(cl, replacements, premises, forward);
}

void SaturationAlgorithm::onClauseReduction(Clause* cl, ClauseIterator replacements,
    ClauseIterator premises, bool forward)
{
  CALL("SaturationAlgorithm::onClauseReduction/4");
  ASS(cl);

  static ClauseStack premStack;
  premStack.reset();
  premStack.loadFromIterator(premises);

  static ClauseStack repStack;
  repStack.reset();
  repStack.loadFromIterator(replacements);

  Clause* replacement = repStack.size() ? repStack[0] : 0;

  if (env.options->showReductions()) {
    env.beginOutput();
    env.out() << "[SA] " << (forward ? "forward" : "backward") << " reduce: " << cl->toString() << endl;
    ClauseStack::Iterator rit(repStack);
    while(rit.hasNext()){
      Clause* replacement = rit.next();
      if(replacement){ env.out() << "      replaced by " << replacement->toString() << endl; }
    }
    ClauseStack::Iterator pit(premStack);
    while(pit.hasNext()){
      Clause* premise = pit.next();
      if(premise){ env.out() << "     using " << premise->toString() << endl; }
    }
    env.endOutput();
  }

  if (_splitter) {
    _splitter->onClauseReduction(cl, pvi( ClauseStack::Iterator(premStack) ), replacement);
  }

  if (replacement) {
    //TODO fix this
    onParenthood(replacement, cl);
    while (premStack.isNonEmpty()) {
      onParenthood(replacement, premStack.pop());
    }
  }
}


void SaturationAlgorithm::onNonRedundantClause(Clause* c)
{
  CALL("SaturationAlgorithm::onNonRedundantClause");

  if (_symEl) {
    _symEl->onNonRedundantClause(c);
  }
}

/**
 * Called for clauses derived in the run of the saturation algorithm
 * for each pair clause-premise
 *
 * The propositional parts of clauses may not be set properly (the
 * clauses are always valid, however), also the function is not called
 * for clause merging (when the non-propositional parts would coincide).
 */
void SaturationAlgorithm::onParenthood(Clause* cl, Clause* parent)
{
  CALL("SaturationAlgorithm::onParenthood");

  if (_symEl) {
    _symEl->onParenthood(cl, parent);
  }
}

/**
 * This function is subscribed to the remove event of the active container
 * instead of the @b onActiveRemoved function in the constructor, as the
 * @b onActiveRemoved function is virtual.
 */
void SaturationAlgorithm::activeRemovedHandler(Clause* cl)
{
  CALL("SaturationAlgorithm::activeRemovedHandler");

  onActiveRemoved(cl);
}

/**
 * This function is subscribed to the remove event of the passive container
 * instead of the @b onPassiveRemoved function in the constructor, as the
 * @b onPassiveRemoved function is virtual.
 */
void SaturationAlgorithm::passiveRemovedHandler(Clause* cl)
{
  CALL("SaturationAlgorithm::passiveRemovedHandler");

  onPassiveRemoved(cl);
}

/**
 * Return time spent by the run of the saturation algorithm
 */
int SaturationAlgorithm::elapsedTime()
{
  return env.timer->elapsedMilliseconds()-_startTime;
}

/**
 * Add input clause @b cl into the SaturationAlgorithm object
 *
 * The clause @b cl is added into the unprocessed container, unless the
 * set-of-support option is enabled and @b cl has input type equal to
 * @b Clause::AXIOM. In this case, @b cl is put into the active container.
 */
void SaturationAlgorithm::addInputClause(Clause* cl)
{
  CALL("SaturationAlgorithm::addInputClause");
  ASS_LE(toNumber(cl->inputType()),toNumber(UnitInputType::CLAIM)); // larger input types should not appear in proof search

  if (_symEl) {
    _symEl->onInputClause(cl);
  }

  bool sosForAxioms = _opt.sos() == Options::Sos::ON || _opt.sos() == Options::Sos::ALL; 
  sosForAxioms = sosForAxioms && cl->inputType()==UnitInputType::AXIOM;

  bool sosForTheory = _opt.sos() == Options::Sos::THEORY && _opt.sosTheoryLimit() == 0;

  if (_opt.sineToAge()) {
    unsigned level = cl->getSineLevel();
    // cout << "Adding " << cl->toString() << " level " << level;
    if (level == UINT_MAX) {
      level = env.maxSineLevel-1; // as the next available (unused) value
      // cout << " -> " << level;
    }
    // cout << endl;
    cl->setAge(level);
  }

  if (sosForAxioms || (cl->isTheoryAxiom() && sosForTheory)){
    addInputSOSClause(cl);
  } else {
    addNewClause(cl);
  }

  if(_instantiation){
    _instantiation->registerClause(cl);
  }

  env.statistics->initialClauses++;
}

/**
 * Return literal selector that is to be used for set-of-support clauses
 */
LiteralSelector& SaturationAlgorithm::getSosLiteralSelector()
{
  CALL("SaturationAlgorithm::getSosLiteralSelector");

  if (_opt.sos() == Options::Sos::ALL || _opt.sos() == Options::Sos::THEORY) {
    if (!_sosLiteralSelector) {
      _sosLiteralSelector = new TotalLiteralSelector(getOrdering(), getOptions());
    }
    return *_sosLiteralSelector;
  }
  else {
    return *_selector;
  }
}

/**
 * Add an input set-of-support clause @b cl into the active container
 */
void SaturationAlgorithm::addInputSOSClause(Clause* cl)
{
  CALL("SaturationAlgorithm::addInputSOSClause");
  ASS_EQ(toNumber(cl->inputType()),toNumber(UnitInputType::AXIOM));

  //we add an extra reference until the clause is added to some container, so that
  //it won't get deleted during some code e.g. in the onNewClause handler
  cl->incRefCnt();

  onNewClause(cl);

simpl_start:

  Clause* simplCl=_immediateSimplifier->simplify(cl);
  if (simplCl != cl) {
    if (!simplCl) {
      onClauseReduction(cl, ClauseIterator::getEmpty(), 0);
      goto fin;
    }

    simplCl->incRefCnt();
    cl->decRefCnt(); //now cl is referenced from simplCl, so after removing the extra reference, it won't be destroyed

    onNewClause(simplCl);
    onClauseReduction(cl, pvi(getSingletonIterator(simplCl)), 0);
    cl=simplCl;
    goto simpl_start;
  }

  if (cl->isEmpty()) {
    addNewClause(cl);
    goto fin;
  }

  ASS(!cl->numSelected());
  {
    LiteralSelector& sosSelector = getSosLiteralSelector();
    sosSelector.select(cl);
  }

  cl->setStore(Clause::ACTIVE);
  env.statistics->activeClauses++;
  _active->add(cl);

  onSOSClauseAdded(cl);

fin:
  cl->decRefCnt();
}


/**
 * Insert clauses of the problem into the SaturationAlgorithm object
 * and initialize some internal structures.
 */
void SaturationAlgorithm::init()
{
  CALL("SaturationAlgorithm::init");

  ClauseIterator toAdd = _prb.clauseIterator();

  while (toAdd.hasNext()) {
    Clause* cl=toAdd.next();
    addInputClause(cl);
  }

  if (_splitter) {
    _splitter->init(this);
  }
  if (_consFinder) {
    _consFinder->init(this);
  }
  if (_symEl) {
    _symEl->init(this);
  }

  _startTime=env.timer->elapsedMilliseconds();
}

Clause* SaturationAlgorithm::doImmediateSimplification(Clause* cl0)
{
  CALL("SaturationAlgorithm::doImmediateSimplification");

<<<<<<< HEAD
  static bool sosTheoryLimit = _opt.sos()==Options::Sos::THEORY;
  static unsigned sosTheoryLimitAge = _opt.sosTheoryLimit();
  static ClauseStack repStack;
  repStack.reset();

  SplitSet* splitSet = 0;
=======
  static bool sosTheoryLimit = (_opt.sos()==Options::Sos::THEORY);
  static unsigned sosTheoryLimitAge = _opt.sosTheoryLimit();
>>>>>>> f4cbb935

  if(sosTheoryLimit && cl0->isPureTheoryDescendant() && cl0->age() > sosTheoryLimitAge){
    return 0;
  }

  Clause* cl=cl0;

  Clause* simplCl=_immediateSimplifier->simplify(cl);
  if (simplCl != cl) {
    if (simplCl) {
      addNewClause(simplCl);
    }
    onClauseReduction(cl, pvi(getSingletonIterator(simplCl)), 0);
    return 0;
  }

<<<<<<< HEAD
  ClauseIterator cIt=_immediateSimplifier->simplifyMany(cl);
  if(cIt.hasNext()){
    while(cIt.hasNext()){
      Clause* simpedCl = cIt.next();
      if(!splitSet){
        splitSet = simpedCl->splits();
      } else {
        ASS(splitSet->isSubsetOf(simpedCl->splits()));
        ASS(simpedCl->splits()->isSubsetOf(splitSet));
      }
      ASS(simpedCl != cl);
      repStack.push(simpedCl);
      addNewClause(simpedCl);
    }
    onClauseReduction(cl, pvi( ClauseStack::Iterator(repStack)), 0);
    return 0;
  }

=======
>>>>>>> f4cbb935
  return cl;
}

/**
 * Add a new clause to the saturation algorithm run
 *
 * At some point of the algorithm loop the @b newClausesToUnprocessed
 * function is called and all new clauses are added to the
 * unprocessed container.
 */
void SaturationAlgorithm::addNewClause(Clause* cl)
{
  CALL("SaturationAlgorithm::addNewClause");

  //we increase the reference counter here so that the clause wouldn't
  //get destroyed during handling in the onNewClause handler
  //(there the control flow goes out of the SaturationAlgorithm class,
  //so we'd better not assume on what's happening out there)
  cl->incRefCnt();
  onNewClause(cl);
  _newClauses.push(cl);
  //we can decrease the counter here -- it won't get deleted because
  //the _newClauses RC stack already took over the clause
  cl->decRefCnt();
}

void SaturationAlgorithm::newClausesToUnprocessed()
{
  CALL("SaturationAlgorithm::newClausesToUnprocessed");

  while (_newClauses.isNonEmpty()) {
    Clause* cl=_newClauses.popWithoutDec();
    switch(cl->store())
    {
    case Clause::UNPROCESSED:
      break;
    case Clause::PASSIVE:
      onNonRedundantClause(cl);
      break;
    case Clause::NONE:
      addUnprocessedClause(cl);
      break;
#if VDEBUG
    case Clause::SELECTED:
    case Clause::ACTIVE:
      cout << "FAIL: " << cl->toString() << endl;
      //such clauses should not appear as new ones
      cout << cl->toString() << endl;
      ASSERTION_VIOLATION_REP(cl->store());
#endif
    }
    cl->decRefCnt(); //belongs to _newClauses.popWithoutDec()
  }
}

/**
 * Return true iff there are no clauses left to be processed
 *
 * More precisely, true is returned iff the unprocessed clause
 * container and the new clause stack are empty.
 */
bool SaturationAlgorithm::clausesFlushed()
{
  return _unprocessed->isEmpty() && _newClauses.isEmpty();
}


/**
 * Perform immediate simplifications and splitting on clause @b cl and add it
 * to unprocessed.
 *
 * Forward demodulation is also being performed on @b cl.
 */
void SaturationAlgorithm::addUnprocessedClause(Clause* cl)
{
  CALL("SaturationAlgorithm::addUnprocessedClause");

  _generatedClauseCount++;
  env.statistics->generatedClauses++;

  env.checkTimeSometime<64>();


  cl=doImmediateSimplification(cl);
  if (!cl) {
    return;
  }

  if (cl->isEmpty()) {
    handleEmptyClause(cl);
    return;
  }

  cl->setStore(Clause::UNPROCESSED);
  _unprocessed->add(cl);
}

/**
 * Deal with clause that has an empty non-propositional part.
 *
 * The function receives a clause @b cl that has empty non-propositional part,
 * and returns a contradiction (an empty clause with false propositional part)
 * if it can be derived from @b cl and previously derived empty clauses.
 * Otherwise it returns 0.
 */
void SaturationAlgorithm::handleEmptyClause(Clause* cl)
{
  CALL("SaturationAlgorithm::handleEmptyClause");
  ASS(cl->isEmpty());

  if (isRefutation(cl)) {
    onNonRedundantClause(cl);

    if(cl->isPureTheoryDescendant()) {
      ASSERTION_VIOLATION_REP("A pure theory descendant is empty, which means theory axioms are inconsistent");
      reportSpiderFail();
      // this is a poor way of handling this in release mode but it prevents unsound proofs
      throw MainLoop::MainLoopFinishedException(Statistics::REFUTATION_NOT_FOUND);
    }

    //TODO - warning, derivedFromInput potentially inefficient
    if(!cl->derivedFromInput()){
      ASSERTION_VIOLATION_REP("The proof does not contain any input clauses.");
      reportSpiderFail();
      // this is a poor way of handling this in release mode but it prevents unsound proofs
      throw MainLoop::MainLoopFinishedException(Statistics::REFUTATION_NOT_FOUND);
<<<<<<< HEAD
    }   
=======
    }
    

    // Global Subsumption doesn't set the input type the way we want so we can't do this for now
    // TODO think of a better fix
    //if(cl->inputType() == UnitInputType::AXIOM){
    if(UIHelper::haveConjecture() && !cl->derivedFromGoalCheck()){
      UIHelper::setConjectureInProof(false);
    }
>>>>>>> f4cbb935

    throw RefutationFoundException(cl);
  }
  // as Clauses no longer have prop parts the only reason for an empty 
  // clause not being a refutation is if it has splits

  if (_splitter && _splitter->handleEmptyClause(cl)) {
    return;
  }

  // splitter should only return false if splits isEmpty, which it cannot be
  ASSERTION_VIOLATION;
  // removed some code that dealt with the case where a clause is empty
  // but as a non-empty bdd prop part
}

/**
 * Forward-simplify the clause @b cl, return true iff the clause
 * should be retained
 *
 * If a weight-limit is imposed on clauses, it is being checked
 * by this function as well.
 */
bool SaturationAlgorithm::forwardSimplify(Clause* cl)
{
  CALL("SaturationAlgorithm::forwardSimplify");

  if (!_passive->fulfilsAgeLimit(cl) && !_passive->fulfilsWeightLimit(cl)) {
    RSTAT_CTR_INC("clauses discarded by weight limit in forward simplification");
    env.statistics->discardedNonRedundantClauses++;
    return false;
  }

  FwSimplList::Iterator fsit(_fwSimplifiers);

  while (fsit.hasNext()) {
    ForwardSimplificationEngine* fse=fsit.next();

    {
      Clause* replacement = 0;
      ClauseIterator premises = ClauseIterator::getEmpty();

      if (fse->perform(cl,replacement,premises)) {
        if (replacement) {
          addNewClause(replacement);
        }
        onClauseReduction(cl, pvi(getSingletonIterator(replacement)), premises);

        return false;
      }
    }
  }

  static ClauseStack repStack;

  repStack.reset();
  SimplList::Iterator sit(_simplifiers);

  while (sit.hasNext()) {
    SimplificationEngine* se=sit.next();

    {
      ClauseIterator results = se->perform(cl);

      if (results.hasNext()) {
        while(results.hasNext()){
          Clause* simpedCl = results.next();
          ASS(simpedCl != cl);
          repStack.push(simpedCl);
          addNewClause(simpedCl);
        }
        onClauseReduction(cl, pvi(ClauseStack::Iterator(repStack)), 0);
        return false;
      }
    }
  }

  //TODO: hack that only clauses deleted by forward simplification can be destroyed (other destruction needs debugging)
  cl->incRefCnt();

  if ( _splitter && !_opt.splitAtActivation() ) {
    if (_splitter->doSplitting(cl)) {
      return false;
    }
  }

  return true;
}

/**
 * The the backward simplification with the clause @b cl.
 */
void SaturationAlgorithm::backwardSimplify(Clause* cl)
{
  CALL("SaturationAlgorithm::backwardSimplify");


  BwSimplList::Iterator bsit(_bwSimplifiers);
  while (bsit.hasNext()) {
    BackwardSimplificationEngine* bse=bsit.next();

    BwSimplificationRecordIterator simplifications;
    bse->perform(cl,simplifications);
    while (simplifications.hasNext()) {
      BwSimplificationRecord srec=simplifications.next();
      Clause* redundant=srec.toRemove;
      ASS_NEQ(redundant, cl);

      Clause* replacement=srec.replacement;

      if (replacement) {
	addNewClause(replacement);
      }
      onClauseReduction(redundant, pvi(getSingletonIterator(replacement)), cl, false);

      //we must remove the redundant clause before adding its replacement,
      //as otherwise the redundant one might demodulate the replacement into
      //a tautology

      redundant->incRefCnt(); //we don't want the clause deleted before we record the simplification

      removeActiveOrPassiveClause(redundant);

      redundant->decRefCnt();
    }
  }
}

/**
 * Remove either passive or active (or reactivated, which is both)
 * clause @b cl
 *
 * In case the removal is requested during clause activation, when some indexes
 * might be traversed (and so cannot be modified), the clause deletion is postponed
 * until the clause activation is over. This is done by pushing the clause on the
 * @b _postponedClauseRemovals stack, which is then checked at the end of the
 * @b activate function.
 */
void SaturationAlgorithm::removeActiveOrPassiveClause(Clause* cl)
{
  CALL("SaturationAlgorithm::removeActiveOrPassiveClause");

  if (_clauseActivationInProgress) {
    //we cannot remove clause now, as there indexes might be traversed now,
    //and so we cannot modify them
    _postponedClauseRemovals.push(cl);
    return;
  }

  switch(cl->store()) {
  case Clause::PASSIVE:
  {
    TimeCounter tc(TC_PASSIVE_CONTAINER_MAINTENANCE);
    _passive->remove(cl);
    break;
  }
  case Clause::ACTIVE:
    _active->remove(cl);
    break;
  default:
    ASS_REP2(false, cl->store(), *cl);
  }
  //at this point the cl object can be already deleted
}

/**
 * Add clause @b c to the passive container
 */
void SaturationAlgorithm::addToPassive(Clause* cl)
{
  CALL("SaturationAlgorithm::addToPassive");
  ASS_EQ(cl->store(), Clause::UNPROCESSED);

  cl->setStore(Clause::PASSIVE);
  env.statistics->passiveClauses++;

  {
    TimeCounter tc(TC_PASSIVE_CONTAINER_MAINTENANCE);
    _passive->add(cl);
  }
}

/**
 * Activate clause @b cl
 *
 * This means putting the clause into the active container, and
 * performing generating inferences with it (in this order, so that
 * inferences such as self-superposition can happen).
 *
 * During clause activation the @b _clauseActivationInProgress value
 * is set to @b true, and clause removals by the @b removeBackwardSimplifiedClause
 * function are postponed. During the clause activation, generalisation
 * indexes should not be modified.
 */
bool SaturationAlgorithm::activate(Clause* cl)
{
  CALL("SaturationAlgorithm::activate");

  if (_consFinder && _consFinder->isRedundant(cl)) {
    return false;
  }

  if (_splitter && _opt.splitAtActivation()) {
    if (_splitter->doSplitting(cl)) {
      return false;
    }
  }

  bool redundant=false;
  ClauseIterator instances = ClauseIterator::getEmpty();
#if VZ3
  /*if(_theoryInstSimp){
    instances = _theoryInstSimp->generateClauses(cl,redundant);
  }*/
#endif

  if(redundant){ 
    return false; 
  }

  _clauseActivationInProgress=true;

  if (!cl->numSelected()) {
    TimeCounter tc(TC_LITERAL_SELECTION);

    _selector->select(cl);
  }

  ASS_EQ(cl->store(), Clause::SELECTED);
  cl->setStore(Clause::ACTIVE);
  env.statistics->activeClauses++;
  _active->add(cl);


    ClauseIterator toAdd= pvi(getConcatenatedIterator(instances,_generator->generateClauses(cl)));

    while (toAdd.hasNext()) {
      Clause* genCl=toAdd.next();
      addNewClause(genCl);

      Inference::Iterator iit=genCl->inference().iterator();
      while (genCl->inference().hasNext(iit)) {
        Unit* premUnit=genCl->inference().next(iit);
        // Now we can get generated clauses having parents that are not clauses
        // Indeed, from induction we can have generated clauses whose parents do 
        // not include the activated clause
        if(premUnit->isClause()){
          Clause* premCl=static_cast<Clause*>(premUnit);
          onParenthood(genCl, premCl);
        }
      }
    }

  _clauseActivationInProgress=false;


  //now we remove clauses that could not be removed during the clause activation process
  while (_postponedClauseRemovals.isNonEmpty()) {
    Clause* cl=_postponedClauseRemovals.pop();
    if (cl->store() != Clause::ACTIVE &&
	cl->store() != Clause::PASSIVE) {
      continue;
    }
    removeActiveOrPassiveClause(cl);
  }

  return true; 
}

/**
 * Perform the loop that puts clauses from the unprocessed to the passive container.
 */
void SaturationAlgorithm::doUnprocessedLoop()
{
  CALL("SaturationAlgorithm::doUnprocessedLoop");

start:

  newClausesToUnprocessed();

  while (! _unprocessed->isEmpty()) {
    Clause* c = _unprocessed->pop();
    ASS(!isRefutation(c));

    if (forwardSimplify(c)) {
      onClauseRetained(c);
      addToPassive(c);
      ASS_EQ(c->store(), Clause::PASSIVE);
    }
    else {
      ASS_EQ(c->store(), Clause::UNPROCESSED);
      c->setStore(Clause::NONE);
    }

    newClausesToUnprocessed();

    if (env.timeLimitReached()) {
      throw TimeLimitExceededException();
    }
  }

  ASS(clausesFlushed());
  onAllProcessed();
  if (!clausesFlushed()) {
    //there were some new clauses added, so let's process them
    goto start;
  }

}

void SaturationAlgorithm::handleUnsuccessfulActivation(Clause* cl)
{
  CALL("SaturationAlgorithm::handleUnsuccessfulActivation");

  //ASS_EQ(cl->store(), Clause::SELECTED);
  cl->setStore(Clause::NONE);
}

/**
 * Return true if clause can be passed to activation
 *
 * If false is returned, disposing of the clause is responsibility of
 * this function.
 */
bool SaturationAlgorithm::handleClauseBeforeActivation(Clause* c)
{
  return true;
}

/**
 * This function should be called if (and only if) we will use
 * the @c doOneAlgorithmStep() function to run the saturation
 * algorithm, instead of the @c MailLoop::run() function.
 */
void SaturationAlgorithm::initAlgorithmRun()
{
  CALL("SaturationAlgorithm::initAlgorithmRun");

  init();
}


UnitList* SaturationAlgorithm::collectSaturatedSet()
{
  CALL("SaturationAlgorithm::collectSaturatedSet");

  LiteralIndexingStructure* gis=getIndexManager()->getGeneratingLiteralIndexingStructure();

  UnitList* res = 0;
  SLQueryResultIterator qrit = gis->getAll();
  while (qrit.hasNext()) {
    SLQueryResult qres = qrit.next();
    UnitList::push(qres.clause, res);
    qres.clause->incRefCnt();
  }
  return res;
}

/**
 *
 * This function may throw RefutationFoundException and TimeLimitExceededException.
 */
void SaturationAlgorithm::doOneAlgorithmStep()
{
  CALL("SaturationAlgorithm::doOneAlgorithmStep");

  doUnprocessedLoop();

  if (_passive->isEmpty()) {
    MainLoopResult::TerminationReason termReason =
	isComplete() ? Statistics::SATISFIABLE : Statistics::REFUTATION_NOT_FOUND;
    MainLoopResult res(termReason);

    //if (termReason == Statistics::REFUTATION_NOT_FOUND){
    //  Shell::UIHelper::outputSaturatedSet(cout, pvi(UnitList::Iterator(collectSaturatedSet())));
    //}

    if (termReason == Statistics::SATISFIABLE && getOptions().proof() != Options::Proof::OFF) {
      res.saturatedSet = collectSaturatedSet();

      if (_splitter) {
        res.saturatedSet = _splitter->explicateAssertionsForSaturatedClauseSet(res.saturatedSet);
      }
    }
    throw MainLoopFinishedException(res);
  }

  Clause* cl = nullptr;
  {
    TimeCounter tc(TC_PASSIVE_CONTAINER_MAINTENANCE);
    cl = _passive->popSelected();
  }
  ASS_EQ(cl->store(),Clause::PASSIVE);
  cl->setStore(Clause::SELECTED);

  if (!handleClauseBeforeActivation(cl)) {
    return;
  }

  bool isActivated=activate(cl);
  if (!isActivated) {
    handleUnsuccessfulActivation(cl);
  }
}


/**
 * Perform saturation on clauses that were added through
 * @b addInputClauses function
 */
MainLoopResult SaturationAlgorithm::runImpl()
{
  CALL("SaturationAlgorithm::runImpl");

  unsigned l = 0;
  try
  {
    for (;;l++) {
      if (_activationLimit && l > _activationLimit) {
        throw ActivationLimitExceededException();
      }

      doOneAlgorithmStep();

      Timer::syncClock();
      if (env.timeLimitReached()) {
        throw TimeLimitExceededException();
      }
    }
  }
  catch(ThrowableBase&)
  {
    tryUpdateFinalClauseCount();
    throw;
  }

}

#if VZ3
/*void SaturationAlgorithm::setTheoryInstAndSimp(TheoryInstAndSimp* t)
{
  ASS(t);
  _theoryInstSimp=t;
  _theoryInstSimp->attach(this);
}*/
#endif

/**
 * Assign an generating inference object @b generator to be used
 *
 * This object takes ownership of the @b generator object
 * and will be responsible for its deletion.
 *
 * To use multiple generating inferences, use the @b CompositeGIE
 * object.
 */
void SaturationAlgorithm::setGeneratingInferenceEngine(GeneratingInferenceEngine* generator)
{
  CALL("SaturationAlgorithm::setGeneratingInferenceEngine");

  ASS(!_generator);
  _generator=generator;
  _generator->attach(this);
}

/**
 * Assign an immediate simplifier object @b immediateSimplifier
 * to be used
 *
 * This object takes ownership of the @b immediateSimplifier object
 * and will be responsible for its deletion.
 *
 * For description of what an immediate simplifier is, see
 * @b ImmediateSimplificationEngine documentation.
 *
 * To use multiple immediate simplifiers, use the @b CompositeISE
 * object.
 */
void SaturationAlgorithm::setImmediateSimplificationEngine(ImmediateSimplificationEngine* immediateSimplifier)
{
  CALL("SaturationAlgorithm::setImmediateSimplificationEngine");

  ASS(!_immediateSimplifier);
  _immediateSimplifier=immediateSimplifier;
  _immediateSimplifier->attach(this);
}

/**
 * Add a forward simplifier, so that it is applied before the
 * simplifiers that were added before it. The object takes ownership
 * of the forward simplifier and will take care of destroying it.
 *
 * Forward demodulation simplifier should be added by the
 * @b setFwDemodulator function, not by this one.
 */
void SaturationAlgorithm::addForwardSimplifierToFront(ForwardSimplificationEngine* fwSimplifier)
{
  FwSimplList::push(fwSimplifier, _fwSimplifiers);
  fwSimplifier->attach(this);
}

void SaturationAlgorithm::addSimplifierToFront(SimplificationEngine* simplifier)
{
  SimplList::push(simplifier, _simplifiers);
  simplifier->attach(this);
}

/**
 * Add a backward simplifier, so that it is applied before the
 * simplifiers that were added before it. The object takes ownership
 * of the backward simplifier and will take care of destroying it.
 */
void SaturationAlgorithm::addBackwardSimplifierToFront(BackwardSimplificationEngine* bwSimplifier)
{
  BwSimplList::push(bwSimplifier, _bwSimplifiers);
  bwSimplifier->attach(this);
}

/**
 * @since 05/05/2013 Manchester, splitting changed to new values
 * @author Andrei Voronkov
 */
SaturationAlgorithm* SaturationAlgorithm::createFromOptions(Problem& prb, const Options& opt, IndexManager* indexMgr)
{
  CALL("SaturationAlgorithm::createFromOptions");

  SaturationAlgorithm* res;
  switch(opt.saturationAlgorithm()) {
  case Shell::Options::SaturationAlgorithm::DISCOUNT:
    res=new Discount(prb, opt);
    break;
  case Shell::Options::SaturationAlgorithm::LRS:
    res=new LRS(prb, opt);
    break;
  case Shell::Options::SaturationAlgorithm::OTTER:
    res=new Otter(prb, opt);
    break;
  default:
    NOT_IMPLEMENTED;
  }
  if (indexMgr) {
    res->_imgr = SmartPtr<IndexManager>(indexMgr, true);
    indexMgr->setSaturationAlgorithm(res);
  }
  else {
    res->_imgr = SmartPtr<IndexManager>(new IndexManager(res));
  }

  if(opt.splitting()){
    res->_splitter = new Splitter();
  }

  // create generating inference engine
  CompositeGIE* gie=new CompositeGIE();

  //TODO here induction is last, is that right?
  if(opt.induction()!=Options::Induction::NONE){
    gie->addFront(new Induction());
  }

  if(opt.instantiation()!=Options::Instantiation::OFF){
    res->_instantiation = new Instantiation();
    //res->_instantiation->init();
    gie->addFront(res->_instantiation);
  }

  if (prb.hasEquality()) {
    gie->addFront(new EqualityFactoring());
    gie->addFront(new EqualityResolution());
    if(env.options->superposition()){
      gie->addFront(new Superposition());
    }
  }/*else if(opt.unificationWithAbstraction()!=Options::UnificationWithAbstraction::OFF){
    gie->addFront(new EqualityResolution()); 
  }*/

  if(opt.combinatorySup()){
    gie->addFront(new ArgCong());
    gie->addFront(new NegativeExt());//TODO add option
    if(opt.narrow() != Options::Narrow::OFF){
      gie->addFront(new Narrow());
    }
    if(!opt.pragmatic()){
      gie->addFront(new SubVarSup());
    }
  }

  if(prb.hasFOOL() &&
    env.statistics->higherOrder && env.options->booleanEqTrick()){
  //  gie->addFront(new ProxyElimination::NOTRemovalGIE());
    gie->addFront(new BoolEqToDiseq());
  }

  if(opt.complexBooleanReasoning() && prb.hasBoolVar() && !opt.lambdaFreeHol()){
    gie->addFront(new PrimitiveInstantiation()); //TODO only add in some cases
    gie->addFront(new ElimLeibniz());
  }

  if(env.options->choiceReasoning()){
    gie->addFront(new Choice());
  }

  gie->addFront(new Factoring());
  if (opt.binaryResolution()) {
    gie->addFront(new BinaryResolution());
  }
  if (opt.unitResultingResolution() != Options::URResolution::OFF) {
    gie->addFront(new URResolution());
  }
  if (opt.extensionalityResolution() != Options::ExtensionalityResolution::OFF) {
    gie->addFront(new ExtensionalityResolution());
  }
  //check problem is higher-order AYB
  if (opt.FOOLParamodulation() && prb.hasFOOL() && !opt.casesSimp()) {
    gie->addFront(new FOOLParamodulation());
  }

  if((prb.hasLogicalProxy() || prb.hasBoolVar() || prb.hasFOOL()) &&
      env.statistics->higherOrder && !prb.quantifiesOverPolymorphicVar()){
    if(env.options->cnfOnTheFly() != Options::CNFOnTheFly::EAGER &&
       env.options->cnfOnTheFly() != Options::CNFOnTheFly::OFF){
      gie->addFront(new LazyClausificationGIE());
    }
  }

  if (opt.injectivityReasoning()) {
    gie->addFront(new Injectivity());
  }
  if(prb.hasEquality() && env.signature->hasTermAlgebras()) {
    if (opt.termAlgebraCyclicityCheck() == Options::TACyclicityCheck::RULE) {
      gie->addFront(new AcyclicityGIE());
    } else if (opt.termAlgebraCyclicityCheck() == Options::TACyclicityCheck::RULELIGHT) {
      gie->addFront(new AcyclicityGIE1());
    }
    if (opt.termAlgebraInferences()) {
      gie->addFront(new InjectivityGIE());
    }
  }
#if VZ3
  /*if (opt.theoryInstAndSimp() != Shell::Options::TheoryInstSimp::OFF){
    res->setTheoryInstAndSimp(new TheoryInstAndSimp());
    //gie->addFront(new TheoryInstAndSimp());
  }*/
#endif

  res->setGeneratingInferenceEngine(gie);

  res->setImmediateSimplificationEngine(createISE(prb, opt, res->getOrdering()));
<<<<<<< HEAD


  //create simplification engine

  if((prb.hasLogicalProxy() || prb.hasBoolVar() || prb.hasFOOL()) &&
      env.statistics->higherOrder && !prb.quantifiesOverPolymorphicVar()){
    if(env.options->cnfOnTheFly() != Options::CNFOnTheFly::EAGER &&
       env.options->cnfOnTheFly() != Options::CNFOnTheFly::OFF){
      res->addSimplifierToFront(new LazyClausification());
    }
    //res->addSimplifierToFront(new RenamingOnTheFly());
  }  
=======
>>>>>>> f4cbb935

  // create forward simplification engine
  if (prb.hasEquality() && opt.innerRewriting()) {
    res->addForwardSimplifierToFront(new InnerRewriting());
  }
  if (opt.hyperSuperposition()) {
    res->addForwardSimplifierToFront(new HyperSuperposition());
  }
  if (opt.globalSubsumption()) {
    res->addForwardSimplifierToFront(new GlobalSubsumption(opt));
  }
  if (opt.forwardLiteralRewriting()) {
    res->addForwardSimplifierToFront(new ForwardLiteralRewriting());
  }
  if (prb.hasEquality()) {
    // NOTE:
    // fsd should be performed after forward subsumption,
    // because every successful forward subsumption will lead to a (useless) match in fsd.
    if (opt.forwardSubsumptionDemodulation()) {
      res->addForwardSimplifierToFront(new ForwardSubsumptionDemodulation(false));
    }
  }
  if (prb.hasEquality()) {
    switch(opt.forwardDemodulation()) {
    case Options::Demodulation::ALL:
    case Options::Demodulation::PREORDERED:
      res->addForwardSimplifierToFront(new ForwardDemodulation());
      break;
    case Options::Demodulation::OFF:
      break;
#if VDEBUG
    default:
      ASSERTION_VIOLATION;
#endif
    }
  }
  if (opt.forwardSubsumption()) {
    if (opt.forwardSubsumptionResolution()) {
      //res->addForwardSimplifierToFront(new CTFwSubsAndRes(true));
      res->addForwardSimplifierToFront(new ForwardSubsumptionAndResolution(true));
    }
    else {
      //res->addForwardSimplifierToFront(new CTFwSubsAndRes(false));
      res->addForwardSimplifierToFront(new ForwardSubsumptionAndResolution(false));
    }
  }
  else if (opt.forwardSubsumptionResolution()) {
    USER_ERROR("Forward subsumption resolution requires forward subsumption to be enabled.");
  }

  // create backward simplification engine
  if (prb.hasEquality()) {
    switch(opt.backwardDemodulation()) {
    case Options::Demodulation::ALL:
    case Options::Demodulation::PREORDERED:
      res->addBackwardSimplifierToFront(new BackwardDemodulation());
      break;
    case Options::Demodulation::OFF:
      break;
#if VDEBUG
    default:
      ASSERTION_VIOLATION;
#endif
    }
  }
  if (prb.hasEquality() && opt.backwardSubsumptionDemodulation()) {
    res->addBackwardSimplifierToFront(new BackwardSubsumptionDemodulation());
  }
  if (opt.backwardSubsumption() != Options::Subsumption::OFF) {
    bool byUnitsOnly=opt.backwardSubsumption()==Options::Subsumption::UNIT_ONLY;
    res->addBackwardSimplifierToFront(new SLQueryBackwardSubsumption(byUnitsOnly));
  }
  if (opt.backwardSubsumptionResolution() != Options::Subsumption::OFF) {
    bool byUnitsOnly=opt.backwardSubsumptionResolution()==Options::Subsumption::UNIT_ONLY;
    res->addBackwardSimplifierToFront(new BackwardSubsumptionResolution(byUnitsOnly));
  }

  if (opt.mode()==Options::Mode::CONSEQUENCE_ELIMINATION) {
    res->_consFinder=new ConsequenceFinder();
  }
  if (opt.showSymbolElimination()) {
    res->_symEl=new SymElOutput();
  }
  /*if (opt.questionAnswering()==Options::QuestionAnsweringMode::ANSWER_LITERAL) {
    res->_answerLiteralManager = AnswerLiteralManager::getInstance();
  }*/
  return res;
} // SaturationAlgorithm::createFromOptions

/**
 * Create local clause simplifier for problem @c prb according to options @c opt
 */
ImmediateSimplificationEngine* SaturationAlgorithm::createISE(Problem& prb, const Options& opt, Ordering& ordering)
{
  CALL("MainLoop::createImmediateSE");

  CompositeISE* res=new CompositeISE();

  if(prb.hasEquality() && opt.equationalTautologyRemoval()) {
    res->addFront(new EquationalTautologyRemoval());
  }

  switch(opt.condensation()) {
  case Options::Condensation::ON:
    res->addFront(new Condensation());
    break;
  case Options::Condensation::FAST:
    res->addFront(new FastCondensation());
    break;
  case Options::Condensation::OFF:
    break;
  }

  if(env.options->combinatorySup()){
    res->addFront(new CombinatorDemodISE());
    res->addFront(new CombinatorNormalisationISE());
  }

  if(env.options->choiceReasoning()){
    res->addFront(new ChoiceDefinitionISE());
  }

  if((prb.hasLogicalProxy() || prb.hasBoolVar() || prb.hasFOOL()) &&
      env.statistics->higherOrder && !env.options->addProxyAxioms()){
    if(env.options->cnfOnTheFly() == Options::CNFOnTheFly::EAGER){
      /*res->addFrontMany(new ProxyISE());
      res->addFront(new OrImpAndProxyISE());
      res->addFront(new NotProxyISE());   
      res->addFront(new EqualsProxyISE());   
      res->addFront(new PiSigmaProxyISE());*/
      res->addFrontMany(new EagerClausificationISE());
    } else {
      res->addFront(new IFFXORRewriterISE());
    }
    res->addFront(new BoolSimp());
  }

  if (prb.hasFOOL() && opt.casesSimp() && !opt.FOOLParamodulation()) {
    res->addFrontMany(new CasesSimp());
  }

  // Only add if there are distinct groups 
  if(prb.hasEquality() && env.signature->hasDistinctGroups()) {
    res->addFront(new DistinctEqualitySimplifier());
  }
  if(prb.hasEquality() && env.signature->hasTermAlgebras()) {
    if (opt.termAlgebraInferences()) {
      res->addFront(new DistinctnessISE());
      res->addFront(new InjectivityISE());
      res->addFront(new NegativeInjectivityISE());
    }
  }
  if(prb.hasInterpretedOperations() || prb.hasInterpretedEquality()) {
    /*if (env.options->gaussianVariableElimination()) {
      res->addFront(new GaussianVariableElimination()); 
    }*/
    //res->addFront(new InterpretedEvaluation(env.options->inequalityNormalization(), ordering));
  }
  if(prb.hasEquality()) {
    res->addFront(new TrivialInequalitiesRemovalISE());
  }
  res->addFront(new TautologyDeletionISE());
  if(env.options->newTautologyDel()){
    res->addFront(new TautologyDeletionISE2());
  }
  res->addFront(new DuplicateLiteralRemovalISE());

  return res;
<<<<<<< HEAD
}
=======
} // SaturationAlgorithm::createFromOptions

/**
 * Create local clause simplifier for problem @c prb according to options @c opt
 */
ImmediateSimplificationEngine* SaturationAlgorithm::createISE(Problem& prb, const Options& opt, Ordering& ordering)
{
  CALL("MainLoop::createImmediateSE");

  CompositeISE* res=new CompositeISE();

  if(prb.hasEquality() && opt.equationalTautologyRemoval()) {
    res->addFront(new EquationalTautologyRemoval());
  }

  switch(opt.condensation()) {
  case Options::Condensation::ON:
    res->addFront(new Condensation());
    break;
  case Options::Condensation::FAST:
    res->addFront(new FastCondensation());
    break;
  case Options::Condensation::OFF:
    break;
  }

  // Only add if there are distinct groups 
  if(prb.hasEquality() && env.signature->hasDistinctGroups()) {
    res->addFront(new DistinctEqualitySimplifier());
  }
  if(prb.hasEquality() && env.signature->hasTermAlgebras()) {
    if (opt.termAlgebraInferences()) {
      res->addFront(new DistinctnessISE());
      res->addFront(new InjectivityISE());
      res->addFront(new NegativeInjectivityISE());
    }
  }
  if(prb.hasInterpretedOperations() || prb.hasInterpretedEquality()) {
    if (env.options->gaussianVariableElimination()) {
      res->addFront(new GaussianVariableElimination()); 
    }
    res->addFront(new InterpretedEvaluation(env.options->inequalityNormalization(), ordering));
  }
  if(prb.hasEquality()) {
    res->addFront(new TrivialInequalitiesRemovalISE());
  }
  res->addFront(new TautologyDeletionISE());
  res->addFront(new DuplicateLiteralRemovalISE());

  return res;
}

>>>>>>> f4cbb935
<|MERGE_RESOLUTION|>--- conflicted
+++ resolved
@@ -48,13 +48,8 @@
 #include "Kernel/SubformulaIterator.hpp"
 #include "Kernel/Unit.hpp"
 
-<<<<<<< HEAD
 //#include "Inferences/InterpretedEvaluation.hpp"
 //#include "Inferences/GaussianVariableElimination.hpp"
-=======
-#include "Inferences/InterpretedEvaluation.hpp"
-#include "Inferences/GaussianVariableElimination.hpp"
->>>>>>> f4cbb935
 #include "Inferences/EquationalTautologyRemoval.hpp"
 #include "Inferences/Condensation.hpp"
 #include "Inferences/FastCondensation.hpp"
@@ -153,10 +148,6 @@
     for (unsigned i = 0; i < cutoffs.size(); i++)
     {
       auto queueName = name + "ThSQ" + Int::toString(cutoffs[i]) + ":";
-<<<<<<< HEAD
-      //TODO uncomment these. At the moment have wierd compiler error
-=======
->>>>>>> f4cbb935
       queues.push_back(makeLevel0(false, opt, queueName));
     }
     return Lib::make_unique<TheoryMultiSplitPassiveClauseContainer>(isOutermost, opt, name + "ThSQ", std::move(queues));
@@ -371,10 +362,6 @@
   return pvi( getMappingIterator(gis->getAll(), SLQueryResult::ClauseExtractFn()) );
 }
 
-<<<<<<< HEAD
-
-=======
->>>>>>> f4cbb935
 /**
  * A function that is called when a clause is added to the active clause container.
  */
@@ -811,17 +798,12 @@
 {
   CALL("SaturationAlgorithm::doImmediateSimplification");
 
-<<<<<<< HEAD
   static bool sosTheoryLimit = _opt.sos()==Options::Sos::THEORY;
   static unsigned sosTheoryLimitAge = _opt.sosTheoryLimit();
   static ClauseStack repStack;
   repStack.reset();
 
   SplitSet* splitSet = 0;
-=======
-  static bool sosTheoryLimit = (_opt.sos()==Options::Sos::THEORY);
-  static unsigned sosTheoryLimitAge = _opt.sosTheoryLimit();
->>>>>>> f4cbb935
 
   if(sosTheoryLimit && cl0->isPureTheoryDescendant() && cl0->age() > sosTheoryLimitAge){
     return 0;
@@ -838,7 +820,6 @@
     return 0;
   }
 
-<<<<<<< HEAD
   ClauseIterator cIt=_immediateSimplifier->simplifyMany(cl);
   if(cIt.hasNext()){
     while(cIt.hasNext()){
@@ -857,8 +838,6 @@
     return 0;
   }
 
-=======
->>>>>>> f4cbb935
   return cl;
 }
 
@@ -985,9 +964,6 @@
       reportSpiderFail();
       // this is a poor way of handling this in release mode but it prevents unsound proofs
       throw MainLoop::MainLoopFinishedException(Statistics::REFUTATION_NOT_FOUND);
-<<<<<<< HEAD
-    }   
-=======
     }
     
 
@@ -997,7 +973,6 @@
     if(UIHelper::haveConjecture() && !cl->derivedFromGoalCheck()){
       UIHelper::setConjectureInProof(false);
     }
->>>>>>> f4cbb935
 
     throw RefutationFoundException(cl);
   }
@@ -1646,8 +1621,6 @@
   res->setGeneratingInferenceEngine(gie);
 
   res->setImmediateSimplificationEngine(createISE(prb, opt, res->getOrdering()));
-<<<<<<< HEAD
-
 
   //create simplification engine
 
@@ -1659,8 +1632,6 @@
     }
     //res->addSimplifierToFront(new RenamingOnTheFly());
   }  
-=======
->>>>>>> f4cbb935
 
   // create forward simplification engine
   if (prb.hasEquality() && opt.innerRewriting()) {
@@ -1829,59 +1800,4 @@
   res->addFront(new DuplicateLiteralRemovalISE());
 
   return res;
-<<<<<<< HEAD
-}
-=======
-} // SaturationAlgorithm::createFromOptions
-
-/**
- * Create local clause simplifier for problem @c prb according to options @c opt
- */
-ImmediateSimplificationEngine* SaturationAlgorithm::createISE(Problem& prb, const Options& opt, Ordering& ordering)
-{
-  CALL("MainLoop::createImmediateSE");
-
-  CompositeISE* res=new CompositeISE();
-
-  if(prb.hasEquality() && opt.equationalTautologyRemoval()) {
-    res->addFront(new EquationalTautologyRemoval());
-  }
-
-  switch(opt.condensation()) {
-  case Options::Condensation::ON:
-    res->addFront(new Condensation());
-    break;
-  case Options::Condensation::FAST:
-    res->addFront(new FastCondensation());
-    break;
-  case Options::Condensation::OFF:
-    break;
-  }
-
-  // Only add if there are distinct groups 
-  if(prb.hasEquality() && env.signature->hasDistinctGroups()) {
-    res->addFront(new DistinctEqualitySimplifier());
-  }
-  if(prb.hasEquality() && env.signature->hasTermAlgebras()) {
-    if (opt.termAlgebraInferences()) {
-      res->addFront(new DistinctnessISE());
-      res->addFront(new InjectivityISE());
-      res->addFront(new NegativeInjectivityISE());
-    }
-  }
-  if(prb.hasInterpretedOperations() || prb.hasInterpretedEquality()) {
-    if (env.options->gaussianVariableElimination()) {
-      res->addFront(new GaussianVariableElimination()); 
-    }
-    res->addFront(new InterpretedEvaluation(env.options->inequalityNormalization(), ordering));
-  }
-  if(prb.hasEquality()) {
-    res->addFront(new TrivialInequalitiesRemovalISE());
-  }
-  res->addFront(new TautologyDeletionISE());
-  res->addFront(new DuplicateLiteralRemovalISE());
-
-  return res;
-}
-
->>>>>>> f4cbb935
+}
