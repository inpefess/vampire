
/*
 * File SaturationAlgorithm.cpp.
 *
 * This file is part of the source code of the software program
 * Vampire. It is protected by applicable
 * copyright laws.
 *
 * This source code is distributed under the licence found here
 * https://vprover.github.io/license.html
 * and in the source directory
 *
 * In summary, you are allowed to use Vampire for non-commercial
 * purposes but not allowed to distribute, modify, copy, create derivatives,
 * or use in competitions. 
 * For other uses of Vampire please contact developers for a different
 * licence, which we will make an effort to provide. 
 */
/**
 * @file SaturationAlgorithm.cpp
 * Implementing SaturationAlgorithm class.
 */

#include "Debug/RuntimeStatistics.hpp"

#include "Lib/DHSet.hpp"
#include "Lib/Environment.hpp"
#include "Lib/Metaiterators.hpp"
#include "Lib/SharedSet.hpp"
#include "Lib/Stack.hpp"
#include "Lib/Timer.hpp"
#include "Lib/VirtualIterator.hpp"
#include "Lib/System.hpp"
#include "Lib/STL.hpp"

#include "Indexing/LiteralIndexingStructure.hpp"

#include "Kernel/Clause.hpp"
#include "Kernel/ColorHelper.hpp"
#include "Kernel/EqHelper.hpp"
#include "Kernel/FormulaUnit.hpp"
#include "Kernel/Inference.hpp"
#include "Kernel/InferenceStore.hpp"
#include "Kernel/KBO.hpp"
#include "Kernel/LiteralSelector.hpp"
#include "Kernel/MLVariant.hpp"
#include "Kernel/Problem.hpp"
#include "Kernel/SubformulaIterator.hpp"
#include "Kernel/Unit.hpp"

#include "Inferences/InterpretedEvaluation.hpp"
#include "Inferences/GaussianVariableElimination.hpp"
#include "Inferences/EquationalTautologyRemoval.hpp"
#include "Inferences/Condensation.hpp"
#include "Inferences/FastCondensation.hpp"
#include "Inferences/DistinctEqualitySimplifier.hpp"

#include "Inferences/InferenceEngine.hpp"
#include "Inferences/BackwardDemodulation.hpp"
#include "Inferences/BackwardSubsumptionResolution.hpp"
#include "Inferences/BackwardSubsumptionDemodulation.hpp"
#include "Inferences/BinaryResolution.hpp"
#include "Inferences/CTFwSubsAndRes.hpp"
#include "Inferences/EqualityFactoring.hpp"
#include "Inferences/EqualityResolution.hpp"
#include "Inferences/ExtensionalityResolution.hpp"
#include "Inferences/FOOLParamodulation.hpp"
#include "Inferences/Factoring.hpp"
#include "Inferences/ForwardDemodulation.hpp"
#include "Inferences/ForwardLiteralRewriting.hpp"
#include "Inferences/ForwardSubsumptionAndResolution.hpp"
#include "Inferences/ForwardSubsumptionDemodulation.hpp"
#include "Inferences/GlobalSubsumption.hpp"
#include "Inferences/HyperSuperposition.hpp"
#include "Inferences/InnerRewriting.hpp"
#include "Inferences/TermAlgebraReasoning.hpp"
#include "Inferences/SLQueryBackwardSubsumption.hpp"
#include "Inferences/Superposition.hpp"
#include "Inferences/URResolution.hpp"
#include "Inferences/Instantiation.hpp"
#include "Inferences/TheoryInstAndSimp.hpp"
#include "Inferences/Induction.hpp"

#include "Saturation/ExtensionalityClauseContainer.hpp"

#include "Shell/AnswerExtractor.hpp"
#include "Shell/Options.hpp"
#include "Shell/Statistics.hpp"
#include "Shell/UIHelper.hpp"

#include "Splitter.hpp"

#include "ConsequenceFinder.hpp"
#include "LabelFinder.hpp"
#include "Splitter.hpp"
#include "SymElOutput.hpp"
#include "SaturationAlgorithm.hpp"
#include "ManCSPassiveClauseContainer.hpp"
#include "AWPassiveClauseContainer.hpp"
#include "PredicateSplitPassiveClauseContainer.hpp"
#include "Discount.hpp"
#include "LRS.hpp"
#include "Otter.hpp"

using namespace Lib;
using namespace Kernel;
using namespace Shell;
using namespace Saturation;

/** Print information changes in clause containers */
#define REPORT_CONTAINERS 0
/** Print information about performed forward simplifications */
#define REPORT_FW_SIMPL 0
/** Print information about performed backward simplifications */
#define REPORT_BW_SIMPL 0


SaturationAlgorithm* SaturationAlgorithm::s_instance = 0;

std::unique_ptr<PassiveClauseContainer> makeLevel0(bool isOutermost, const Options& opt, vstring name)
{
  return Lib::make_unique<AWPassiveClauseContainer>(isOutermost, opt, name + "AWQ");
}

std::unique_ptr<PassiveClauseContainer> makeLevel1(bool isOutermost, const Options& opt, vstring name)
{
  if (opt.useTheorySplitQueues())
  {
    Lib::vvector<std::unique_ptr<PassiveClauseContainer>> queues;
    auto cutoffs = opt.theorySplitQueueCutoffs();
    for (unsigned i = 0; i < cutoffs.size(); i++)
    {
      auto queueName = name + "ThSQ" + Int::toString(cutoffs[i]) + ":";
      queues.push_back(makeLevel0(false, opt, queueName));
    }
    return Lib::make_unique<TheoryMultiSplitPassiveClauseContainer>(isOutermost, opt, name + "ThSQ", std::move(queues));
  }
  else
  {
    return makeLevel0(isOutermost, opt, name);
  }
}

std::unique_ptr<PassiveClauseContainer> makeLevel2(bool isOutermost, const Options& opt, vstring name)
{
  if (opt.useAvatarSplitQueues())
  {
    Lib::vvector<std::unique_ptr<PassiveClauseContainer>> queues;
    auto cutoffs = opt.avatarSplitQueueCutoffs();
    for (unsigned i = 0; i < cutoffs.size(); i++)
    {
      auto queueName = name + "AvSQ" + Int::toString(cutoffs[i]) + ":";
      queues.push_back(makeLevel1(false, opt, queueName));
    }
    return Lib::make_unique<AvatarMultiSplitPassiveClauseContainer>(isOutermost, opt, name + "AvSQ", std::move(queues));
  }
  else
  {
    return makeLevel1(isOutermost, opt, name);
  }
}

std::unique_ptr<PassiveClauseContainer> makeLevel3(bool isOutermost, const Options& opt, vstring name)
{
  if (opt.useSineLevelSplitQueues())
  {
    Lib::vvector<std::unique_ptr<PassiveClauseContainer>> queues;
    auto cutoffs = opt.sineLevelSplitQueueCutoffs();
    for (unsigned i = 0; i < cutoffs.size(); i++)
    {
      auto queueName = name + "SLSQ" + Int::toString(cutoffs[i]) + ":";
      queues.push_back(makeLevel2(false, opt, queueName));
    }
    return Lib::make_unique<SineLevelMultiSplitPassiveClauseContainer>(isOutermost, opt, name + "SLSQ", std::move(queues));
  }
  else
  {
    return makeLevel2(isOutermost, opt, name);
  }
}

std::unique_ptr<PassiveClauseContainer> makeLevel4(bool isOutermost, const Options& opt, vstring name)
{
  if (opt.usePositiveLiteralSplitQueues())
  {
    Lib::vvector<std::unique_ptr<PassiveClauseContainer>> queues;
    Lib::vvector<float> cutoffs = opt.positiveLiteralSplitQueueCutoffs();
    for (unsigned i = 0; i < cutoffs.size(); i++)
    {
      auto queueName = name + "PLSQ" + Int::toString(cutoffs[i]) + ":";
      queues.push_back(makeLevel3(false, opt, queueName));
    }
    return Lib::make_unique<PositiveLiteralMultiSplitPassiveClauseContainer>(isOutermost, opt, name + "PLSQ", std::move(queues));
  }
  else
  {
    return makeLevel3(isOutermost, opt, name);
  }
}

/**
 * Create a SaturationAlgorithm object
 *
 * The @b passiveContainer object will be used as a passive clause container, and
 * @b selector object to select literals before clauses are activated.
 */
SaturationAlgorithm::SaturationAlgorithm(Problem& prb, const Options& opt)
  : MainLoop(prb, opt),
    _clauseActivationInProgress(false),
    _fwSimplifiers(0), _bwSimplifiers(0), _splitter(0),
    _consFinder(0), _labelFinder(0), _symEl(0), _answerLiteralManager(0),
    _instantiation(0),
    _generatedClauseCount(0),
    _activationLimit(0)
{
  CALL("SaturationAlgorithm::SaturationAlgorithm");
  ASS_EQ(s_instance, 0);  //there can be only one saturation algorithm at a time

  _activationLimit = opt.activationLimit();

  _ordering = OrderingSP(Ordering::create(prb, opt));
  if (!Ordering::trySetGlobalOrdering(_ordering)) {
    //this is not an error, it may just lead to lower performance (and most likely not significantly lower)
    cerr << "SaturationAlgorithm cannot set its ordering as global" << endl;
  }
  _selector = LiteralSelector::getSelector(*_ordering, opt, opt.selection());

  _completeOptionSettings = opt.complete(prb);

  _unprocessed = new UnprocessedClauseContainer();

  if (opt.useManualClauseSelection())
  {
    _passive = Lib::make_unique<ManCSPassiveClauseContainer>(true, opt);
  }
  else
  {
    _passive = makeLevel4(true, opt, "");
  }
  _active = new ActiveClauseContainer(opt);

  _active->attach(this);
  _passive->attach(this);

  _active->addedEvent.subscribe(this, &SaturationAlgorithm::onActiveAdded);
  _active->removedEvent.subscribe(this, &SaturationAlgorithm::activeRemovedHandler);
  _passive->addedEvent.subscribe(this, &SaturationAlgorithm::onPassiveAdded);
  _passive->removedEvent.subscribe(this, &SaturationAlgorithm::passiveRemovedHandler);
  _passive->selectedEvent.subscribe(this, &SaturationAlgorithm::onPassiveSelected);
  _unprocessed->addedEvent.subscribe(this, &SaturationAlgorithm::onUnprocessedAdded);
  _unprocessed->removedEvent.subscribe(this, &SaturationAlgorithm::onUnprocessedRemoved);
  _unprocessed->selectedEvent.subscribe(this, &SaturationAlgorithm::onUnprocessedSelected);

  if (opt.extensionalityResolution() != Options::ExtensionalityResolution::OFF) {
    _extensionality = new ExtensionalityClauseContainer(opt);
    //_active->addedEvent.subscribe(_extensionality, &ExtensionalityClauseContainer::addIfExtensionality);
  } else {
    _extensionality = 0;
  }

  s_instance=this;
}

/**
 * Destroy the SaturationAlgorithm object
 */
SaturationAlgorithm::~SaturationAlgorithm()
{
  CALL("SaturationAlgorithm::~SaturationAlgorithm");
  ASS_EQ(s_instance,this);

  s_instance=0;

  if (_splitter) {
    delete _splitter;
  }
  if (_consFinder) {
    delete _consFinder;
  }
  if (_symEl) {
    delete _symEl;
  }

  _active->detach();
  _passive->detach();

  if (_generator) {
    _generator->detach();
  }
  if (_immediateSimplifier) {
    _immediateSimplifier->detach();
  }

  while (_fwSimplifiers) {
    ForwardSimplificationEngine* fse = FwSimplList::pop(_fwSimplifiers);
    fse->detach();
    delete fse;
  }
  while (_bwSimplifiers) {
    BackwardSimplificationEngine* bse = BwSimplList::pop(_bwSimplifiers);
    bse->detach();
    delete bse;
  }

  delete _unprocessed;
  delete _active;
}

void SaturationAlgorithm::tryUpdateFinalClauseCount()
{
  CALL("SaturationAlgorithm::tryUpdateFinalClauseCount");

  SaturationAlgorithm* inst = tryGetInstance();
  if (!inst) {
    return;
  }
  env.statistics->finalActiveClauses = inst->_active->sizeEstimate();
  env.statistics->finalPassiveClauses = inst->_passive->sizeEstimate();
  if (inst->_extensionality != 0) {
    env.statistics->finalExtensionalityClauses = inst->_extensionality->size();
  }
}

/**
 * Return true if the run of the prover so far is complete
 */
bool SaturationAlgorithm::isComplete()
{
  return _completeOptionSettings && !env.statistics->inferencesSkippedDueToColors;
}

ClauseIterator SaturationAlgorithm::activeClauses()
{
  CALL("SaturationAlgorithm::activeClauses");

  LiteralIndexingStructure* gis=getIndexManager()->getGeneratingLiteralIndexingStructure();
  return pvi( getMappingIterator(gis->getAll(), SLQueryResult::ClauseExtractFn()) );
}

/**
 * A function that is called when a clause is added to the active clause container.
 */
void SaturationAlgorithm::onActiveAdded(Clause* c)
{
  CALL("SaturationAlgorithm::onActiveAdded");

  if (env.options->showActive()) {
    env.beginOutput();    
    env.out() << "[SA] active: " << c->toString() << std::endl;
    env.endOutput();             
  }          
}

/**
 * A function that is called when a clause is removed from the active clause container.
 */
void SaturationAlgorithm::onActiveRemoved(Clause* c)
{
  CALL("SaturationAlgorithm::onActiveRemoved");

  ASS(c->store()==Clause::ACTIVE);
  c->setStore(Clause::NONE);
  //at this point the c object may be deleted
}

void SaturationAlgorithm::onAllProcessed()
{
  CALL("SaturationAlgorithm::onAllProcessed");
  ASS(clausesFlushed());

  if (_symEl) {
    _symEl->onAllProcessed();
  }

  if (_splitter) {
    _splitter->onAllProcessed();
  }

  if (_consFinder) {
    _consFinder->onAllProcessed();
  }
}

/**
 * A function that is called when a clause is added to the passive clause container.
 */
void SaturationAlgorithm::onPassiveAdded(Clause* c)
{
  if (env.options->showPassive()) {
    env.beginOutput();
    env.out() << "[SA] passive: " << c->toString() << std::endl;
    env.endOutput();
  }
  
  //when a clause is added to the passive container,
  //we know it is not redundant
  onNonRedundantClause(c);
}

/**
 * A function that is called when a clause is removed from the active clause container.
 * The function is not called when a selected clause is removed from the passive container.
 * In this case the @b onPassiveSelected method is called.
 */
void SaturationAlgorithm::onPassiveRemoved(Clause* c)
{
  CALL("SaturationAlgorithm::onPassiveRemoved");

  ASS(c->store()==Clause::PASSIVE);
  c->setStore(Clause::NONE);
  //at this point the c object can be deleted
}

/**
 * A function that is called when a clause is selected and removed from the passive
 * clause container to be activated.
 *
 * The clause @b c might not necessarily get to the activation, it can still be
 * removed by some simplification rule (in case of the Discount saturation algorithm).
 */
void SaturationAlgorithm::onPassiveSelected(Clause* c)
{
}

/**
 * A function that is called when a clause is added to the unprocessed clause container.
 */
void SaturationAlgorithm::onUnprocessedAdded(Clause* c)
{
  
}

/**
 * A function that is called when a clause is removed from the unprocessed clause container.
 */
void SaturationAlgorithm::onUnprocessedRemoved(Clause* c)
{
  
}

void SaturationAlgorithm::onUnprocessedSelected(Clause* c)
{
  
}

/**
 * A function that is called whenever a possibly new clause appears.
 */
void SaturationAlgorithm::onNewClause(Clause* cl)
{
  CALL("SaturationAlgorithm::onNewClause");

  if (_splitter) {
    _splitter->onNewClause(cl);
  }

  if (env.options->showNew()) {
    env.beginOutput();
    env.out() << "[SA] new: " << cl->toString() << std::endl;
    env.endOutput();
  }

  if (cl->isPropositional()) {
    onNewUsefulPropositionalClause(cl);
  }

  if (_answerLiteralManager) {
    _answerLiteralManager->onNewClause(cl);
  }
}

void SaturationAlgorithm::onNewUsefulPropositionalClause(Clause* c)
{
  CALL("SaturationAlgorithm::onNewUsefulPropositionalClause");
  ASS(c->isPropositional());
  
  if (env.options->showNewPropositional()) {
    env.beginOutput();
    env.out() << "[SA] new propositional: " << c->toString() << std::endl;
    env.endOutput();
  }

  if (_consFinder) {
    _consFinder->onNewPropositionalClause(c);
  }
  if (_labelFinder){
    _labelFinder->onNewPropositionalClause(c);
  }
}

/**
 * Called when a clause successfully passes the forward simplification
 */
void SaturationAlgorithm::onClauseRetained(Clause* cl)
{
  CALL("SaturationAlgorithm::onClauseRetained");

  //cout << "[SA] retained " << cl->toString() << endl;

}

/**
 * Called whenever a clause is simplified or deleted at any point of the
 * saturation algorithm
 */
void SaturationAlgorithm::onClauseReduction(Clause* cl, Clause* replacement, Clause* premise, bool forward)
{
  CALL("SaturationAlgorithm::onClauseReduction/5");
  ASS(cl);

  ClauseIterator premises;
  
  if (premise) {
    premises = pvi( getSingletonIterator(premise) );
  }
  else {
    premises=ClauseIterator::getEmpty();
  }

  onClauseReduction(cl, replacement, premises, forward);
}

void SaturationAlgorithm::onClauseReduction(Clause* cl, Clause* replacement,
    ClauseIterator premises, bool forward)
{
  CALL("SaturationAlgorithm::onClauseReduction/4");
  ASS(cl);

  static ClauseStack premStack;
  premStack.reset();
  premStack.loadFromIterator(premises);

  if (env.options->showReductions()) {
    env.beginOutput();
    env.out() << "[SA] " << (forward ? "forward" : "backward") << " reduce: " << cl->toString() << endl;
    if(replacement){ env.out() << "     replaced by " << replacement->toString() << endl; }
    ClauseStack::Iterator pit(premStack);
    while(pit.hasNext()){
      Clause* premise = pit.next();
      if(premise){ env.out() << "     using " << premise->toString() << endl; }
    }
    env.endOutput();
  }

  if (_splitter) {
    _splitter->onClauseReduction(cl, pvi( ClauseStack::Iterator(premStack) ), replacement);
  }

  if (replacement) {
    onParenthood(replacement, cl);
    while (premStack.isNonEmpty()) {
      onParenthood(replacement, premStack.pop());
    }
  }
}


void SaturationAlgorithm::onNonRedundantClause(Clause* c)
{
  CALL("SaturationAlgorithm::onNonRedundantClause");

  if (_symEl) {
    _symEl->onNonRedundantClause(c);
  }
}

/**
 * Called for clauses derived in the run of the saturation algorithm
 * for each pair clause-premise
 *
 * The propositional parts of clauses may not be set properly (the
 * clauses are always valid, however), also the function is not called
 * for clause merging (when the non-propositional parts would coincide).
 */
void SaturationAlgorithm::onParenthood(Clause* cl, Clause* parent)
{
  CALL("SaturationAlgorithm::onParenthood");

  if (_symEl) {
    _symEl->onParenthood(cl, parent);
  }
}

/**
 * This function is subscribed to the remove event of the active container
 * instead of the @b onActiveRemoved function in the constructor, as the
 * @b onActiveRemoved function is virtual.
 */
void SaturationAlgorithm::activeRemovedHandler(Clause* cl)
{
  CALL("SaturationAlgorithm::activeRemovedHandler");

  onActiveRemoved(cl);
}

/**
 * This function is subscribed to the remove event of the passive container
 * instead of the @b onPassiveRemoved function in the constructor, as the
 * @b onPassiveRemoved function is virtual.
 */
void SaturationAlgorithm::passiveRemovedHandler(Clause* cl)
{
  CALL("SaturationAlgorithm::passiveRemovedHandler");

  onPassiveRemoved(cl);
}

/**
 * Return time spent by the run of the saturation algorithm
 */
int SaturationAlgorithm::elapsedTime()
{
  return env.timer->elapsedMilliseconds()-_startTime;
}

/**
 * Add input clause @b cl into the SaturationAlgorithm object
 *
 * The clause @b cl is added into the unprocessed container, unless the
 * set-of-support option is enabled and @b cl has input type equal to
 * @b Clause::AXIOM. In this case, @b cl is put into the active container.
 */
void SaturationAlgorithm::addInputClause(Clause* cl)
{
  CALL("SaturationAlgorithm::addInputClause");
  ASS_LE(toNumber(cl->inputType()),toNumber(UnitInputType::CLAIM)); // larger input types should not appear in proof search

  if (_symEl) {
    _symEl->onInputClause(cl);
  }

  bool sosForAxioms = _opt.sos() == Options::Sos::ON || _opt.sos() == Options::Sos::ALL; 
  sosForAxioms = sosForAxioms && cl->inputType()==UnitInputType::AXIOM;

  bool sosForTheory = _opt.sos() == Options::Sos::THEORY && _opt.sosTheoryLimit() == 0;

  if (_opt.sineToAge()) {
    unsigned level = cl->getSineLevel();
    // cout << "Adding " << cl->toString() << " level " << level;
    if (level == UINT_MAX) {
      level = env.maxSineLevel-1; // as the next available (unused) value
      // cout << " -> " << level;
    }
    // cout << endl;
    cl->setAge(level);
  }

  if (sosForAxioms || (cl->isTheoryAxiom() && sosForTheory)){
    addInputSOSClause(cl);
  } else {
    addNewClause(cl);
  }

  if(_instantiation){
    _instantiation->registerClause(cl);
  }

  env.statistics->initialClauses++;
}

/**
 * Return literal selector that is to be used for set-of-support clauses
 */
LiteralSelector& SaturationAlgorithm::getSosLiteralSelector()
{
  CALL("SaturationAlgorithm::getSosLiteralSelector");

  if (_opt.sos() == Options::Sos::ALL || _opt.sos() == Options::Sos::THEORY) {
    if (!_sosLiteralSelector) {
      _sosLiteralSelector = new TotalLiteralSelector(getOrdering(), getOptions());
    }
    return *_sosLiteralSelector;
  }
  else {
    return *_selector;
  }
}

/**
 * Add an input set-of-support clause @b cl into the active container
 */
void SaturationAlgorithm::addInputSOSClause(Clause* cl)
{
  CALL("SaturationAlgorithm::addInputSOSClause");
  ASS_EQ(toNumber(cl->inputType()),toNumber(UnitInputType::AXIOM));

  //we add an extra reference until the clause is added to some container, so that
  //it won't get deleted during some code e.g. in the onNewClause handler
  cl->incRefCnt();

  onNewClause(cl);

simpl_start:

  Clause* simplCl=_immediateSimplifier->simplify(cl);
  if (simplCl != cl) {
    if (!simplCl) {
      onClauseReduction(cl, 0, 0);
      goto fin;
    }

    simplCl->incRefCnt();
    cl->decRefCnt(); //now cl is referenced from simplCl, so after removing the extra reference, it won't be destroyed

    onNewClause(simplCl);
    onClauseReduction(cl, simplCl, 0);
    cl=simplCl;
    goto simpl_start;
  }

  if (cl->isEmpty()) {
    addNewClause(cl);
    goto fin;
  }

  ASS(!cl->numSelected());
  {
    LiteralSelector& sosSelector = getSosLiteralSelector();
    sosSelector.select(cl);
  }

  cl->setStore(Clause::ACTIVE);
  env.statistics->activeClauses++;
  _active->add(cl);

  onSOSClauseAdded(cl);

fin:
  cl->decRefCnt();
}


/**
 * Insert clauses of the problem into the SaturationAlgorithm object
 * and initialize some internal structures.
 */
void SaturationAlgorithm::init()
{
  CALL("SaturationAlgorithm::init");

  ClauseIterator toAdd = _prb.clauseIterator();

  while (toAdd.hasNext()) {
    Clause* cl=toAdd.next();
    addInputClause(cl);
  }

  if (_splitter) {
    _splitter->init(this);
  }
  if (_consFinder) {
    _consFinder->init(this);
  }
  if (_symEl) {
    _symEl->init(this);
  }

  _startTime=env.timer->elapsedMilliseconds();
}

Clause* SaturationAlgorithm::doImmediateSimplification(Clause* cl0)
{
  CALL("SaturationAlgorithm::doImmediateSimplification");

  static bool sosTheoryLimit = (_opt.sos()==Options::Sos::THEORY);
  static unsigned sosTheoryLimitAge = _opt.sosTheoryLimit();

  if(sosTheoryLimit && cl0->isPureTheoryDescendant() && cl0->age() > sosTheoryLimitAge){
    return 0;
  }

  Clause* cl=cl0;

  Clause* simplCl=_immediateSimplifier->simplify(cl);
  if (simplCl != cl) {
    if (simplCl) {
      addNewClause(simplCl);
    }
    onClauseReduction(cl, simplCl, 0);
    return 0;
  }

  return cl;
}

/**
 * Add a new clause to the saturation algorithm run
 *
 * At some point of the algorithm loop the @b newClausesToUnprocessed
 * function is called and all new clauses are added to the
 * unprocessed container.
 */
void SaturationAlgorithm::addNewClause(Clause* cl)
{
  CALL("SaturationAlgorithm::addNewClause");

  //cout << "new clause: " << cl->toString() << endl;

  //we increase the reference counter here so that the clause wouldn't
  //get destroyed during handling in the onNewClause handler
  //(there the control flow goes out of the SaturationAlgorithm class,
  //so we'd better not assume on what's happening out there)
  cl->incRefCnt();
  onNewClause(cl);
  _newClauses.push(cl);
  
  //we can decrease the counter here -- it won't get deleted because
  //the _newClauses RC stack already took over the clause
  cl->decRefCnt();
}

void SaturationAlgorithm::newClausesToUnprocessed()
{
  CALL("SaturationAlgorithm::newClausesToUnprocessed");

  while (_newClauses.isNonEmpty()) {
    Clause* cl=_newClauses.popWithoutDec();

    switch(cl->store())
    {
    case Clause::UNPROCESSED:
      break;
    case Clause::PASSIVE:
      onNonRedundantClause(cl);
      break;
    case Clause::NONE:
      addUnprocessedClause(cl);
      break;
#if VDEBUG
    case Clause::SELECTED:
    case Clause::ACTIVE:
      cout << "FAIL: " << cl->toString() << endl;
      //such clauses should not appear as new ones
      cout << cl->toString() << endl;
      ASSERTION_VIOLATION_REP(cl->store());
#endif
    }
    cl->decRefCnt(); //belongs to _newClauses.popWithoutDec()
  }
}

/**
 * Return true iff there are no clauses left to be processed
 *
 * More precisely, true is returned iff the unprocessed clause
 * container and the new clause stack are empty.
 */
bool SaturationAlgorithm::clausesFlushed()
{
  return _unprocessed->isEmpty() && _newClauses.isEmpty();
}


/**
 * Perform immediate simplifications and splitting on clause @b cl and add it
 * to unprocessed.
 *
 * Forward demodulation is also being performed on @b cl.
 */
void SaturationAlgorithm::addUnprocessedClause(Clause* cl)
{
  CALL("SaturationAlgorithm::addUnprocessedClause");

  _generatedClauseCount++;
  env.statistics->generatedClauses++;

  env.checkTimeSometime<64>();


  cl=doImmediateSimplification(cl);
  if (!cl) {
    return;
  }

  if (cl->isEmpty()) {
    handleEmptyClause(cl);
    return;
  }

  cl->setStore(Clause::UNPROCESSED);
  _unprocessed->add(cl);
}

/**
 * Deal with clause that has an empty non-propositional part.
 *
 * The function receives a clause @b cl that has empty non-propositional part,
 * and returns a contradiction (an empty clause with false propositional part)
 * if it can be derived from @b cl and previously derived empty clauses.
 * Otherwise it returns 0.
 */
void SaturationAlgorithm::handleEmptyClause(Clause* cl)
{
  CALL("SaturationAlgorithm::handleEmptyClause");
  ASS(cl->isEmpty());

  if (isRefutation(cl)) {
    onNonRedundantClause(cl);

    if(cl->isPureTheoryDescendant()) {
      ASSERTION_VIOLATION_REP("A pure theory descendant is empty, which means theory axioms are inconsistent");
      reportSpiderFail();
      // this is a poor way of handling this in release mode but it prevents unsound proofs
      throw MainLoop::MainLoopFinishedException(Statistics::REFUTATION_NOT_FOUND);
    }

    //TODO - warning, derivedFromInput potentially inefficient
    if(!cl->derivedFromInput()){
      ASSERTION_VIOLATION_REP("The proof does not contain any input clauses.");
      reportSpiderFail();
      // this is a poor way of handling this in release mode but it prevents unsound proofs
      throw MainLoop::MainLoopFinishedException(Statistics::REFUTATION_NOT_FOUND);
    }
    

    // Global Subsumption doesn't set the input type the way we want so we can't do this for now
    // TODO think of a better fix
    //if(cl->inputType() == UnitInputType::AXIOM){
    if(UIHelper::haveConjecture() && !cl->derivedFromGoalCheck()){
      UIHelper::setConjectureInProof(false);
    }

    throw RefutationFoundException(cl);
  }
  // as Clauses no longer have prop parts the only reason for an empty 
  // clause not being a refutation is if it has splits

  if (_splitter && _splitter->handleEmptyClause(cl)) {
    return;
  }

  // splitter should only return false if splits isEmpty, which it cannot be
  ASSERTION_VIOLATION;
  // removed some code that dealt with the case where a clause is empty
  // but as a non-empty bdd prop part
}

/**
 * Forward-simplify the clause @b cl, return true iff the clause
 * should be retained
 *
 * If a weight-limit is imposed on clauses, it is being checked
 * by this function as well.
 */
bool SaturationAlgorithm::forwardSimplify(Clause* cl)
{
  CALL("SaturationAlgorithm::forwardSimplify");

  if (!_passive->fulfilsAgeLimit(cl) && !_passive->fulfilsWeightLimit(cl)) {
    RSTAT_CTR_INC("clauses discarded by weight limit in forward simplification");
    env.statistics->discardedNonRedundantClauses++;
    return false;
  }

  FwSimplList::Iterator fsit(_fwSimplifiers);

  while (fsit.hasNext()) {
    ForwardSimplificationEngine* fse=fsit.next();

    {
      Clause* replacement = 0;
      ClauseIterator premises = ClauseIterator::getEmpty();

      if (fse->perform(cl,replacement,premises)) {
        if (replacement) {
          addNewClause(replacement);
        }
        onClauseReduction(cl, replacement, premises);

        return false;
      }
    }
  }

  //TODO: hack that only clauses deleted by forward simplification can be destroyed (other destruction needs debugging)
  cl->incRefCnt();

  if ( _splitter && !_opt.splitAtActivation() ) {
    if (_splitter->doSplitting(cl)) {
      return false;
    }
  }

  return true;
}

/**
 * The the backward simplification with the clause @b cl.
 */
void SaturationAlgorithm::backwardSimplify(Clause* cl)
{
  CALL("SaturationAlgorithm::backwardSimplify");


  BwSimplList::Iterator bsit(_bwSimplifiers);
  while (bsit.hasNext()) {
    BackwardSimplificationEngine* bse=bsit.next();

    BwSimplificationRecordIterator simplifications;
    bse->perform(cl,simplifications);
    while (simplifications.hasNext()) {
      BwSimplificationRecord srec=simplifications.next();
      Clause* redundant=srec.toRemove;
      ASS_NEQ(redundant, cl);

      Clause* replacement=srec.replacement;

      if (replacement) {
	addNewClause(replacement);
      }
      onClauseReduction(redundant, replacement, cl, false);

      //we must remove the redundant clause before adding its replacement,
      //as otherwise the redundant one might demodulate the replacement into
      //a tautology

      redundant->incRefCnt(); //we don't want the clause deleted before we record the simplification

      removeActiveOrPassiveClause(redundant);

      redundant->decRefCnt();
    }
  }
}

/**
 * Remove either passive or active (or reactivated, which is both)
 * clause @b cl
 *
 * In case the removal is requested during clause activation, when some indexes
 * might be traversed (and so cannot be modified), the clause deletion is postponed
 * until the clause activation is over. This is done by pushing the clause on the
 * @b _postponedClauseRemovals stack, which is then checked at the end of the
 * @b activate function.
 */
void SaturationAlgorithm::removeActiveOrPassiveClause(Clause* cl)
{
  CALL("SaturationAlgorithm::removeActiveOrPassiveClause");

  if (_clauseActivationInProgress) {
    //we cannot remove clause now, as there indexes might be traversed now,
    //and so we cannot modify them
    _postponedClauseRemovals.push(cl);
    return;
  }

  switch(cl->store()) {
  case Clause::PASSIVE:
  {
    TimeCounter tc(TC_PASSIVE_CONTAINER_MAINTENANCE);
    _passive->remove(cl);
    break;
  }
  case Clause::ACTIVE:
    _active->remove(cl);
    break;
  default:
    ASS_REP2(false, cl->store(), *cl);
  }
  //at this point the cl object can be already deleted
}

/**
 * Add clause @b c to the passive container
 */
void SaturationAlgorithm::addToPassive(Clause* cl)
{
  CALL("SaturationAlgorithm::addToPassive");
  ASS_EQ(cl->store(), Clause::UNPROCESSED);

  cl->setStore(Clause::PASSIVE);
  env.statistics->passiveClauses++;

  {
    TimeCounter tc(TC_PASSIVE_CONTAINER_MAINTENANCE);
    _passive->add(cl);
  }
}

/**
 * Activate clause @b cl
 *
 * This means putting the clause into the active container, and
 * performing generating inferences with it (in this order, so that
 * inferences such as self-superposition can happen).
 *
 * During clause activation the @b _clauseActivationInProgress value
 * is set to @b true, and clause removals by the @b removeBackwardSimplifiedClause
 * function are postponed. During the clause activation, generalisation
 * indexes should not be modified.
 */
bool SaturationAlgorithm::activate(Clause* cl)
{
  CALL("SaturationAlgorithm::activate");

  if (_consFinder && _consFinder->isRedundant(cl)) {
    return false;
  }

  if (_splitter && _opt.splitAtActivation()) {
    if (_splitter->doSplitting(cl)) {
      return false;
    }
  }

<<<<<<< HEAD
=======
  bool redundant=false;
  ClauseIterator instances = ClauseIterator::getEmpty();
#if VZ3
  if(_theoryInstSimp){
    instances = _theoryInstSimp->generateClauses(cl,redundant);
  }
#endif

  if(redundant){ 
    return false; 
  }

>>>>>>> f4cbb935
  _clauseActivationInProgress=true;

  if (!cl->numSelected()) {
    TimeCounter tc(TC_LITERAL_SELECTION);

    _selector->select(cl);
  }

  ASS_EQ(cl->store(), Clause::SELECTED);
  cl->setStore(Clause::ACTIVE);
  env.statistics->activeClauses++;
  _active->add(cl);

    
    auto generated = _generator->generateClauses(cl);
    if (generated.premiseRedundant) {
      removeActiveOrPassiveClause(cl);
    }
    ClauseIterator toAdd = generated.clauses;

    while (toAdd.hasNext()) {
      Clause* genCl=toAdd.next();

      addNewClause(genCl);

      Inference::Iterator iit=genCl->inference().iterator();
      while (genCl->inference().hasNext(iit)) {
        Unit* premUnit=genCl->inference().next(iit);
        // Now we can get generated clauses having parents that are not clauses
        // Indeed, from induction we can have generated clauses whose parents do 
        // not include the activated clause
        if(premUnit->isClause()){
          Clause* premCl=static_cast<Clause*>(premUnit);
          onParenthood(genCl, premCl);
        }
      }
    }

  _clauseActivationInProgress=false;


  //now we remove clauses that could not be removed during the clause activation process
  while (_postponedClauseRemovals.isNonEmpty()) {
    Clause* cl=_postponedClauseRemovals.pop();
    if (cl->store() != Clause::ACTIVE &&
	cl->store() != Clause::PASSIVE) {
      continue;
    }
    removeActiveOrPassiveClause(cl);
  }

  auto successfullActivation = !generated.premiseRedundant;

  return successfullActivation; 
}

/**
 * Perform the loop that puts clauses from the unprocessed to the passive container.
 */
void SaturationAlgorithm::doUnprocessedLoop()
{
  CALL("SaturationAlgorithm::doUnprocessedLoop");

start:

  newClausesToUnprocessed();

  while (! _unprocessed->isEmpty()) {
    Clause* c = _unprocessed->pop();
    ASS(!isRefutation(c));

    if (forwardSimplify(c)) {
      onClauseRetained(c);
      addToPassive(c);
      ASS_EQ(c->store(), Clause::PASSIVE);
    }
    else {
      ASS_EQ(c->store(), Clause::UNPROCESSED);
      c->setStore(Clause::NONE);
    }

    newClausesToUnprocessed();

    if (env.timeLimitReached()) {
      throw TimeLimitExceededException();
    }
  }

  ASS(clausesFlushed());
  onAllProcessed();
  if (!clausesFlushed()) {
    //there were some new clauses added, so let's process them
    goto start;
  }

}

void SaturationAlgorithm::handleUnsuccessfulActivation(Clause* cl)
{
  CALL("SaturationAlgorithm::handleUnsuccessfulActivation");

  //ASS_EQ(cl->store(), Clause::SELECTED);
  cl->setStore(Clause::NONE);
}

/**
 * Return true if clause can be passed to activation
 *
 * If false is returned, disposing of the clause is responsibility of
 * this function.
 */
bool SaturationAlgorithm::handleClauseBeforeActivation(Clause* c)
{
  return true;
}

/**
 * This function should be called if (and only if) we will use
 * the @c doOneAlgorithmStep() function to run the saturation
 * algorithm, instead of the @c MailLoop::run() function.
 */
void SaturationAlgorithm::initAlgorithmRun()
{
  CALL("SaturationAlgorithm::initAlgorithmRun");

  init();
}


UnitList* SaturationAlgorithm::collectSaturatedSet()
{
  CALL("SaturationAlgorithm::collectSaturatedSet");

  LiteralIndexingStructure* gis=getIndexManager()->getGeneratingLiteralIndexingStructure();

  UnitList* res = 0;
  SLQueryResultIterator qrit = gis->getAll();
  while (qrit.hasNext()) {
    SLQueryResult qres = qrit.next();
    UnitList::push(qres.clause, res);
    qres.clause->incRefCnt();
  }
  return res;
}

/**
 *
 * This function may throw RefutationFoundException and TimeLimitExceededException.
 */
void SaturationAlgorithm::doOneAlgorithmStep()
{
  CALL("SaturationAlgorithm::doOneAlgorithmStep");

  doUnprocessedLoop();

  if (_passive->isEmpty()) {
    MainLoopResult::TerminationReason termReason =
	isComplete() ? Statistics::SATISFIABLE : Statistics::REFUTATION_NOT_FOUND;
    MainLoopResult res(termReason);

    //if (termReason == Statistics::REFUTATION_NOT_FOUND){
    //  Shell::UIHelper::outputSaturatedSet(cout, pvi(UnitList::Iterator(collectSaturatedSet())));
    //}

    if (termReason == Statistics::SATISFIABLE && getOptions().proof() != Options::Proof::OFF) {
      res.saturatedSet = collectSaturatedSet();

      if (_splitter) {
        res.saturatedSet = _splitter->explicateAssertionsForSaturatedClauseSet(res.saturatedSet);
      }
    }
    throw MainLoopFinishedException(res);
  }

  Clause* cl = nullptr;
  {
    TimeCounter tc(TC_PASSIVE_CONTAINER_MAINTENANCE);
    cl = _passive->popSelected();
  }
  ASS_EQ(cl->store(),Clause::PASSIVE);
  cl->setStore(Clause::SELECTED);

  if (!handleClauseBeforeActivation(cl)) {
    return;
  }

  bool isActivated=activate(cl);
  if (!isActivated) {
    handleUnsuccessfulActivation(cl);
  }
}


/**
 * Perform saturation on clauses that were added through
 * @b addInputClauses function
 */
MainLoopResult SaturationAlgorithm::runImpl()
{
  CALL("SaturationAlgorithm::runImpl");

  unsigned l = 0;
  try
  {
    for (;;l++) {
      if (_activationLimit && l > _activationLimit) {
        throw ActivationLimitExceededException();
      }

      doOneAlgorithmStep();

      Timer::syncClock();
      if (env.timeLimitReached()) {
        throw TimeLimitExceededException();
      }
    }
  }
  catch(ThrowableBase&)
  {
    tryUpdateFinalClauseCount();
    throw;
  }

}

/**
 * Assign an generating inference object @b generator to be used
 *
 * This object takes ownership of the @b generator object
 * and will be responsible for its deletion.
 *
 * To use multiple generating inferences, use the @b CompositeGIE
 * object.
 */
void SaturationAlgorithm::setGeneratingInferenceEngine(SimplifyingGeneratingInference* generator)
{
  CALL("SaturationAlgorithm::setGeneratingInferenceEngine");

  ASS(!_generator);
  _generator=generator;
  _generator->attach(this);
}

/**
 * Assign an immediate simplifier object @b immediateSimplifier
 * to be used
 *
 * This object takes ownership of the @b immediateSimplifier object
 * and will be responsible for its deletion.
 *
 * For description of what an immediate simplifier is, see
 * @b ImmediateSimplificationEngine documentation.
 *
 * To use multiple immediate simplifiers, use the @b CompositeISE
 * object.
 */
void SaturationAlgorithm::setImmediateSimplificationEngine(ImmediateSimplificationEngine* immediateSimplifier)
{
  CALL("SaturationAlgorithm::setImmediateSimplificationEngine");

  ASS(!_immediateSimplifier);
  _immediateSimplifier=immediateSimplifier;
  _immediateSimplifier->attach(this);
}

/**
 * Add a forward simplifier, so that it is applied before the
 * simplifiers that were added before it. The object takes ownership
 * of the forward simplifier and will take care of destroying it.
 *
 * Forward demodulation simplifier should be added by the
 * @b setFwDemodulator function, not by this one.
 */
void SaturationAlgorithm::addForwardSimplifierToFront(ForwardSimplificationEngine* fwSimplifier)
{
  FwSimplList::push(fwSimplifier, _fwSimplifiers);
  fwSimplifier->attach(this);
}

/**
 * Add a backward simplifier, so that it is applied before the
 * simplifiers that were added before it. The object takes ownership
 * of the backward simplifier and will take care of destroying it.
 */
void SaturationAlgorithm::addBackwardSimplifierToFront(BackwardSimplificationEngine* bwSimplifier)
{
  BwSimplList::push(bwSimplifier, _bwSimplifiers);
  bwSimplifier->attach(this);
}

/**
 * @since 05/05/2013 Manchester, splitting changed to new values
 * @author Andrei Voronkov
 */
SaturationAlgorithm* SaturationAlgorithm::createFromOptions(Problem& prb, const Options& opt, IndexManager* indexMgr)
{
  CALL("SaturationAlgorithm::createFromOptions");

  SaturationAlgorithm* res;
  switch(opt.saturationAlgorithm()) {
  case Shell::Options::SaturationAlgorithm::DISCOUNT:
    res=new Discount(prb, opt);
    break;
  case Shell::Options::SaturationAlgorithm::LRS:
    res=new LRS(prb, opt);
    break;
  case Shell::Options::SaturationAlgorithm::OTTER:
    res=new Otter(prb, opt);
    break;
  default:
    NOT_IMPLEMENTED;
  }
  if (indexMgr) {
    res->_imgr = SmartPtr<IndexManager>(indexMgr, true);
    indexMgr->setSaturationAlgorithm(res);
  }
  else {
    res->_imgr = SmartPtr<IndexManager>(new IndexManager(res));
  }

  if(opt.splitting()){
    res->_splitter = new Splitter();
  }

  // create generating inference engine
  CompositeGIE* gie=new CompositeGIE();

  //TODO here induction is last, is that right?
  if(opt.induction()!=Options::Induction::NONE){
    gie->addFront(new Induction());
  }

  if(opt.instantiation()!=Options::Instantiation::OFF){
    res->_instantiation = new Instantiation();
    //res->_instantiation->init();
    gie->addFront(res->_instantiation);
  }

  if (prb.hasEquality()) {
    gie->addFront(new EqualityFactoring());
    gie->addFront(new EqualityResolution());
    gie->addFront(new Superposition());
  }
  else if(opt.unificationWithAbstraction()!=Options::UnificationWithAbstraction::OFF){
    gie->addFront(new EqualityResolution()); 
  }
  gie->addFront(new Factoring());
  if (opt.binaryResolution()) {
    gie->addFront(new BinaryResolution());
  }
  if (opt.unitResultingResolution() != Options::URResolution::OFF) {
    gie->addFront(new URResolution());
  }
  if (opt.extensionalityResolution() != Options::ExtensionalityResolution::OFF) {
    gie->addFront(new ExtensionalityResolution());
  }
  if (opt.FOOLParamodulation()) {
    gie->addFront(new FOOLParamodulation());
  }
  if(prb.hasEquality() && env.signature->hasTermAlgebras()) {
    if (opt.termAlgebraCyclicityCheck() == Options::TACyclicityCheck::RULE) {
      gie->addFront(new AcyclicityGIE());
    } else if (opt.termAlgebraCyclicityCheck() == Options::TACyclicityCheck::RULELIGHT) {
      gie->addFront(new AcyclicityGIE1());
    }
    if (opt.termAlgebraInferences()) {
      gie->addFront(new InjectivityGIE());
    }
  }

  CompositeSGI* sgi = new CompositeSGI();
  sgi->push(gie);

#if VZ3
  if (opt.theoryInstAndSimp() != Shell::Options::TheoryInstSimp::OFF){
    sgi->push(new TheoryInstAndSimp());
  }
#endif

  res->setGeneratingInferenceEngine(sgi);

  res->setImmediateSimplificationEngine(createISE(prb, opt, res->getOrdering()));

  // create forward simplification engine
  if (prb.hasEquality() && opt.innerRewriting()) {
    res->addForwardSimplifierToFront(new InnerRewriting());
  }
  if (opt.hyperSuperposition()) {
    res->addForwardSimplifierToFront(new HyperSuperposition());
  }
  if (opt.globalSubsumption()) {
    res->addForwardSimplifierToFront(new GlobalSubsumption(opt));
  }
  if (opt.forwardLiteralRewriting()) {
    res->addForwardSimplifierToFront(new ForwardLiteralRewriting());
  }
  if (prb.hasEquality()) {
    // NOTE:
    // fsd should be performed after forward subsumption,
    // because every successful forward subsumption will lead to a (useless) match in fsd.
    if (opt.forwardSubsumptionDemodulation()) {
      res->addForwardSimplifierToFront(new ForwardSubsumptionDemodulation(false));
    }
  }
  if (prb.hasEquality()) {
    switch(opt.forwardDemodulation()) {
    case Options::Demodulation::ALL:
    case Options::Demodulation::PREORDERED:
      res->addForwardSimplifierToFront(new ForwardDemodulation());
      break;
    case Options::Demodulation::OFF:
      break;
#if VDEBUG
    default:
      ASSERTION_VIOLATION;
#endif
    }
  }
  if (opt.forwardSubsumption()) {
    if (opt.forwardSubsumptionResolution()) {
      //res->addForwardSimplifierToFront(new CTFwSubsAndRes(true));
      res->addForwardSimplifierToFront(new ForwardSubsumptionAndResolution(true));
    }
    else {
      //res->addForwardSimplifierToFront(new CTFwSubsAndRes(false));
      res->addForwardSimplifierToFront(new ForwardSubsumptionAndResolution(false));
    }
  }
  else if (opt.forwardSubsumptionResolution()) {
    USER_ERROR("Forward subsumption resolution requires forward subsumption to be enabled.");
  }

  // create backward simplification engine
  if (prb.hasEquality()) {
    switch(opt.backwardDemodulation()) {
    case Options::Demodulation::ALL:
    case Options::Demodulation::PREORDERED:
      res->addBackwardSimplifierToFront(new BackwardDemodulation());
      break;
    case Options::Demodulation::OFF:
      break;
#if VDEBUG
    default:
      ASSERTION_VIOLATION;
#endif
    }
  }
  if (prb.hasEquality() && opt.backwardSubsumptionDemodulation()) {
    res->addBackwardSimplifierToFront(new BackwardSubsumptionDemodulation());
  }
  if (opt.backwardSubsumption() != Options::Subsumption::OFF) {
    bool byUnitsOnly=opt.backwardSubsumption()==Options::Subsumption::UNIT_ONLY;
    res->addBackwardSimplifierToFront(new SLQueryBackwardSubsumption(byUnitsOnly));
  }
  if (opt.backwardSubsumptionResolution() != Options::Subsumption::OFF) {
    bool byUnitsOnly=opt.backwardSubsumptionResolution()==Options::Subsumption::UNIT_ONLY;
    res->addBackwardSimplifierToFront(new BackwardSubsumptionResolution(byUnitsOnly));
  }

  if (opt.mode()==Options::Mode::CONSEQUENCE_ELIMINATION) {
    res->_consFinder=new ConsequenceFinder();
  }
  if (opt.showSymbolElimination()) {
    res->_symEl=new SymElOutput();
  }
  if (opt.questionAnswering()==Options::QuestionAnsweringMode::ANSWER_LITERAL) {
    res->_answerLiteralManager = AnswerLiteralManager::getInstance();
  }
  return res;
} // SaturationAlgorithm::createFromOptions

/**
 * Create local clause simplifier for problem @c prb according to options @c opt
 */
ImmediateSimplificationEngine* SaturationAlgorithm::createISE(Problem& prb, const Options& opt, Ordering& ordering)
{
  CALL("MainLoop::createImmediateSE");

  CompositeISE* res=new CompositeISE();

  if(prb.hasEquality() && opt.equationalTautologyRemoval()) {
    res->addFront(new EquationalTautologyRemoval());
  }

  switch(opt.condensation()) {
  case Options::Condensation::ON:
    res->addFront(new Condensation());
    break;
  case Options::Condensation::FAST:
    res->addFront(new FastCondensation());
    break;
  case Options::Condensation::OFF:
    break;
  }

  // Only add if there are distinct groups 
  if(prb.hasEquality() && env.signature->hasDistinctGroups()) {
    res->addFront(new DistinctEqualitySimplifier());
  }
  if(prb.hasEquality() && env.signature->hasTermAlgebras()) {
    if (opt.termAlgebraInferences()) {
      res->addFront(new DistinctnessISE());
      res->addFront(new InjectivityISE());
      res->addFront(new NegativeInjectivityISE());
    }
  }
  if(prb.hasInterpretedOperations() || prb.hasInterpretedEquality()) {
    if (env.options->gaussianVariableElimination()) {
      res->addFront(new GaussianVariableElimination()); 
    }
    res->addFront(new InterpretedEvaluation(env.options->inequalityNormalization(), ordering));
  }
  if(prb.hasEquality()) {
    res->addFront(new TrivialInequalitiesRemovalISE());
  }
  res->addFront(new TautologyDeletionISE());
  res->addFront(new DuplicateLiteralRemovalISE());

  return res;
}

<|MERGE_RESOLUTION|>--- conflicted
+++ resolved
@@ -1103,21 +1103,6 @@
     }
   }
 
-<<<<<<< HEAD
-=======
-  bool redundant=false;
-  ClauseIterator instances = ClauseIterator::getEmpty();
-#if VZ3
-  if(_theoryInstSimp){
-    instances = _theoryInstSimp->generateClauses(cl,redundant);
-  }
-#endif
-
-  if(redundant){ 
-    return false; 
-  }
-
->>>>>>> f4cbb935
   _clauseActivationInProgress=true;
 
   if (!cl->numSelected()) {
@@ -1133,9 +1118,7 @@
 
     
     auto generated = _generator->generateClauses(cl);
-    if (generated.premiseRedundant) {
-      removeActiveOrPassiveClause(cl);
-    }
+
     ClauseIterator toAdd = generated.clauses;
 
     while (toAdd.hasNext()) {
@@ -1169,6 +1152,11 @@
     removeActiveOrPassiveClause(cl);
   }
 
+
+  // TODO
+    // if (generated.premiseRedundant) {
+    //   removeActiveOrPassiveClause(cl);
+    // }
   auto successfullActivation = !generated.premiseRedundant;
 
   return successfullActivation; 
