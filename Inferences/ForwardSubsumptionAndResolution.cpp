--- conflicted
+++ resolved
@@ -106,13 +106,9 @@
   {
     unsigned blen = _cl->length();
 
-<<<<<<< HEAD
-    for(unsigned bi=0;bi<blen;bi++) {
+    for (unsigned bi = 0; bi < blen; bi++) {
       // TODO(hzzv): new for special terms
       //if ((*_cl)[bi]->isAnswerLiteral()) continue;
-=======
-    for (unsigned bi = 0; bi < blen; bi++) {
->>>>>>> 1b638aae
       LiteralMiniIndex::InstanceIterator instIt(*miniIndex, (*_cl)[bi], false);
       while (instIt.hasNext()) {
         Literal *matched = instIt.next();
