--- conflicted
+++ resolved
@@ -571,13 +571,8 @@
     auto bound = *lit->nthArgument(positive ? 1-i : i);
 
     auto bound2 = iterTraits(i ? _helper.getGreater(indt) : _helper.getLess(indt)).collect<Stack>();
-<<<<<<< HEAD
-    auto it = iterTraits(_helper.getTQRsForInductionTerm(indtl))
+    auto it = iterTraits(_helper.getTQRsForInductionTerm(indt))
       .filter([&premise](const auto& tqr) {
-=======
-    auto it = iterTraits(_helper.getTQRsForInductionTerm(indt))
-      .filter([&premise](const TermQueryResult& tqr) {
->>>>>>> dbd9dfae
         return tqr.clause != premise;
       })
       .map([&indt](const auto& tqr) {
