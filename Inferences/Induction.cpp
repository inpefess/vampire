--- conflicted
+++ resolved
@@ -230,7 +230,6 @@
   return true;
 }
 
-<<<<<<< HEAD
 InductionContext ContextSubsetReplacement::next() {
   CALL("ContextSubsetReplacement::next");
   ASS(_ready);
@@ -243,16 +242,6 @@
         context.insert(kv.first, tlit);
       }
     }
-=======
-List<pair<Literal*, bool /*isGeneralized*/>>* LiteralSubsetReplacement::getListOfTransformedLiterals() {
-  CALL("LiteralSubsetReplacement::getListOfTransformedLiterals");
-
-  Literal* l;
-  List<pair<Literal*, bool>>* res = List<pair<Literal*, bool>>::empty();
-  InferenceRule rule = InferenceRule::INDUCTION_AXIOM;
-  while ((l = transformSubset(rule))) {
-    res = List<pair<Literal*, bool>>::cons(make_pair(l, rule == InferenceRule::GEN_INDUCTION_AXIOM), res);
->>>>>>> 4e55df33
   }
   _ready = false;
   return context;
@@ -275,15 +264,11 @@
 void Induction::detach() {
   CALL("Induction::detach");
 
-<<<<<<< HEAD
   if (InductionHelper::isNonUnitStructInductionOn()) {
     _structInductionTermIndex = nullptr;
     _salg->getIndexManager()->release(STRUCT_INDUCTION_TERM_INDEX);
   }
-  if (InductionHelper::isIntInductionOn()) {
-=======
   if (InductionHelper::isIntInductionOneOn()) {
->>>>>>> 4e55df33
     _comparisonIndex = nullptr;
     _salg->getIndexManager()->release(UNIT_INT_COMPARISON_INDEX);
     _inductionTermIndex = nullptr;
@@ -443,49 +428,15 @@
       Set<Term*>::Iterator citer1(int_terms);
       while(citer1.hasNext()){
         Term* t = citer1.next();
-<<<<<<< HEAD
         auto leBound = iterTraits(_helper.getLess(t)).collect<Stack>();
         auto grBound = iterTraits(_helper.getGreater(t)).collect<Stack>();
         auto indLitsIt = vi(ContextSubsetReplacement::instance(InductionContext(t, lit, premise), _opt));
-        // TODO use this value
         while (indLitsIt.hasNext()) {
           auto ctx = indLitsIt.next();
           // process lower bounds
           for (const auto& b1 : leBound) {
             if (b1.clause == premise) {
               continue;
-=======
-        Term* indTerm = generalize ? getPlaceholderForTerm(t) : t;
-        List<pair<Literal*, bool /*isGeneralized*/>>* indLits = List<pair<Literal*, bool>>::empty();
-        DHMap<Term*, TermQueryResult> grBound;
-        addToMapFromIterator(grBound, _helper.getGreaterEqual(t));
-        addToMapFromIterator(grBound, _helper.getGreater(t));
-        DHMap<Term*, TermQueryResult> leBound;
-        addToMapFromIterator(leBound, _helper.getLessEqual(t));
-        addToMapFromIterator(leBound, _helper.getLess(t));
-        performIntInductionForEligibleBounds(premise, lit, t, indLits, indTerm, /*increasing=*/true, leBound, grBound);
-        performIntInductionForEligibleBounds(premise, lit, t, indLits, indTerm, /*increasing=*/false, grBound, leBound);
-        List<pair<Literal*, bool>>::destroy(indLits);
-      }
-      Set<Term*>::Iterator citer2(ta_terms);
-      while(citer2.hasNext()){
-        Term* t = citer2.next();
-        static bool one = _opt.structInduction() == Options::StructuralInductionKind::ONE ||
-                          _opt.structInduction() == Options::StructuralInductionKind::ALL;
-        static bool two = _opt.structInduction() == Options::StructuralInductionKind::TWO ||
-                          _opt.structInduction() == Options::StructuralInductionKind::ALL;
-        static bool three = _opt.structInduction() == Options::StructuralInductionKind::THREE ||
-                          _opt.structInduction() == Options::StructuralInductionKind::ALL;
-        if(notDone(lit,t)){
-          InferenceRule rule = InferenceRule::INDUCTION_AXIOM;
-          Term* inductionTerm = generalize ? getPlaceholderForTerm(t) : t;
-          Kernel::LiteralSubsetReplacement subsetReplacement(lit, t, TermList(inductionTerm), _opt.maxInductionGenSubsetSize());
-          Literal* ilit = generalize ? subsetReplacement.transformSubset(rule) : lit;
-          ASS(ilit != nullptr);
-          do {
-            if(one){
-              performStructInductionOne(premise,lit,ilit,inductionTerm,rule);
->>>>>>> 4e55df33
             }
             if (_helper.isInductionForFiniteIntervalsOn()) {
               // process upper bounds together with current lower bound
@@ -509,7 +460,6 @@
               }
               performInfIntInduction(ctx, false, b2);
             }
-<<<<<<< HEAD
           }
           // add formula with default bound
           if (_opt.integerInductionDefaultBound()) {
@@ -522,27 +472,6 @@
               performIntInduction(ctx, e, false, defaultBound, nullptr);
             }
             resolveClauses(ctx, e, nullptr, nullptr);
-=======
-          } while (generalize && (ilit = subsetReplacement.transformSubset(rule)));
-        }
-      } 
-   }
-}
-
-void InductionClauseIterator::performIntInductionForEligibleBounds(Clause* premise, Literal* origLit, Term* origTerm, List<pair<Literal*, bool /*isGeneralized*/>>*& indLits, Term* indTerm, bool increasing, DHMap<Term*, TermQueryResult>& bounds1, DHMap<Term*, TermQueryResult>& bounds2) {
-  DHMap<Term*, TermQueryResult>::Iterator it1(bounds1);
-  while (it1.hasNext()) {
-    TermQueryResult b1 = it1.next();
-    // Skip if the premise equals the bound (that would add tautologies to the search space).
-    if (b1.clause != premise) {
-      if (_helper.isInductionForFiniteIntervalsOn()) {
-        DHMap<Term*, TermQueryResult>::Iterator it2(bounds2);
-        while (it2.hasNext()) {
-          TermQueryResult b2 = it2.next();
-          if ((b2.clause != premise) &&
-              notDoneInt(origLit, origTerm, increasing, b1.term.term(), b2.term.term(), /*bool fromComparison=*/b1.literal != nullptr)) {
-            generalizeAndPerformIntInduction(premise, origLit, origTerm, indLits, indTerm, increasing, b1, &b2);
->>>>>>> 4e55df33
           }
         }
       }
@@ -555,7 +484,6 @@
           return make_pair(arg, _structInductionTermIndex->getGeneralizations(TermList(arg), true));
         }));
     }
-<<<<<<< HEAD
     // put clauses from queries into contexts alongside with the given clause and induction term
     auto sideLitsIt2 = iterTraits(sideLitsIt)
       .flatMap(InductionContextFn(premise, lit))
@@ -623,34 +551,6 @@
       }
     }
   }
-=======
-  }
-}
-
-void InductionClauseIterator::generalizeAndPerformIntInduction(Clause* premise, Literal* origLit, Term* origTerm, List<pair<Literal*, bool /*isGeneralized*/>>*& indLits, Term* indTerm, bool increasing, TermQueryResult& bound1, TermQueryResult* optionalBound2) {
-  static bool generalize = _opt.inductionGen();
-  // If induction literals were not computed yet, compute them now.
-  if (List<pair<Literal*, bool>>::isEmpty(indLits)) {
-    if (generalize) {
-      Kernel::LiteralSubsetReplacement subsetReplacement(origLit, origTerm, TermList(indTerm), _opt.maxInductionGenSubsetSize());
-      indLits = subsetReplacement.getListOfTransformedLiterals();
-    } else {
-      indLits = new List<pair<Literal*, bool /*isGeneralized*/>>(make_pair(origLit, false));
-    }
-  }
-  bool finite = ((optionalBound2 != nullptr) && (optionalBound2->literal != nullptr));
-  InferenceRule rule = 
-      (bound1.literal == nullptr)
-          ? (increasing ? InferenceRule::INT_DB_UP_INDUCTION_AXIOM : InferenceRule::INT_DB_DOWN_INDUCTION_AXIOM)
-          : (increasing ? (finite ? InferenceRule::INT_FIN_UP_INDUCTION_AXIOM : InferenceRule::INT_INF_UP_INDUCTION_AXIOM)
-                        : (finite ? InferenceRule::INT_FIN_DOWN_INDUCTION_AXIOM : InferenceRule::INT_INF_DOWN_INDUCTION_AXIOM));
-  List<pair<Literal*, bool>>::RefIterator it(indLits);
-  while (it.hasNext()) {
-    auto& litAndIsGen = it.next();
-    ASS(litAndIsGen.first != nullptr);
-    performIntInduction(premise, origLit, litAndIsGen.first, indTerm, litAndIsGen.second ? getGeneralizedRule(rule) : rule, increasing, bound1, optionalBound2);
-  }
->>>>>>> 4e55df33
 }
 
 void InductionClauseIterator::processIntegerComparison(Clause* premise, Literal* lit)
@@ -660,7 +560,6 @@
   ASS((theory->interpretPredicate(lit) == Theory::INT_LESS) && lit->ground());
 
   bool positive = lit->isPositive();
-<<<<<<< HEAD
   InductionFormulaIndex::Entry* e;
   // loop over the arguments of the comparison (i.e. the two bounds)
   for (unsigned i = 0; i <= 1; i++) {
@@ -688,8 +587,8 @@
       if (_helper.isInductionForFiniteIntervalsOn()) {
         // go over the lower/upper bounds that contain the same induction term as the current bound
         for (const auto& b2 : bound2) {
-          // TODO: this false should be also commented out for compatibility with the original code
-          if (/* false &&  */b2.clause == premise) {
+          if (b2.clause == ctx._cls.begin()->first) {
+            ASS_EQ(ctx._cls.size(), 1);
             continue;
           }
           // TODO use performFinIntInduction
@@ -701,42 +600,6 @@
             } else {
               performIntInduction(ctx, e, false, i ? b2 : b, i ? &b : &b2);
             }
-=======
-  TermList* lesserTL = lit->nthArgument(positive ? 0 : 1);
-  TermList* greaterTL = lit->nthArgument(positive ? 1 : 0);
-  ASS(lesserTL != nullptr);
-  ASS(greaterTL != nullptr);
-  Term* lt = lesserTL->term();
-  Term* gt = greaterTL->term();
-  static bool generalize = _opt.inductionGen();
-  DHMap<Term*, TermQueryResult> grBound;
-  addToMapFromIterator(grBound, _helper.getGreaterEqual(gt));
-  addToMapFromIterator(grBound, _helper.getGreater(gt));
-  performIntInductionOnEligibleLiterals(
-    gt, generalize ? getPlaceholderForTerm(gt) : gt, _helper.getTQRsForInductionTerm(*greaterTL), /*increasing=*/true, TermQueryResult(*lesserTL, lit, premise), grBound);
-  DHMap<Term*, TermQueryResult> leBound;
-  addToMapFromIterator(leBound, _helper.getLessEqual(lt));
-  addToMapFromIterator(leBound, _helper.getLess(lt));
-  performIntInductionOnEligibleLiterals(
-    lt, generalize ? getPlaceholderForTerm(lt) : lt, _helper.getTQRsForInductionTerm(*lesserTL), /*increasing=*/false, TermQueryResult(*greaterTL, lit, premise), leBound);
-}
-
-void InductionClauseIterator::performIntInductionOnEligibleLiterals(Term* origTerm, Term* indTerm, TermQueryResultIterator inductionTQRsIt, bool increasing, TermQueryResult bound1, DHMap<Term*, TermQueryResult>& bounds2) {
-  while (inductionTQRsIt.hasNext()) {
-    TermQueryResult tqr = inductionTQRsIt.next();
-    // Skip if the TQR clause is equal to the bound clause (that would add tautologies to the search space).
-    if (bound1.clause != tqr.clause) {
-      // We need to pass an empty list, which will get populated when performing induction.
-      // Then we need to destroy it.
-      List<pair<Literal*, bool /*isGeneralized*/>>* indLits = List<pair<Literal*, bool>>::empty();
-      if (_helper.isInductionForFiniteIntervalsOn()) {
-        DHMap<Term*, TermQueryResult>::Iterator it(bounds2);
-        while (it.hasNext()) {
-          TermQueryResult bound2 = it.next();
-          if ((bound2.clause != tqr.clause) &&
-              notDoneInt(tqr.literal, origTerm, increasing, bound1.term.term(), bound2.term.term(), /*bool fromComparison=*/bound1.literal != nullptr)) {
-            generalizeAndPerformIntInduction(tqr.clause, tqr.literal, origTerm, indLits, indTerm, increasing, bound1, &bound2);
->>>>>>> 4e55df33
           }
           resolveClauses(ctx, e, i ? &b : &b2, i ? &b2 : &b);
         }
@@ -745,10 +608,6 @@
       if (_helper.isInductionForInfiniteIntervalsOn()) {
         performInfIntInduction(ctx, i, b);
       }
-<<<<<<< HEAD
-=======
-      List<pair<Literal*, bool>>::destroy(indLits);
->>>>>>> 4e55df33
     }
   }
 }
@@ -1424,38 +1283,10 @@
       bound1->polarity() ? *bound1->nthArgument(0) : ph,
       bound1->polarity() ? ph : *bound1->nthArgument(1)));
   }
-<<<<<<< HEAD
   if (bound2) {
     context.insert(nullptr, Literal::create2(bound2->functor(), bound2->polarity(),
       bound2->polarity() ? ph : *bound2->nthArgument(0),
       bound2->polarity() ? *bound2->nthArgument(1) : ph));
-=======
-  p = val->findPtr(bounds);
-  DHMap<Term*, bool>* insideMap;
-  if (p != nullptr) {
-    insideMap = p->second;
-    p->first |= fromComparison;
-  } else {
-    insideMap = new DHMap<Term*, bool>();
-    val->insert(bounds, make_pair(fromComparison, insideMap));
-  }
-  bool previousFromComparison = false;
-  if (!insideMap->find(t, previousFromComparison) || (!previousFromComparison && fromComparison)) {
-    insideMap->set(t, fromComparison);
-  }
-
-  return true;
-}
-
-Term* InductionClauseIterator::getPlaceholderForTerm(const Term* t) {
-  CALL("InductionClauseIterator::getPlaceholderForTerm");
-
-  OperatorType* ot = env.signature->getFunction(t->functor())->fnType();
-  bool added; 
-  unsigned placeholderConstNumber = env.signature->addFunction("placeholder_" + ot->toString(), 0, added);
-  if (added) {
-    env.signature->getFunction(placeholderConstNumber)->setType(OperatorType::getConstantsType(ot->result()));
->>>>>>> 4e55df33
   }
   return _formulaIndex.findOrInsert(context, e);
 }
