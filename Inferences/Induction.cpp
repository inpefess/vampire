--- conflicted
+++ resolved
@@ -44,10 +44,8 @@
 using namespace Kernel;
 using namespace Lib; 
 
-TermList ActiveOccurrenceIterator::next()
-{
-  CALL("ActiveOccurrenceIterator::next");
-
+Term* ActiveOccurrenceIterator::next()
+{
   Term* t = _stack.pop();
   auto f = t->functor();
   auto lit = t->isLiteral();
@@ -65,24 +63,16 @@
       _stack.push(t->nthArgument(i)->term());
     }
   }
-  return TermList(t);
+  return t;
 }
 
 Term* getPlaceholderForTerm(const vvector<Term*>& ts, unsigned i)
 {
-<<<<<<< HEAD
-  CALL("getPlaceholderForTerm");
   static DHMap<pair<TermList,unsigned>,Term*> placeholders;
   TermList srt = SortHelper::getResultSort(ts[i]);
   auto p = make_pair(srt,i);
   if(!placeholders.find(p)){
     unsigned fresh = env.signature->addFreshFunction(0,(srt.toString() + "_placeholder" + Int::toString(i)).c_str());
-=======
-  static DHMap<TermList,Term*> placeholders;
-  TermList srt = SortHelper::getResultSort(t);
-  if(!placeholders.find(srt)){
-    unsigned fresh = env.signature->addFreshFunction(0,(srt.toString() + "_placeholder").c_str());
->>>>>>> bd104379
     env.signature->getFunction(fresh)->setType(OperatorType::getConstantsType(srt));
     auto res = Term::createConstant(fresh);
     placeholders.insert(p,res);
@@ -93,15 +83,8 @@
 
 TermList TermReplacement::transformSubterm(TermList trm)
 {
-<<<<<<< HEAD
-  CALL("TermReplacement::transformSubterm");
-
   if(trm.isTerm() && _m.count(trm.term())){
     return _m.at(trm.term());
-=======
-  if(trm.isTerm() && trm.term()==_o){
-    return _r;
->>>>>>> bd104379
   }
   return trm;
 }
@@ -144,8 +127,6 @@
 
 Formula* InductionContext::getFormula(const vvector<TermList>& r, bool opposite, Substitution* subst) const
 {
-<<<<<<< HEAD
-  CALL("InductionContext::getFormula/2");
   ASS_EQ(_indTerms.size(), r.size());
 
   vmap<Term*,TermList> replacementMap;
@@ -156,12 +137,6 @@
       ASS(r[i].isVar());
       subst->bind(r[i].var(), ph);
     }
-=======
-  TermReplacement tr(getPlaceholderForTerm(_indTerm), r);
-  if (subst) {
-    ASS(r.isVar());
-    subst->bind(r.var(), getPlaceholderForTerm(_indTerm));
->>>>>>> bd104379
   }
   TermReplacement tr(replacementMap);
   return getFormula(tr, opposite);
@@ -187,13 +162,7 @@
   unsigned temp = var;
   auto res = getFormula(tr, opposite);
   if (subst) {
-<<<<<<< HEAD
-    DHMap<Term*,unsigned>::Iterator it(tr._tv);
-=======
-    ASS(r.isVar());
-    subst->bind(r.var(), getPlaceholderForTerm(_indTerm));
     DHMap<Term*,unsigned,SharedTermHash>::Iterator it(tr._tv);
->>>>>>> bd104379
     while (it.hasNext()) {
       unsigned v;
       Term* t;
@@ -251,8 +220,6 @@
 
 TermList ActiveOccurrenceContextReplacement::transformSubterm(TermList trm)
 {
-<<<<<<< HEAD
-  CALL("ActiveOccurrenceContextReplacement::transformSubterm");
   if (trm.isTerm()) {
     auto it = std::find(_context._indTerms.begin(), _context._indTerms.end(), trm.term());
     if (it != _context._indTerms.end()) {
@@ -261,17 +228,12 @@
         return _m.at(trm.term());
       }
     }
-=======
-  if (opt.inductionGen()) {
-    return new ContextSubsetReplacement(context, opt.maxInductionGenSubsetSize());
->>>>>>> bd104379
   }
   return trm;
 }
 
 InductionContext ActiveOccurrenceContextReplacement::next()
 {
-  CALL("ActiveOccurrenceContextReplacement::next");
   ASS(hasNext());
   _used = true;
   InductionContext context(_context._indTerms);
@@ -314,7 +276,6 @@
 
 VirtualIterator<InductionContext> contextReplacementInstance(const InductionContext& context, const Options& opt, FunctionDefinitionHandler* fnDefHandler)
 {
-  CALL("ContextSubsetReplacement::instance");
   auto ctx = context;
   auto res = VirtualIterator<InductionContext>::getEmpty();
   if (opt.inductionOnActiveOccurrences()) {
@@ -359,8 +320,6 @@
 
 TermList ContextSubsetReplacement::transformSubterm(TermList trm)
 {
-<<<<<<< HEAD
-  CALL("ContextSubsetReplacement::transformSubterm");
   if (trm.isTerm()) {
     auto it = std::find(_context._indTerms.begin(), _context._indTerms.end(), trm.term());
     if (it != _context._indTerms.end()) {
@@ -368,13 +327,6 @@
       if (1 & (_iteration[i] >> _matchCount[i]++)) {
         return _m.at(trm.term());
       }
-=======
-  if (trm.isTerm() && trm.term() == _context._indTerm){
-    // Replace either if there are too many occurrences to try all possibilities,
-    // or if the bit in _iteration corresponding to this match is set to 1.
-    if ((_occurrences > _maxOccurrences) || (1 & (_iteration >> _matchCount++))) {
-      return _r;
->>>>>>> bd104379
     }
   }
   return trm;
@@ -429,7 +381,6 @@
 
 bool ContextSubsetReplacement::shouldSkipIteration() const
 {
-  CALL("ContextSubsetReplacement::shouldSkipIteration");
   const bool subsetSizeCheck = _maxSubsetSize > 0;
   for (unsigned i = 0; i < _iteration.size(); i++) {
     unsigned setBits = __builtin_popcount(_iteration[i]);
@@ -446,7 +397,6 @@
 
 void ContextSubsetReplacement::stepIteration()
 {
-  CALL("ContextSubsetReplacement::stepIteration");
   for (unsigned i = 0; i < _iteration.size(); i++) {
     if (_maxIterations[i] > _maxOccurrences) {
       continue;
@@ -489,15 +439,8 @@
 
 ClauseIterator Induction::generateClauses(Clause* premise)
 {
-<<<<<<< HEAD
-  CALL("Induction::generateClauses");
-
   return pvi(InductionClauseIterator(premise, InductionHelper(_comparisonIndex, _inductionTermIndex),
     _salg, _structInductionTermIndex, _formulaIndex));
-=======
-  return pvi(InductionClauseIterator(premise, InductionHelper(_comparisonIndex, _inductionTermIndex), getOptions(),
-    _structInductionTermIndex, _formulaIndex));
->>>>>>> bd104379
 }
 
 void InductionClauseIterator::processClause(Clause* premise)
@@ -622,8 +565,7 @@
   }
 
   if (lit->ground()) {
-<<<<<<< HEAD
-      Set<Term*> int_terms;
+      Set<Term*,SharedTermHash> int_terms;
       vmap<vvector<Term*>,vvector<pair<const InductionTemplate*,vvector<Term*>>>> ta_terms;
 
       auto templ = _fnDefHandler ?
@@ -642,47 +584,33 @@
           it->second.push_back(make_pair(templ,typeArgs));
         }
       }
-=======
-      Set<Term*,SharedTermHash> ta_terms;
-      Set<Term*,SharedTermHash> int_terms;
->>>>>>> bd104379
-
-      VirtualIterator<TermList> it;
+
+      VirtualIterator<Term*> it;
       if (_opt.inductionOnActiveOccurrences()) {
         it = vi(new ActiveOccurrenceIterator(lit, _fnDefHandler));
       } else {
         it = vi(new NonVariableNonTypeIterator(lit));
       }
       while(it.hasNext()){
-<<<<<<< HEAD
-        TermList ts = it.next();
-        auto t = ts.term();
+        Term* t = it.next();
         auto f = t->functor();
         if(InductionHelper::isInductionTermFunctor(f)){
           if(InductionHelper::isStructInductionOn() && InductionHelper::isStructInductionTerm(t)){
-            vvector<Term*> indTerms = { ts.term() };
+            vvector<Term*> indTerms = { t };
             auto it = ta_terms.find(indTerms);
             if (it == ta_terms.end()) {
               ta_terms.insert(make_pair(indTerms,vvector<pair<const InductionTemplate*,vvector<Term*>>>()));
             }
-=======
-        Term* ts = it.next();
-        unsigned f = ts->functor(); 
-        if(InductionHelper::isInductionTermFunctor(f)){
-          if(InductionHelper::isStructInductionOn() && InductionHelper::isStructInductionTerm(ts)){
-
-            ta_terms.insert(ts);
->>>>>>> bd104379
-          }
-          if(InductionHelper::isIntInductionOneOn() && InductionHelper::isIntInductionTermListInLiteral(ts, lit)){
-            int_terms.insert(ts);
+          }
+          if(InductionHelper::isIntInductionOneOn() && InductionHelper::isIntInductionTermListInLiteral(t, lit)){
+            int_terms.insert(t);
           }
         }
         auto templ = _fnDefHandler ?
           _fnDefHandler->getInductionTemplate(f, true) : nullptr;
         if (templ) {
           vvector<Term*> indTerms;
-          if (templ->matchesTerm(ts.term(), indTerms)) {
+          if (templ->matchesTerm(t, indTerms)) {
             vvector<Term*> typeArgs; //(t->numTypeArguments());
             for (unsigned i = 0; i < t->numTypeArguments(); i++) {
               typeArgs.push_back(t->nthArgument(i)->term());
@@ -751,7 +679,6 @@
     // collect term queries for each induction term
     auto sideLitsIt = VirtualIterator<pair<vvector<Term*>,TermQueryResultIterator>>::getEmpty();
     if (_opt.nonUnitInduction()) {
-<<<<<<< HEAD
       sideLitsIt = pvi(iterTraits(getSTLIterator(ta_terms.begin(), ta_terms.end()))
         .map([](pair<vvector<Term*>,vvector<pair<const InductionTemplate*,vvector<Term*>>>> kv){
           return kv.first;
@@ -759,14 +686,9 @@
         .map([this](vvector<Term*> ts) {
           auto res = TermQueryResultIterator::getEmpty();
           for (const auto& t : ts) {
-            res = pvi(getConcatenatedIterator(res, _structInductionTermIndex->getGeneralizations(TermList(t), false)));
+            res = pvi(getConcatenatedIterator(res, _structInductionTermIndex->getGeneralizations(t, false)));
           }
           return make_pair(ts, res);
-=======
-      sideLitsIt = pvi(iterTraits(Set<Term*,SharedTermHash>::Iterator(ta_terms))
-        .map([this](Term* arg) {
-          return make_pair(arg, _structInductionTermIndex->getGeneralizations(TypedTermList(arg), true));
->>>>>>> bd104379
         }));
     }
     // put clauses from queries into contexts alongside with the given clause and induction term
@@ -789,15 +711,9 @@
         return hasPremise && cnt > 1;
       });
     // collect contexts for single-literal induction with given clause
-<<<<<<< HEAD
     auto indCtxSingle = iterTraits(getSTLIterator(ta_terms.begin(), ta_terms.end()))
       .map([&lit,&premise](pair<vvector<Term*>,vvector<pair<const InductionTemplate*,vvector<Term*>>>> arg) {
         return InductionContext(arg.first, lit, premise);
-=======
-    auto indCtxSingle = iterTraits(Set<Term*,SharedTermHash>::Iterator(ta_terms))
-      .map([&lit,&premise](Term* arg) {
-        return InductionContext(arg, lit, premise);
->>>>>>> bd104379
       })
       // generalize all contexts if needed
       .flatMap([this](const InductionContext& arg) {
@@ -829,9 +745,9 @@
       // generate formulas and add them to index if not done already
       if (_formulaIndex.findOrInsert(ctx, e)) {
         if (ctx._indTerms.size() == 1) {
-          // if(one){
+          if(one){
             performStructInductionOne(ctx,e);
-          // }
+          }
           if(two){
             performStructInductionTwo(ctx,e);
           }
@@ -1330,14 +1246,8 @@
 
 void InductionClauseIterator::performStructInductionOne(const InductionContext& context, InductionFormulaIndex::Entry* e)
 {
-<<<<<<< HEAD
-  CALL("InductionClauseIterator::performStructInductionOne"); 
-
   ASS_EQ(context._indTerms.size(), 1);
   TermList sort = SortHelper::getResultSort(context._indTerms[0]);
-=======
-  TermList sort = SortHelper::getResultSort(context._indTerm);
->>>>>>> bd104379
   TermAlgebra* ta = env.signature->getTermAlgebraOfSort(sort);
   unsigned numTypeArgs = sort.term()->arity();
 
@@ -1396,14 +1306,8 @@
  */
 void InductionClauseIterator::performStructInductionTwo(const InductionContext& context, InductionFormulaIndex::Entry* e)
 {
-<<<<<<< HEAD
-  CALL("InductionClauseIterator::performStructInductionTwo"); 
-
   ASS_EQ(context._indTerms.size(), 1);
   TermList sort = SortHelper::getResultSort(context._indTerms[0]);
-=======
-  TermList sort = SortHelper::getResultSort(context._indTerm);
->>>>>>> bd104379
   TermAlgebra* ta = env.signature->getTermAlgebraOfSort(sort);
   unsigned numTypeArgs = sort.term()->arity();
 
@@ -1487,14 +1391,8 @@
  */
 void InductionClauseIterator::performStructInductionThree(const InductionContext& context, InductionFormulaIndex::Entry* e)
 {
-<<<<<<< HEAD
-  CALL("InductionClauseIterator::performStructInductionThree");
-
   ASS_EQ(context._indTerms.size(), 1);
   TermList sort = SortHelper::getResultSort(context._indTerms[0]);
-=======
-  TermList sort = SortHelper::getResultSort(context._indTerm);
->>>>>>> bd104379
   TermAlgebra* ta = env.signature->getTermAlgebraOfSort(sort);
   unsigned numTypeArgs = sort.term()->arity();
 
@@ -1594,8 +1492,6 @@
 
 void InductionClauseIterator::performRecursionInduction(const InductionContext& context, const InductionTemplate* templ, const vvector<Term*>& typeArgs, InductionFormulaIndex::Entry* e)
 {
-  CALL("InductionClauseIterator::performRecursionInduction");
-
   unsigned var = 0;
   FormulaList* formulas = FormulaList::empty();
   vvector<TermList> ts(context._indTerms.size(), TermList());
@@ -1659,13 +1555,8 @@
 // are duplicates of normal formulas.
 bool InductionClauseIterator::notDoneInt(InductionContext context, Literal* bound1, Literal* bound2, InductionFormulaIndex::Entry*& e)
 {
-<<<<<<< HEAD
-  CALL("InductionClauseIterator::notDoneInt");
   ASS_EQ(context._indTerms.size(), 1);
   TermList ph(getPlaceholderForTerm(context._indTerms,0));
-=======
-  TermList ph(getPlaceholderForTerm(context._indTerm));
->>>>>>> bd104379
   Literal* b1 = nullptr;
   Literal* b2 = nullptr;
   if (bound1) {
