/*
 * This file is part of the source code of the software program
 * Vampire. It is protected by applicable
 * copyright laws.
 *
 * This source code is distributed under the licence found here
 * https://vprover.github.io/license.html
 * and in the source directory
 */
/**
 * @file Induction.cpp
 * Implements class Induction.
 */

#include <utility>

#include "Indexing/IndexManager.hpp"

#include "Lib/BitUtils.hpp"
#include "Lib/DHMap.hpp"
#include "Lib/IntUnionFind.hpp"
#include "Lib/Metaiterators.hpp"
#include "Lib/PairUtils.hpp"
#include "Lib/Set.hpp"

#include "Kernel/FormulaUnit.hpp"
#include "Kernel/RobSubstitution.hpp"
#include "Kernel/TermIterators.hpp"

#include "Saturation/SaturationAlgorithm.hpp"

#include "Shell/NewCNF.hpp"
#include "Shell/NNF.hpp"
#include "Shell/Rectify.hpp"

#include "Induction.hpp"

using std::pair;
using std::make_pair;

namespace Inferences
{
using namespace std;
using namespace Kernel;
using namespace Lib; 

Term* ActiveOccurrenceIterator::next()
{
  Term* t = _stack.pop();
  auto f = t->functor();
  auto lit = t->isLiteral();
  InductionTemplate* templ = _fnDefHandler ?
    _fnDefHandler->getInductionTemplate(f, !lit) : nullptr;
  if (templ) {
    auto& actPos = templ->inductionPositions();
    for (unsigned i = 0; i < t->arity(); i++) {
      if (actPos[i]) {
        _stack.push(t->nthArgument(i)->term());
      }
    }
  } else {
    for (unsigned i = 0; i < t->arity(); i++) {
      _stack.push(t->nthArgument(i)->term());
    }
  }
  return t;
}

Term* getPlaceholderForTerm(const vvector<Term*>& ts, unsigned i)
{
  static DHMap<pair<TermList,unsigned>,Term*> placeholders;
  TermList srt = SortHelper::getResultSort(ts[i]);
  auto p = make_pair(srt,i);
  if(!placeholders.find(p)){
    unsigned fresh = env.signature->addFreshFunction(0,(srt.toString() + "_placeholder" + Int::toString(i)).c_str());
    env.signature->getFunction(fresh)->setType(OperatorType::getConstantsType(srt));
    auto res = Term::createConstant(fresh);
    placeholders.insert(p,res);
    return res;
  }
  return placeholders.get(p);
}

TermList TermReplacement::transformSubterm(TermList trm)
{
  if(trm.isTerm() && _m.count(trm.term())){
    return _m.at(trm.term());
  }
  return trm;
}

TermList SkolemSquashingTermReplacement::transformSubterm(TermList trm)
{
  if(trm.isTerm()) {
    auto t = trm.term();
    auto it = _m.find(t);
    if (it != _m.end()){
      return it->second;
    }
    unsigned f = t->functor();
    if (env.signature->getFunction(f)->skolem()) {
      unsigned v;
      if (!_tv.find(t,v)) {
        v = _v++;
        _tv.insert(t,v);
      }
      return TermList(v,false);
    }
  }
  return trm;
}

Formula* InductionContext::getFormula(TermReplacement& tr, bool opposite) const
{
  ASS(!_cls.empty());
  auto argLists = FormulaList::empty();
  for (const auto& kv : _cls) {
    auto argList = FormulaList::empty();
    for (const auto& lit : kv.second) {
      auto tlit = tr.transform(lit);
      FormulaList::push(new AtomicFormula(opposite ? Literal::complementaryLiteral(tlit) : tlit), argList);
    }
    FormulaList::push(JunctionFormula::generalJunction(opposite ? Connective::AND : Connective::OR, argList), argLists);
  }
  return JunctionFormula::generalJunction(opposite ? Connective::OR : Connective::AND, argLists);
}

Formula* InductionContext::getFormula(const vvector<TermList>& r, bool opposite, Substitution* subst) const
{
  ASS_EQ(_indTerms.size(), r.size());

  vmap<Term*,TermList> replacementMap;
  for (unsigned i = 0; i < _indTerms.size(); i++) {
    auto ph = getPlaceholderForTerm(_indTerms,i);
    replacementMap.insert(make_pair(ph,r[i]));
    if (subst) {
      ASS(r[i].isVar());
      subst->bind(r[i].var(), ph);
    }
  }
  TermReplacement tr(replacementMap);
  return getFormula(tr, opposite);
}

Formula* InductionContext::getFormulaWithSquashedSkolems(const vvector<TermList>& r, bool opposite,
  unsigned& var, VList** varList, Substitution* subst) const
{
  const bool strengthenHyp = env.options->inductionStrengthenHypothesis();
  if (!strengthenHyp) {
    return getFormula(r, opposite, subst);
  }
  vmap<Term*,TermList> replacementMap;
  for (unsigned i = 0; i < _indTerms.size(); i++) {
    auto ph = getPlaceholderForTerm(_indTerms,i);
    replacementMap.insert(make_pair(ph,r[i]));
    if (subst) {
      ASS(r[i].isVar());
      subst->bind(r[i].var(), ph);
    }
  }
  SkolemSquashingTermReplacement tr(replacementMap, var);
  unsigned temp = var;
  auto res = getFormula(tr, opposite);
  if (subst) {
    DHMap<Term*,unsigned,SharedTermHash>::Iterator it(tr._tv);
    while (it.hasNext()) {
      unsigned v;
      Term* t;
      it.next(t, v);
      subst->bind(v,t);
    }
  }
  if (varList) {
    // The variables replacing the Skolems after calling transform
    // are needed for quantification if varList is non-null, collect them
    for (unsigned i = temp; i < var; i++) {
      VList::push(i,*varList);
    }
  }
  return res;
}

vmap<Term*,TermList> getContextReplacementMap(const InductionContext& context, bool inverse = false) {
  vmap<Term*,TermList> m;
  for (unsigned i = 0; i < context._indTerms.size(); i++) {
    auto ph = getPlaceholderForTerm(context._indTerms,i);
    m.insert(make_pair(inverse ? ph : context._indTerms[i], inverse ? context._indTerms[i] : ph));
  }
  return m;
}

ContextReplacement::ContextReplacement(const InductionContext& context)
    : TermReplacement(getContextReplacementMap(context)),
      _context(context), _used(false) {}

InductionContext ContextReplacement::next()
{
  ASS(hasNext());
  InductionContext context(_context._indTerms);
  for (const auto& kv : _context._cls) {
    for (const auto& lit : kv.second) {
      auto tlit = transform(lit);
      if (tlit != lit) {
        context.insert(kv.first, tlit);
      }
    }
  }
  _used = true;
  return context;
}

ActiveOccurrenceContextReplacement::ActiveOccurrenceContextReplacement(
  const InductionContext& context, FunctionDefinitionHandler* fnDefHandler)
  : ContextReplacement(context),
    _fnDefHandler(fnDefHandler),
    _iteration(_context._indTerms.size(),0),
    _matchCount(_context._indTerms.size(),0),
    _hasNonActive(false)
{}

TermList ActiveOccurrenceContextReplacement::transformSubterm(TermList trm)
{
  if (trm.isTerm()) {
    auto it = std::find(_context._indTerms.begin(), _context._indTerms.end(), trm.term());
    if (it != _context._indTerms.end()) {
      auto i = it - _context._indTerms.begin();
      if (1 & (_iteration[i] >> _matchCount[i]++)) {
        return _m.at(trm.term());
      }
    }
  }
  return trm;
}

InductionContext ActiveOccurrenceContextReplacement::next()
{
  ASS(hasNext());
  _used = true;
  InductionContext context(_context._indTerms);
  for (const auto& kv : _context._cls) {
    for (const auto& lit : kv.second) {
      for (unsigned i = 0; i < _iteration.size(); i++) {
        _iteration[i] = 0;
        _matchCount[i] = 0;
      }
      Stack<pair<Term*,bool>> stack(8);
      stack.push(make_pair(lit,true));
      while (stack.isNonEmpty()) {
        auto kv = stack.pop();
        auto t = kv.first;
        auto active = kv.second;
        auto f = t->functor();
        auto lit = t->isLiteral();
        auto templ = _fnDefHandler->getInductionTemplate(f, !lit);
        for (unsigned k = 0; k < t->arity(); k++) {
          stack.push(make_pair(t->nthArgument(k)->term(),
            active && templ ? templ->inductionPositions()[k] : active));
        }
        auto it = std::find(_context._indTerms.begin(), _context._indTerms.end(), t);
        if (it != _context._indTerms.end()) {
          auto idx = it - _context._indTerms.begin();
          _iteration[idx] = (_iteration[idx] << 1) | active;
          if (!active) {
            _hasNonActive = true;
          }
        }
      }
      auto tlit = transform(lit);
      if (tlit != lit) {
        context.insert(kv.first, tlit);
      }
    }
  }
  return context;
}

VirtualIterator<InductionContext> contextReplacementInstance(const InductionContext& context, const Options& opt, FunctionDefinitionHandler* fnDefHandler)
{
  auto ctx = context;
  auto res = VirtualIterator<InductionContext>::getEmpty();
  if (opt.inductionOnActiveOccurrences()) {
    ActiveOccurrenceContextReplacement aor(context, fnDefHandler);
    ASS(aor.hasNext());
    ctx = aor.next();
    res = pvi(getSingletonIterator(ctx));
    if (!aor.hasNonActive()) {
      return res;
    }
  }
  return pvi(getConcatenatedIterator(res, vi(opt.inductionGen()
    ? new ContextSubsetReplacement(ctx, opt.maxInductionGenSubsetSize())
    : new ContextReplacement(ctx))));
}

ContextSubsetReplacement::ContextSubsetReplacement(const InductionContext& context, const unsigned maxSubsetSize)
  : ContextReplacement(context),
    _iteration(context._indTerms.size(),1), // we want to exclude empty subset, so set all to 1
    _maxIterations(context._indTerms.size(),0),
    _matchCount(context._indTerms.size(),0),
    _maxSubsetSize(maxSubsetSize),
    _ready(false), _done(false)
{
  for (unsigned i = 0; i < _context._indTerms.size(); i++) {
    unsigned occurrences = 0;
    for (const auto& kv : _context._cls) {
      for (const auto& lit : kv.second) {
        occurrences += lit->countSubtermOccurrences(TermList(_context._indTerms[i]));
      }
    }
    _maxIterations[i] = pow(2, occurrences);
    if (_maxIterations[i] > _maxOccurrences) {
      _iteration[i] = _maxIterations[i]-1;
    }
  }
  while (!_done && shouldSkipIteration()) {
    stepIteration();
  }
  _ready = true;
}

TermList ContextSubsetReplacement::transformSubterm(TermList trm)
{
  if (trm.isTerm()) {
    auto it = std::find(_context._indTerms.begin(), _context._indTerms.end(), trm.term());
    if (it != _context._indTerms.end()) {
      auto i = it - _context._indTerms.begin();
      if (1 & (_iteration[i] >> _matchCount[i]++)) {
        return _m.at(trm.term());
      }
    }
  }
  return trm;
}

bool ContextSubsetReplacement::hasNext()
{
  if (_ready) {
    return !_done;
  }
  _ready = true;
  // Increment _iteration, since it either is 0, or was already used.
  // _iteration++;
  // unsigned setBits = BitUtils::oneBits(_iteration);
  // // Skip this iteration if not all bits are set, but more than maxSubset are set.
  // while (hasNextInner() &&
  //        ((_maxSubsetSize > 0) && (setBits < _occurrences) && (setBits > _maxSubsetSize))) {
  //   _iteration++;
  //   setBits = BitUtils::oneBits(_iteration);
  stepIteration();
  while (!_done && shouldSkipIteration()) {
    stepIteration();
  }
  return !_done;
}

InductionContext ContextSubsetReplacement::next() {
  ASS(_ready);
  InductionContext context(_context._indTerms);
  for (unsigned i = 0; i < _context._indTerms.size(); i++) {
    _matchCount[i] = 0;
  }
  for (const auto& kv : _context._cls) {
    for (const auto& lit : kv.second) {
      auto tlit = transform(lit);
      // check if tlit has placeholders
      bool found = false;
      for (unsigned i = 0; i < _context._indTerms.size(); i++) {
        if (tlit->containsSubterm(TermList(getPlaceholderForTerm(_context._indTerms,i)))) {
          found = true;
          break;
        }
      }
      if (found) {
        context.insert(kv.first, tlit);
      }
    }
  }
  _ready = false;
  return context;
}

bool ContextSubsetReplacement::shouldSkipIteration() const
{
  const bool subsetSizeCheck = _maxSubsetSize > 0;
  for (unsigned i = 0; i < _iteration.size(); i++) {
    unsigned setBits = __builtin_popcount(_iteration[i]);
    // never skip no generalization
    if (_iteration[i] == _maxIterations[i]-1) {
      continue;
    }
    if (subsetSizeCheck && setBits > _maxSubsetSize) {
      return true;
    }
  }
  return false;
}

void ContextSubsetReplacement::stepIteration()
{
  for (unsigned i = 0; i < _iteration.size(); i++) {
    if (_maxIterations[i] > _maxOccurrences) {
      continue;
    }
    _iteration[i]++;
    if (_iteration[i] < _maxIterations[i]) {
      return;
    } else {
      _iteration[i] = 1;
    }
  }
  _done = true;
}

void Induction::attach(SaturationAlgorithm* salg) {
  GeneratingInferenceEngine::attach(salg);
  if (InductionHelper::isIntInductionOneOn()) {
    _comparisonIndex = static_cast<LiteralIndex*>(_salg->getIndexManager()->request(UNIT_INT_COMPARISON_INDEX));
    _inductionTermIndex = static_cast<TermIndex*>(_salg->getIndexManager()->request(INDUCTION_TERM_INDEX));
  }
  if (InductionHelper::isNonUnitStructInductionOn()) {
    _structInductionTermIndex = static_cast<TermIndex*>(
      _salg->getIndexManager()->request(STRUCT_INDUCTION_TERM_INDEX));
  }
}

void Induction::detach() {
  if (InductionHelper::isNonUnitStructInductionOn()) {
    _structInductionTermIndex = nullptr;
    _salg->getIndexManager()->release(STRUCT_INDUCTION_TERM_INDEX);
  }
  if (InductionHelper::isIntInductionOneOn()) {
    _comparisonIndex = nullptr;
    _salg->getIndexManager()->release(UNIT_INT_COMPARISON_INDEX);
    _inductionTermIndex = nullptr;
    _salg->getIndexManager()->release(INDUCTION_TERM_INDEX);
  }
  GeneratingInferenceEngine::detach();
}

ClauseIterator Induction::generateClauses(Clause* premise)
{
  return pvi(InductionClauseIterator(premise, InductionHelper(_comparisonIndex, _inductionTermIndex),
    _salg, _structInductionTermIndex, _formulaIndex));
}

void InductionClauseIterator::processClause(Clause* premise)
{
  // The premise should either contain a literal on which we want to apply induction,
  // or it should be an integer constant comparison we use as a bound.
  if (InductionHelper::isInductionClause(premise)) {
    for (unsigned i=0;i<premise->length();i++) {
      processLiteral(premise,(*premise)[i]);
    }
  }
  if (InductionHelper::isIntInductionOneOn() && InductionHelper::isIntegerComparison(premise)) {
    processIntegerComparison(premise, (*premise)[0]);
  }
}

/**
 * This class implements two heuristics for selecting multiple literals for induction.
 * 1. Induction depth is 0 for all premises, so we should have essentially input
 *    clauses or their descendants in the induction, directly from the conjecture.
 *    TODO: AVATAR compoenents also have induction depth 0, this makes the heuristic
 *          a bit more prolific than intended.
 * 2. Induction depth is d(>0) for all premises, each premise gives exactly one
 *    literal to induct on and each literal has the same topmost (non-equality)
 *    predicate symbol. Additionally, there is one literal p(t1,...t,...,tn) s.t. all
 *    others are of the form [~]p(t1,...,t',...tn) and t' is a subterm of t.
 *    The rationale behind this is that many inductions on predicate symbols get stuck
 *    without the induction hypothesis being applicable, this resolves some of them,
 *    when we induct on t', getting rid of it in both the conclusion and hypotheses.
 *    This is mostly useful when t' is not a constant, so we check for that too.
 */
struct InductionContextFn
{
  InductionContextFn(Clause* premise, Literal* lit) : _premise(premise), _lit(lit) {}

  VirtualIterator<InductionContext> operator()(pair<vvector<Term*>, VirtualIterator<TermQueryResult>> arg) {
    auto indDepth = _premise->inference().inductionDepth();
    // heuristic 2
    if (indDepth) {
      auto res = VirtualIterator<InductionContext>::getEmpty();
      // TODO make this work for multiple induction terms
      if (arg.first.size() > 1) {
        return res;
      }
      auto indTerm = arg.first[0];
      // check for complex term and non-equality
      if (_lit->isEquality()/*  || !indTerm->arity() */) {
        return res;
      }
      while (arg.second.hasNext()) {
        auto tqr = arg.second.next();
        if (indDepth != tqr.clause->inference().inductionDepth()) {
          continue;
        }
        // check for different clauses and same topmost functors
        if (tqr.clause == _premise || _lit->functor() != tqr.literal->functor()) {
          continue;
        }
        bool match = false;
        SubtermIterator sti1(_lit);
        SubtermIterator sti2(tqr.literal);
        while (sti1.hasNext()) {
          ALWAYS(sti2.hasNext());
          auto st1 = sti1.next();
          auto st2 = sti2.next();
          if (st1 != st2) {
            // if the two terms are not equal, we check that
            // - no other non-equal pair of terms have been processed (match)
            // - one of them contains the other and the contained one is the induction term
            if (match ||
              !((st1.containsSubterm(st2) && st2.term() == indTerm) ||
                (st2.containsSubterm(st1) && st1.term() == indTerm)))
            {
              match = false;
              break;
            }
            sti1.right();
            sti2.right();
            match = true;
          }
        }
        if (!match) {
          continue;
        }
        InductionContext ctx(arg.first, _lit, _premise);
        ctx.insert(tqr.clause, tqr.literal);
        res = pvi(getConcatenatedIterator(res, getSingletonIterator(ctx)));
      }
      return res;
    // heuristic 1
    } else {
      InductionContext ctx(arg.first, _lit, _premise);
      Set<Literal*,SharedTermHash> lits;
      lits.insert(_lit);
      while (arg.second.hasNext()) {
        auto tqr = arg.second.next();
        // TODO: having the same literal multiple times or its complement has unwanted effects
        // in the clausification/resolution part, so avoid it for now
        if (lits.contains(tqr.literal) || lits.contains(Literal::complementaryLiteral(tqr.literal))) {
          continue;
        }
        lits.insert(tqr.literal);
        if (indDepth != tqr.clause->inference().inductionDepth()) {
          continue;
        }
        ctx.insert(tqr.clause, tqr.literal);
      }
      return pvi(getSingletonIterator(ctx));
    }
  }
private:
  Clause* _premise;
  Literal* _lit;
};

void InductionClauseIterator::processLiteral(Clause* premise, Literal* lit)
{
  if(_opt.showInduction()){
    env.beginOutput();
    env.out() << "[Induction] process " << lit->toString() << " in " << premise->toString() << endl;
    env.endOutput();
  }

  if (lit->ground()) {
      Set<Term*,SharedTermHash> int_terms;
      vmap<vvector<Term*>,vvector<pair<const InductionTemplate*,vvector<Term*>>>> ta_terms;

      auto templ = _fnDefHandler ?
        _fnDefHandler->getInductionTemplate(lit->functor(), false) : nullptr;
      if (templ) {
        vvector<Term*> indTerms;
        if (templ->matchesTerm(lit, indTerms)) {
          vvector<Term*> typeArgs; //(lit->numTypeArguments());
          for (unsigned i = 0; i < lit->numTypeArguments(); i++) {
            typeArgs.push_back(lit->nthArgument(i)->term());
          }
          auto it = ta_terms.find(indTerms);
          if (it == ta_terms.end()) {
            it = ta_terms.insert(make_pair(indTerms,vvector<pair<const InductionTemplate*,vvector<Term*>>>())).first;
          }
          it->second.push_back(make_pair(templ,typeArgs));
        }
      }

      VirtualIterator<Term*> it;
      if (_opt.inductionOnActiveOccurrences()) {
        it = vi(new ActiveOccurrenceIterator(lit, _fnDefHandler));
      } else {
        it = vi(new NonVariableNonTypeIterator(lit));
      }
      while(it.hasNext()){
        Term* t = it.next();
        auto f = t->functor();
        if(InductionHelper::isInductionTermFunctor(f)){
          if(InductionHelper::isStructInductionOn() && InductionHelper::isStructInductionTerm(t)){
            vvector<Term*> indTerms = { t };
            auto it = ta_terms.find(indTerms);
            if (it == ta_terms.end()) {
              ta_terms.insert(make_pair(indTerms,vvector<pair<const InductionTemplate*,vvector<Term*>>>()));
            }
          }
          if(InductionHelper::isIntInductionOneOn() && InductionHelper::isIntInductionTermListInLiteral(t, lit)){
            int_terms.insert(t);
          }
        }
        auto templ = _fnDefHandler ?
          _fnDefHandler->getInductionTemplate(f, true) : nullptr;
        if (templ) {
          vvector<Term*> indTerms;
          if (templ->matchesTerm(t, indTerms)) {
            vvector<Term*> typeArgs; //(t->numTypeArguments());
            for (unsigned i = 0; i < t->numTypeArguments(); i++) {
              typeArgs.push_back(t->nthArgument(i)->term());
            }
            auto it = ta_terms.find(indTerms);
            if (it == ta_terms.end()) {
              it = ta_terms.insert(make_pair(indTerms,vvector<pair<const InductionTemplate*,vvector<Term*>>>())).first;
            }
            it->second.push_back(make_pair(templ,typeArgs));
          }
        }
      }

    if (InductionHelper::isInductionLiteral(lit)) {
      Set<Term*,SharedTermHash>::Iterator citer1(int_terms);
      while(citer1.hasNext()){
        Term* t = citer1.next();
        auto leBound = iterTraits(_helper.getLess(t)).collect<Stack>();
        auto grBound = iterTraits(_helper.getGreater(t)).collect<Stack>();
        auto indLitsIt = contextReplacementInstance(InductionContext({ t }, lit, premise), _opt, _fnDefHandler);
        while (indLitsIt.hasNext()) {
          auto ctx = indLitsIt.next();
          // process lower bounds
          for (const auto& b1 : leBound) {
            if (b1.clause == premise) {
              continue;
            }
            if (_helper.isInductionForFiniteIntervalsOn()) {
              // process upper bounds together with current lower bound
              for (const auto& b2 : grBound) {
                if (b2.clause == premise) {
                  continue;
                }
                performFinIntInduction(ctx, b1, b2);
              }
            }
            // process current lower bound by itself
            if (_helper.isInductionForInfiniteIntervalsOn()) {
              performInfIntInduction(ctx, true, b1);
            }
          }
          // process upper bounds
          if (_helper.isInductionForInfiniteIntervalsOn()) {
            for (const auto& b2 : grBound) {
              if (b2.clause == premise) {
                continue;
              }
              performInfIntInduction(ctx, false, b2);
            }
          }
          // add formula with default bound
          if (_opt.integerInductionDefaultBound()) {
            InductionFormulaIndex::Entry* e = nullptr;
            static TermQueryResult defaultBound(TermList(theory->representConstant(IntegerConstantType(0))), nullptr, nullptr);
            // for now, represent default bounds with no bound in the index, this is unique
            // since the placeholder is still int
            if (notDoneInt(ctx, nullptr, nullptr, e)) {
              performIntInduction(ctx, e, true, defaultBound, nullptr);
              performIntInduction(ctx, e, false, defaultBound, nullptr);
            }
            resolveClauses(ctx, e, nullptr, nullptr);
          }
        }
      }
    }
    // collect term queries for each induction term
    auto sideLitsIt = VirtualIterator<pair<vvector<Term*>,TermQueryResultIterator>>::getEmpty();
    if (_opt.nonUnitInduction()) {
      sideLitsIt = pvi(iterTraits(getSTLIterator(ta_terms.begin(), ta_terms.end()))
        .map([](pair<vvector<Term*>,vvector<pair<const InductionTemplate*,vvector<Term*>>>> kv){
          return kv.first;
        })
        .map([this](vvector<Term*> ts) {
          auto res = TermQueryResultIterator::getEmpty();
          for (const auto& t : ts) {
            res = pvi(getConcatenatedIterator(res, _structInductionTermIndex->getGeneralizations(t, false)));
          }
          return make_pair(ts, res);
        }));
    }
    // put clauses from queries into contexts alongside with the given clause and induction term
    auto sideLitsIt2 = iterTraits(sideLitsIt)
      .flatMap(InductionContextFn(premise, lit))
      // generalize all contexts if needed
      .flatMap([this](const InductionContext& arg) {
        return contextReplacementInstance(arg, _opt, _fnDefHandler);
      })
      // filter out the ones without the premise, or only one literal
      .filter([&premise](const InductionContext& arg) {
        unsigned cnt = 0;
        bool hasPremise = false;
        for (const auto& kv : arg._cls) {
          if (kv.first == premise) {
            hasPremise = true;
          }
          cnt += kv.second.size();
        }
        return hasPremise && cnt > 1;
      });
    // collect contexts for single-literal induction with given clause
    auto indCtxSingle = iterTraits(getSTLIterator(ta_terms.begin(), ta_terms.end()))
      .map([&lit,&premise](pair<vvector<Term*>,vvector<pair<const InductionTemplate*,vvector<Term*>>>> arg) {
        return InductionContext(arg.first, lit, premise);
      })
      // generalize all contexts if needed
      .flatMap([this](const InductionContext& arg) {
        return contextReplacementInstance(arg, _opt, _fnDefHandler);
      });
    auto indCtxIt = iterTraits(getConcatenatedIterator(sideLitsIt2, indCtxSingle))
      // filter out the ones without an induction literal
      .filter([](const InductionContext& arg) {
        for (const auto& kv : arg._cls) {
          for (const auto& lit : kv.second) {
            if (InductionHelper::isInductionLiteral(lit)) {
              return true;
            }
          }
        }
        return false;
      });
    while (indCtxIt.hasNext()) {
      auto ctx = indCtxIt.next();
      static bool one = _opt.structInduction() == Options::StructuralInductionKind::ONE ||
                        _opt.structInduction() == Options::StructuralInductionKind::ALL;
      static bool two = _opt.structInduction() == Options::StructuralInductionKind::TWO ||
                        _opt.structInduction() == Options::StructuralInductionKind::ALL;
      static bool three = _opt.structInduction() == Options::StructuralInductionKind::THREE ||
                        _opt.structInduction() == Options::StructuralInductionKind::ALL;
      static bool rec = _opt.structInduction() == Options::StructuralInductionKind::RECURSION ||
                        _opt.structInduction() == Options::StructuralInductionKind::ALL;
      InductionFormulaIndex::Entry* e;
      // generate formulas and add them to index if not done already
      if (_formulaIndex.findOrInsert(ctx, e)) {
        if (ctx._indTerms.size() == 1) {
          if(one){
            performStructInductionOne(ctx,e);
          }
          if(two){
            performStructInductionTwo(ctx,e);
          }
          if(three){
            performStructInductionThree(ctx,e);
          }
        }
        if (rec) {
          for (const auto& kv : ta_terms.at(ctx._indTerms)) {
            performRecursionInduction(ctx, kv.first, kv.second, e);
          }
        }
      }
      // resolve the formulas with the premises
      for (auto& kv : e->get()) {
        resolveClauses(kv.first, ctx, kv.second);
      }
    }
  }
}

void InductionClauseIterator::processIntegerComparison(Clause* premise, Literal* lit)
{
  ASS((theory->interpretPredicate(lit) == Theory::INT_LESS) && lit->ground());

  bool positive = lit->isPositive();
  InductionFormulaIndex::Entry* e;
  // loop over the arguments of the comparison (i.e. the two bounds)
  for (unsigned i = 0; i <= 1; i++) {
    // i == 0 means 'bound' is upper bound,
    // i == 1 means 'bound' is lower bound
    auto indtl = *lit->nthArgument(positive ? i : 1-i);
    auto indt = indtl.term();
    auto bound = *lit->nthArgument(positive ? 1-i : i);

    auto bound2 = iterTraits(i ? _helper.getGreater(indt) : _helper.getLess(indt)).collect<Stack>();
    auto it = iterTraits(_helper.getTQRsForInductionTerm(indt))
      .filter([&premise](const TermQueryResult& tqr) {
        return tqr.clause != premise;
      })
      .map([&indt](const TermQueryResult& tqr) {
        return InductionContext({ indt }, tqr.literal, tqr.clause);
      })
      .flatMap([this](const InductionContext& arg) {
        return contextReplacementInstance(arg, _opt, _fnDefHandler);
      });
    TermQueryResult b(bound, lit, premise);
    // loop over literals containing the current induction term
    while (it.hasNext()) {
      auto ctx = it.next();
      if (_helper.isInductionForFiniteIntervalsOn()) {
        // go over the lower/upper bounds that contain the same induction term as the current bound
        for (const auto& b2 : bound2) {
          if (b2.clause == ctx._cls.begin()->first) {
            ASS_EQ(ctx._cls.size(), 1);
            continue;
          }
          // TODO use performFinIntInduction
          if (notDoneInt(ctx, i ? lit : b2.literal, i ? b2.literal : lit, e)) {
            // TODO: this branching should be deleted, since both upward and downward can
            // be generated based on the given clause but the original code had it like this
            if (i) {
              performIntInduction(ctx, e, true, i ? b : b2, i ? &b2 : &b);
            } else {
              performIntInduction(ctx, e, false, i ? b2 : b, i ? &b : &b2);
            }
          }
          resolveClauses(ctx, e, i ? &b : &b2, i ? &b2 : &b);
        }
      }
      // use given clause comparison as bound appropriately
      if (_helper.isInductionForInfiniteIntervalsOn()) {
        performInfIntInduction(ctx, i, b);
      }
    }
  }
}

ClauseStack InductionClauseIterator::produceClauses(Formula* hypothesis, InferenceRule rule, const InductionContext& context)
{
  NewCNF cnf(0);
  cnf.setForInduction();
  Stack<Clause*> hyp_clauses;
  Inference inf = NonspecificInference0(UnitInputType::AXIOM,rule);
  unsigned maxInductionDepth = 0;
  for (const auto& kv : context._cls) {
    maxInductionDepth = max(maxInductionDepth,kv.first->inference().inductionDepth());
  }
  inf.setInductionDepth(maxInductionDepth+1);
  FormulaUnit* fu = new FormulaUnit(hypothesis,inf);
  if(_opt.showInduction()){
    env.beginOutput();
    env.out() << "[Induction] formula " << fu->toString() << endl;
    env.endOutput();
  }
  cnf.clausify(NNF::ennf(fu), hyp_clauses);

  switch (rule) {
    case InferenceRule::STRUCT_INDUCTION_AXIOM_ONE:
    case InferenceRule::STRUCT_INDUCTION_AXIOM_TWO:
    case InferenceRule::STRUCT_INDUCTION_AXIOM_THREE:
    case InferenceRule::STRUCT_INDUCTION_AXIOM_RECURSION:
      env.statistics->structInduction++;
      break;
    case InferenceRule::INT_INF_UP_INDUCTION_AXIOM:
    case InferenceRule::INT_INF_DOWN_INDUCTION_AXIOM:
      env.statistics->intInfInduction++;
      break;
    case InferenceRule::INT_FIN_UP_INDUCTION_AXIOM:
    case InferenceRule::INT_FIN_DOWN_INDUCTION_AXIOM:
      env.statistics->intFinInduction++;
      break;
    case InferenceRule::INT_DB_UP_INDUCTION_AXIOM:
    case InferenceRule::INT_DB_DOWN_INDUCTION_AXIOM:
      env.statistics->intDBInduction++;
      break;
    default:
      ;
  }
  switch (rule) {
    case InferenceRule::INT_INF_UP_INDUCTION_AXIOM:
      env.statistics->intInfUpInduction++;
      break;
    case InferenceRule::INT_INF_DOWN_INDUCTION_AXIOM:
      env.statistics->intInfDownInduction++;
      break;
    case InferenceRule::INT_FIN_UP_INDUCTION_AXIOM:
      env.statistics->intFinUpInduction++;
      break;
    case InferenceRule::INT_FIN_DOWN_INDUCTION_AXIOM:
      env.statistics->intFinDownInduction++;
      break;
    case InferenceRule::INT_DB_UP_INDUCTION_AXIOM:
      env.statistics->intDBUpInduction++;
      break;
    case InferenceRule::INT_DB_DOWN_INDUCTION_AXIOM:
      env.statistics->intDBDownInduction++;
      break;
    default:
      ;
  }

  return hyp_clauses;
}

// helper function to properly add bounds to integer induction contexts,
// where the bounds are not part of the inner formula for the induction
void InductionClauseIterator::resolveClauses(InductionContext context, InductionFormulaIndex::Entry* e, const TermQueryResult* bound1, const TermQueryResult* bound2)
{
  static unsigned less = env.signature->getInterpretingSymbol(Theory::INT_LESS);
  ASS_EQ(context._indTerms.size(), 1);
  static TermList ph(getPlaceholderForTerm(context._indTerms,0));
  // lower bound
  if (bound1) {
    auto lhs = bound1->literal->polarity() ? bound1->term : ph;
    auto rhs = bound1->literal->polarity() ? ph : bound1->term;
    context.insert(bound1->clause,
      Literal::create2(less, bound1->literal->polarity(), lhs, rhs));
  }
  // upper bound
  if (bound2) {
    auto lhs = bound2->literal->polarity() ? ph : bound2->term;
    auto rhs = bound2->literal->polarity() ? bound2->term : ph;
    context.insert(bound2->clause,
      Literal::create2(less, bound2->literal->polarity(), lhs, rhs));
  }
  // true if we have a default bound
  bool applySubst = !bound1 && !bound2;
  for (auto& kv : e->get()) {
    resolveClauses(kv.first, context, kv.second, applySubst);
  }
}

/**
 * An induction gives back a set of clauses for which it holds that:
 * - each one contains toResolve many conclusion literals
 * - for each set of literals in toResolve, there is a corresponding
 *   set of clauses that differ only in one literal pairwise, and this
 *   literal is the complement of a literal from the set of toResolve
 *   after applying subst
 * These contraints give a partitioning of clauses, where each partition
 * has a sequence of resolutions with the clauses from context, s.t.
 * only the literals not in toResolve nor in the conclusion are present
 * in the resulting clause. We find this partition and return it in form
 * of a union find structure.
 */
IntUnionFind findDistributedVariants(const Stack<Clause*>& clauses, Substitution& subst, const InductionContext& context)
{
  const auto& toResolve = context._cls;
  IntUnionFind uf(clauses.size());
  for (unsigned i = 0; i < clauses.size(); i++) {
    auto cl = clauses[i];
    Stack<Literal*> conclusionLits(toResolve.size());
#if VDEBUG
    Stack<unsigned> variantCounts(toResolve.size());
#endif
    // we first find the conclusion literals in cl, exactly 1 from
    // each of toResolve and save how many variants it should have
    for (unsigned k = 0; k < cl->length(); k++) {
      auto clit = SubstHelper::apply<Substitution>(Literal::complementaryLiteral((*cl)[k]), subst);
      for (const auto& kv : toResolve) {
#if VDEBUG
        bool found = false;
#endif
        for (const auto& lit : kv.second) {
          if (lit == clit) {
            conclusionLits.push((*cl)[k]);
#if VDEBUG
            variantCounts.push(kv.second.size()-1);
            ASS(!found);
            found = true;
#else
            break;
#endif
          }
        }
      }
    }
    // cl should have the same number of conclusion
    // literals as the size of toResolve
    ASS_EQ(conclusionLits.size(), toResolve.size());
    // now we look for the variants
    for (unsigned k = 0; k < conclusionLits.size(); k++) {
#if VDEBUG
      for (unsigned j = 0; j < clauses.size(); j++) {
#else
      for (unsigned j = i+1; j < clauses.size(); j++) {
#endif
        auto other = clauses[j];
        if (i == j || cl->length() != other->length()) {
          continue;
        }
        if (other->contains(conclusionLits[k])) {
          continue;
        }
        unsigned mismatchCnt = 0;
        for (unsigned l = 0; l < cl->length(); l++) {
          if (!cl->contains((*other)[l])) {
            mismatchCnt++;
          }
        }
        if (mismatchCnt == 1) {
#if VDEBUG
          variantCounts[k]--;
#endif
          uf.doUnion(i,j);
        }
      }
      ASS_EQ(variantCounts[k],0);
    }
  }
  uf.evalComponents();
  return uf;
}

/**
 * Resolve a set of clauses given by findDistributedVariants with the
 * clauses from an induction context. The resulting clause can be seen
 * as the result of a sequence of resolutions and duplicate literal removals.
 * @param rsubst is for compatibility with default bound integer induction,
 *               it is stored separately so that we don't have to apply
 *               substitutions expensively in all cases.
 */
Clause* resolveClausesHelper(const InductionContext& context, const Stack<Clause*>& cls, IntUnionFind::ElementIterator eIt, Substitution& subst, bool generalized, bool applySubst)
{
  // first create the clause with the required size
  RobSubstitution renaming;
  ASS(eIt.hasNext());
  auto cl = cls[eIt.next()];
  unsigned newLength = cl->length();
  auto premises = UnitList::singleton(cl);
  const auto& toResolve = context._cls;
  while (eIt.hasNext()) {
    auto other = cls[eIt.next()];
    ASS_EQ(other->length(),newLength);
    UnitList::push(other,premises);
  }

  for (const auto& kv : toResolve) {
    newLength += kv.first->length() - kv.second.size() - 1;
    UnitList::push(kv.first, premises);
  }

  Inference inf(GeneratingInferenceMany(
    generalized ? InferenceRule::GEN_INDUCTION_HYPERRESOLUTION : InferenceRule::INDUCTION_HYPERRESOLUTION,
    premises));
  Clause* res = new(newLength) Clause(newLength, inf);

  unsigned next = 0;
#if VDEBUG
  unsigned cnt = next;
#endif
  for (unsigned i = 0; i < cl->length(); i++) {
    Literal* curr=(*cl)[i];
    auto clit = SubstHelper::apply<Substitution>(Literal::complementaryLiteral(curr), subst);
    bool contains = false;
    for (const auto& kv : toResolve) {
      for (const auto& lit : kv.second) {
        if (lit == clit) {
          contains = true;
          break;
        }
      }
      if (contains) {
        break;
      }
    }
    if (!contains) {
      ASS(next < newLength);
      Literal* resLit;
      if (applySubst) {
<<<<<<< HEAD
        TermReplacement tr(getContextReplacementMap(context, /*inverse=*/true));
        (*res)[next] = tr.transform(SubstHelper::apply<Substitution>(curr,subst));
=======
        TermReplacement tr(getPlaceholderForTerm(context._indTerm),TermList(context._indTerm));
        resLit = tr.transform(SubstHelper::apply<Substitution>(curr,subst));
>>>>>>> 312e7ee9
      } else {
        resLit = curr;
      }
      (*res)[next] = renaming.apply(resLit,0);
      next++;
    }
  }
  ASS_EQ(next-cnt,cl->length()-toResolve.size());

  for (const auto& kv : toResolve) {
    ASS(cnt = next);
    for (unsigned i = 0; i < kv.first->length(); i++) {
      bool copyCurr = true;
      for (const auto& lit : kv.second) {
        TermReplacement tr(getContextReplacementMap(context, /*inverse=*/true));
        auto rlit = tr.transform(lit);
        if (rlit == (*kv.first)[i]) {
          copyCurr = false;
          break;
        }
      }
      if (copyCurr) {
        (*res)[next] = renaming.apply((*kv.first)[i],1);
        next++;
      }
    }
    ASS_EQ(next-cnt,kv.first->length()-kv.second.size());
  }
  ASS_EQ(next,newLength);

  return res;
}

void InductionClauseIterator::resolveClauses(const ClauseStack& cls, const InductionContext& context, Substitution& subst, bool applySubst)
{
  ASS(cls.isNonEmpty());
  bool generalized = false;
  for (const auto& kv : context._cls) {
    for (const auto& lit : kv.second) {
      for (const auto& t : context._indTerms) {
        if (lit->containsSubterm(TermList(t))) {
          generalized = true;
          break;
        }
      }
      if (generalized) {
        break;
      }
    }
    if (generalized) {
      break;
    }
  }
  if (generalized) {
    env.statistics->generalizedInductionApplication++;
  } else {
    env.statistics->inductionApplication++;
  }

  auto uf = findDistributedVariants(cls, subst, context);
  IntUnionFind::ComponentIterator cit(uf);
  while(cit.hasNext()){
    IntUnionFind::ElementIterator eIt = cit.next();
    _clauses.push(resolveClausesHelper(context, cls, eIt, subst, generalized, applySubst));
    if(_opt.showInduction()){
      env.beginOutput();
      env.out() << "[Induction] generate " << _clauses.top()->toString() << endl;
      env.endOutput();
    }
  }
}

void InductionClauseIterator::performFinIntInduction(const InductionContext& context, const TermQueryResult& lb, const TermQueryResult& ub)
{
  InductionFormulaIndex::Entry* e = nullptr;
  if (notDoneInt(context, lb.literal, ub.literal, e)) {
    performIntInduction(context, e, true, lb, &ub);
    performIntInduction(context, e, false, ub, &lb);
  }
  resolveClauses(context, e, &lb, &ub);
}

void InductionClauseIterator::performInfIntInduction(const InductionContext& context, bool increasing, const TermQueryResult& bound)
{
  InductionFormulaIndex::Entry* e = nullptr;
  if (notDoneInt(context, increasing ? bound.literal : nullptr, increasing ? nullptr : bound.literal, e)) {
    performIntInduction(context, e, increasing, bound, nullptr);
  }
  resolveClauses(context, e, increasing ? &bound : nullptr, increasing ? nullptr : &bound);
}

// Given a literal ~L[term], where 'term' is of the integer sort,
// introduce and induction hypothesis for integers, for example:
//   (L[b1] & (![X] : (b1 <= X & X < b2 & L[X]) -> L[x+1])) -> (![Y] : (b1 <= Y & Y <= b2) -> L[Y])
// In general, the hypothesis is an instance of one of the following
// hypotheses (depending on the value of 'increasing'):
//   (L[b1] & (![X] : (interval_x(X)) -> L[x+1])) -> (![Y] : interval_y(Y) -> L[Y])
//   (L[b1] & (![X] : (interval_x(X)) -> L[x-1])) -> (![Y] : interval_y(Y) -> L[Y])
// where 'b1' is bound1.term, and the predicates inteval_x(X) and interval_y(Y)
// capture the property "X (or Y) belongs to the interval [b1, b2] or [b1, b2)",
// where 'b2' is either optionalBound2->term (if present) or depending on 'increasing'
// either infinity or -infinity. (The intervals are set such that the hypothesis
// is valid: if interval_y(Y) holds for some Y, then either interval_x(Y) holds,
// or depending on 'increasing' either interval_x(Y-1) or interval_x(Y+1) holds.)
void InductionClauseIterator::performIntInduction(const InductionContext& context, InductionFormulaIndex::Entry* e, bool increasing, const TermQueryResult& bound1, const TermQueryResult* optionalBound2)
{
  TermList b1(bound1.term);
  TermList one(theory->representConstant(IntegerConstantType(increasing ? 1 : -1)));

  TermList x(0,false);
  TermList y(1,false);

  // create L[b1]
  Formula* Lb1 = context.getFormula({ b1 },true);

  // create L[X]
  Formula* Lx = context.getFormula({ x },true);

  // create L[Y]
  Substitution subst;
  Formula* Ly = context.getFormula({ y },true,&subst);

  // create L[X+1] or L[X-1]
  TermList fpo(Term::create2(env.signature->getInterpretingSymbol(Theory::INT_PLUS),x,one));
  Formula* Lxpo = context.getFormula({ fpo },true);

  static unsigned less = env.signature->getInterpretingSymbol(Theory::INT_LESS);
  // create X>=b1 (which is ~X<b1) or X<=b1 (which is ~b1<X)
  Formula* Lxcompb1 = new AtomicFormula(Literal::create2(less,false,(increasing ? x : b1),(increasing ? b1 : x)));
  // create Y>=b1 (which is ~Y<b1), or Y>b1, or Y<=b1 (which is ~b1<Y), or Y<b1
  // This comparison is mirroring the structure of bound1.literal, which is "b1 <comparison> inductionTerm".
  // If bound1.literal is nullptr, we are using the default bound with the comparison sign >= or <=.
  const bool isBound1Equal = (!bound1.literal || (bound1.literal->functor() == less && bound1.literal->isNegative()));
  const bool isBound1FirstArg = (increasing != isBound1Equal);
  Formula* Lycompb1 = new AtomicFormula(Literal::create2(
        less, !isBound1Equal, (isBound1FirstArg ? b1 : y), (isBound1FirstArg ? y : b1)));

  Formula* FxInterval;
  Formula* FyInterval;
  const bool isDefaultBound = ((bound1.clause == nullptr) || (bound1.literal == nullptr));
  const bool hasBound2 = ((optionalBound2 != nullptr) && (optionalBound2->literal != nullptr));
  // Also resolve the hypothesis with comparisons with bound(s) (if the bound(s) are present/not default).
  if (hasBound2) {
    // Finite interval induction, use two bounds on both x and y.
    TermList b2(optionalBound2->term);
    if (b1 == b2) {
      return;
    }
    // create X<b2 or X>b2 (which is b2<X)
    Formula* Lxcompb2 = new AtomicFormula(Literal::create2(less, true, (increasing ? x : b2), (increasing ? b2 : x)));
    const bool isBound2Equal = (optionalBound2->literal->functor() == less && optionalBound2->literal->isNegative());
    const bool isBound2FirstArg = (increasing == isBound2Equal);
    // create Y<b2, or Y<=b2 (which is ~b2<Y) or Y>b2, or Y>=b2 (which is ~Y<b2)
    Formula* Lycompb2 = new AtomicFormula(Literal::create2(
          less, !isBound2Equal, (isBound2FirstArg ? b2 : y), (isBound2FirstArg ? y : b2)));
    FxInterval = new JunctionFormula(Connective::AND, FormulaList::cons(Lxcompb1, FormulaList::singleton(Lxcompb2)));
    FyInterval = new JunctionFormula(Connective::AND, FormulaList::cons(Lycompb1, FormulaList::singleton(Lycompb2)));
  } else {
    // Infinite interval induction (either with default bound or not), use only one bound on both x and y.
    FxInterval = Lxcompb1;
    FyInterval = Lycompb1;
  }

  // Create the hypothesis, with FxInterval and FyInterval being as described
  // in the comment above this function.
  Formula* hyp = new BinaryFormula(Connective::IMP,
                   new JunctionFormula(Connective::AND,FormulaList::cons(Lb1,FormulaList::singleton(
                     Formula::quantify(new BinaryFormula(Connective::IMP,
                       new JunctionFormula(Connective::AND, FormulaList::cons(FxInterval,FormulaList::singleton(Lx))),
                       Lxpo))))),
                   Formula::quantify(new BinaryFormula(Connective::IMP,FyInterval,Ly)));

  InferenceRule rule =
      isDefaultBound
          ? (increasing ? InferenceRule::INT_DB_UP_INDUCTION_AXIOM : InferenceRule::INT_DB_DOWN_INDUCTION_AXIOM)
          : (increasing ? (hasBound2 ? InferenceRule::INT_FIN_UP_INDUCTION_AXIOM : InferenceRule::INT_INF_UP_INDUCTION_AXIOM)
                        : (hasBound2 ? InferenceRule::INT_FIN_DOWN_INDUCTION_AXIOM : InferenceRule::INT_INF_DOWN_INDUCTION_AXIOM));

  auto cls = produceClauses(hyp, rule, context);
  e->add(std::move(cls), std::move(subst));
}

/**
 * Introduce the Induction Hypothesis
 * ( L[base1] & ... & L[basen] & (L[x] => L[c1(x)]) & ... (L[x] => L[cm(x)]) ) => L[x]
 * for some lit ~L[a]
 * and then force binary resolution on L for each resultant clause
 */

void InductionClauseIterator::performStructInductionOne(const InductionContext& context, InductionFormulaIndex::Entry* e)
{
  ASS_EQ(context._indTerms.size(), 1);
  TermList sort = SortHelper::getResultSort(context._indTerms[0]);
  TermAlgebra* ta = env.signature->getTermAlgebraOfSort(sort);
  unsigned numTypeArgs = sort.term()->arity();

  FormulaList* formulas = FormulaList::empty();

  unsigned var = 0;

  // first produce the formula
  for(unsigned i=0;i<ta->nConstructors();i++){
    TermAlgebraConstructor* con = ta->constructor(i);
    unsigned arity = con->arity();
      TermStack argTerms(arity);
      argTerms.loadFromIterator(Term::Iterator(sort.term()));
      TermStack ta_vars;
      for(unsigned j=numTypeArgs;j<arity;j++){
        TermList x(var,false);
        var++;
        if(con->argSort(j) == con->rangeSort()){
          ta_vars.push(x);
        }
        argTerms.push(x);
      }
      // if hypothesis strengthening is on, this replaces the Skolems with fresh variables
      auto right = context.getFormulaWithSquashedSkolems(
        { TermList(Term::create(con->functor(),(unsigned)argTerms.size(), argTerms.begin())) }, true, var);
      FormulaList* args = FormulaList::empty();
      TermStack::Iterator tvit(ta_vars);
      while(tvit.hasNext()){
        auto hypVars = VList::empty();
        auto hyp = context.getFormulaWithSquashedSkolems({ tvit.next() },true,var,&hypVars);
        // quantify each hypotheses with variables replacing Skolems explicitly
        if (hypVars) {
          hyp = new QuantifiedFormula(Connective::FORALL, hypVars, SList::empty(), hyp);
        }
        FormulaList::push(hyp,args);
      }
      FormulaList::push(args ?
        new BinaryFormula(Connective::IMP,JunctionFormula::generalJunction(Connective::AND,args),right) : right, formulas);
  }
  ASS(formulas);
  Formula* indPremise = JunctionFormula::generalJunction(Connective::AND,formulas);
  Substitution subst;
  auto conclusion = context.getFormulaWithSquashedSkolems({ TermList(var++,false) }, true, var, nullptr, &subst);
  Formula* hypothesis = new BinaryFormula(Connective::IMP,
                            Formula::quantify(indPremise),
                            Formula::quantify(conclusion));

  auto cls = produceClauses(hypothesis, InferenceRule::STRUCT_INDUCTION_AXIOM_ONE, context);
  e->add(std::move(cls), std::move(subst));
}

/**
 * This idea (taken from the CVC4 paper) is that there exists some smallest k that makes lit true
 * We produce the clause ~L[x] \/ ?y : L[y] & !z (z subterm y -> ~L[z])
 * and perform resolution with lit L[c]
 */
void InductionClauseIterator::performStructInductionTwo(const InductionContext& context, InductionFormulaIndex::Entry* e)
{
  ASS_EQ(context._indTerms.size(), 1);
  TermList sort = SortHelper::getResultSort(context._indTerms[0]);
  TermAlgebra* ta = env.signature->getTermAlgebraOfSort(sort);
  unsigned numTypeArgs = sort.term()->arity();

  // make L[y]
  TermList y(0,false); 
  unsigned var = 1;
  // if hypothesis strengthening is on, this replaces the Skolems with fresh variables
  auto mainVars = VList::singleton(y.var());
  auto Ly = context.getFormulaWithSquashedSkolems({ y },false,var,&mainVars);

  // for each constructor and destructor make
  // ![Z] : y = cons(Z,dec(y)) -> ( ~L[dec1(y)] & ~L[dec2(y)]
  FormulaList* formulas = FormulaList::empty();

  for(unsigned i=0;i<ta->nConstructors();i++){
    TermAlgebraConstructor* con = ta->constructor(i);
    unsigned arity = con->arity();

    if(con->recursive()){
  
      // First generate all argTerms and remember those that are of sort ta_sort 
      TermStack argTerms(arity);
      argTerms.loadFromIterator(Term::Iterator(sort.term()));
      TermStack taTerms;
      for(unsigned j=numTypeArgs;j<arity;j++){
        unsigned dj = con->destructorFunctor(j-numTypeArgs);
        TermStack dargTerms(numTypeArgs+1);
        dargTerms.loadFromIterator(Term::Iterator(sort.term()));
        dargTerms.push(y);
        TermList djy;
        if (con->argSort(j)==AtomicSort::boolSort()) {
          djy = TermList(Term::createFormula(new AtomicFormula(Literal::create(dj,dargTerms.size(),true,false,dargTerms.begin()))));
        } else {
          djy = TermList(Term::create(dj,dargTerms.size(),dargTerms.begin()));
        }
        argTerms.push(djy);
        if(con->argSort(j) == con->rangeSort()){
          taTerms.push(djy);
        }
      }
      ASS(taTerms.isNonEmpty());
      // create y = con1(...d1(y)...d2(y)...)
      TermList coni(Term::create(con->functor(),(unsigned)argTerms.size(), argTerms.begin()));
      Literal* kneq = Literal::createEquality(true,y,coni,con->rangeSort());
      FormulaList* And = FormulaList::empty(); 
      TermStack::Iterator tit(taTerms);
      while(tit.hasNext()){
        TermList djy = tit.next();
        auto hypVars = VList::empty();
        auto f = context.getFormulaWithSquashedSkolems({ djy },true,var,&hypVars);
        if (hypVars) {
          f = new QuantifiedFormula(Connective::FORALL, hypVars, SList::empty(), f);
        }
        FormulaList::push(f,And);
      }
      ASS(And);
      Formula* imp = new BinaryFormula(Connective::IMP,
                            new AtomicFormula(kneq),
                            JunctionFormula::generalJunction(Connective::AND,And));
      FormulaList::push(imp,formulas);
    }
  }
  // quantify with mainVars explicitly
  Formula* exists = new QuantifiedFormula(Connective::EXISTS, mainVars,SList::empty(),
                        formulas ? new JunctionFormula(Connective::AND,FormulaList::cons(Ly,formulas))
                                 : Ly);

  Substitution subst;
  auto conclusion = context.getFormulaWithSquashedSkolems({ TermList(var++, false) }, true, var, nullptr, &subst);
  FormulaList* orf = FormulaList::cons(exists,FormulaList::singleton(Formula::quantify(conclusion)));
  Formula* hypothesis = new JunctionFormula(Connective::OR,orf);

  auto cls = produceClauses(hypothesis, InferenceRule::STRUCT_INDUCTION_AXIOM_TWO, context);
  e->add(std::move(cls), std::move(subst));
}

/*
 * A variant of Two where we are stronger with respect to all subterms. here the existential part is
 *
 * ?y : L[y] &_{con_i} ( y = con_i(..dec(y)..) -> smaller(dec(y))) 
             & (!x : smallerThanY(x) -> smallerThanY(destructor(x))) 
             & !z : smallerThanY(z) => ~L[z]
 *
 * i.e. we add a new special predicat that is true when its argument is smaller than Y
 *
 */
void InductionClauseIterator::performStructInductionThree(const InductionContext& context, InductionFormulaIndex::Entry* e)
{
  ASS_EQ(context._indTerms.size(), 1);
  TermList sort = SortHelper::getResultSort(context._indTerms[0]);
  TermAlgebra* ta = env.signature->getTermAlgebraOfSort(sort);
  unsigned numTypeArgs = sort.term()->arity();

  // make L[y]
  TermList x(0,false); 
  TermList y(1,false); 
  TermList z(2,false); 
  unsigned vars = 3;
  // if hypothesis strengthening is on, this replaces the Skolems with fresh variables
  auto mainVars = VList::singleton(y.var());
  auto Ly = context.getFormulaWithSquashedSkolems({ y },false,vars,&mainVars);

  // make smallerThanY
  unsigned sty = env.signature->addFreshPredicate(1,"smallerThan");
  env.signature->getPredicate(sty)->setType(OperatorType::getPredicateType({sort}));

  // make ( y = con_i(..dec(y)..) -> smaller(dec(y)))  for each constructor 
  FormulaList* conjunction = FormulaList::singleton(Ly);
  for(unsigned i=0;i<ta->nConstructors();i++){
    TermAlgebraConstructor* con = ta->constructor(i);
    unsigned arity = con->arity();

    if(con->recursive()){
      // First generate all argTerms and remember those that are of sort ta_sort 
      TermStack argTerms(arity);
      argTerms.loadFromIterator(Term::Iterator(sort.term()));
      TermStack taTerms;
      Stack<unsigned> ta_vars;
      TermStack varTerms(arity);
      varTerms.loadFromIterator(Term::Iterator(sort.term()));
      for(unsigned j=numTypeArgs;j<arity;j++){
        unsigned dj = con->destructorFunctor(j-numTypeArgs);
        TermStack dargTerms(numTypeArgs+1);
        dargTerms.loadFromIterator(Term::Iterator(sort.term()));
        dargTerms.push(y);
        TermList djy;
        if (con->argSort(j)==AtomicSort::boolSort()) {
          djy = TermList(Term::createFormula(new AtomicFormula(Literal::create(dj,dargTerms.size(),true,false,dargTerms.begin()))));
        } else {
          djy = TermList(Term::create(dj,dargTerms.size(),dargTerms.begin()));
        }
        argTerms.push(djy);
        TermList xj(vars,false);
        varTerms.push(xj);
        if(con->argSort(j) == con->rangeSort()){
          taTerms.push(djy);
          ta_vars.push(vars);
        }
        vars++;
      }
      // create y = con1(...d1(y)...d2(y)...)
      TermList coni(Term::create(con->functor(),(unsigned)argTerms.size(), argTerms.begin()));
      Literal* kneq = Literal::createEquality(true,y,coni,sort);

      // create smaller(cons(x1,..,xn))
      Formula* smaller_coni = new AtomicFormula(Literal::create1(sty,true,
                                TermList(Term::create(con->functor(),(unsigned)varTerms.size(),varTerms.begin()))));

      FormulaList* smallers = FormulaList::empty();
      Stack<unsigned>::Iterator vtit(ta_vars);
      while(vtit.hasNext()){
        FormulaList::push(new AtomicFormula(Literal::create1(sty,true,TermList(vtit.next(),false))),smallers);
      }
      ASS(smallers);
      Formula* ax = Formula::quantify(new BinaryFormula(Connective::IMP,smaller_coni,
                      JunctionFormula::generalJunction(Connective::AND,smallers)));

      // now create a conjunction of smaller(d(y)) for each d
      FormulaList* And = FormulaList::empty(); 
      TermStack::Iterator tit(taTerms);
      while(tit.hasNext()){
        Formula* f = new AtomicFormula(Literal::create1(sty,true,tit.next()));
        FormulaList::push(f,And);
      }
      ASS(And);
      Formula* imp = new BinaryFormula(Connective::IMP,
                            new AtomicFormula(kneq),
                            JunctionFormula::generalJunction(Connective::AND,And));

      FormulaList::push(imp,conjunction);
      FormulaList::push(ax,conjunction);
    } 
  }
  // now !z : smallerThanY(z) => ~L[z]
  Formula* smallerImpNL = Formula::quantify(new BinaryFormula(Connective::IMP, 
                            new AtomicFormula(Literal::create1(sty,true,z)),
                            context.getFormulaWithSquashedSkolems({ z },true,vars)));

  FormulaList::push(smallerImpNL,conjunction);
  // quantify with mainVars explicitly
  Formula* exists = new QuantifiedFormula(Connective::EXISTS, mainVars,SList::empty(),
                       new JunctionFormula(Connective::AND,conjunction));

  Substitution subst;
  auto conclusion = context.getFormulaWithSquashedSkolems({ x },true,vars,nullptr,&subst);
  FormulaList* orf = FormulaList::cons(exists,FormulaList::singleton(Formula::quantify(conclusion)));
  Formula* hypothesis = new JunctionFormula(Connective::OR,orf);

  auto cls = produceClauses(hypothesis, InferenceRule::STRUCT_INDUCTION_AXIOM_THREE, context);
  e->add(std::move(cls), std::move(subst));
}

void InductionClauseIterator::performRecursionInduction(const InductionContext& context, const InductionTemplate* templ, const vvector<Term*>& typeArgs, InductionFormulaIndex::Entry* e)
{
  unsigned var = 0;
  FormulaList* formulas = FormulaList::empty();
  vvector<TermList> ts(context._indTerms.size(), TermList());
  auto& indPos = templ->inductionPositions();
  auto header = templ->branches().begin()->_header;
  Substitution typeSubst;
  ASS_EQ(typeArgs.size(),header->numTypeArguments());
  for (unsigned i = 0; i < header->numTypeArguments(); i++) {
    auto arg = *header->nthArgument(i);
    ASS(arg.isVar());
    typeSubst.bind(arg.var(),typeArgs[i]);
  }

  for (const auto& b : templ->branches()) {
    Renaming rn(var);
    rn.normalizeVariables(b._header);
    auto header = rn.apply(b._header->apply(typeSubst));
    unsigned j = 0;
    for (unsigned i = 0; i < header->arity(); i++) {
      if (indPos[i]) {
        ts[j++] = *header->nthArgument(i);
      }
    }
    auto right = context.getFormula(ts, true);
    FormulaList* hyps = FormulaList::empty();
    for (const auto& r : b._recursiveCalls) {
      j = 0;
      auto rr = rn.apply(r->apply(typeSubst));
      for (unsigned i = 0; i < rr->arity(); i++) {
        if (indPos[i]) {
          ts[j++] = *rr->nthArgument(i);
        }
      }
      FormulaList::push(context.getFormula(ts,true),hyps);
    }
    FormulaList::push(hyps ?
      new BinaryFormula(Connective::IMP,JunctionFormula::generalJunction(Connective::AND,hyps),right) : right, formulas);
    var = rn.nextVar();
  }
  ASS(formulas);
  Formula* indPremise = JunctionFormula::generalJunction(Connective::AND,formulas);
  Substitution subst;
  for (auto& t : ts) {
    t = TermList(var++,false);
  }
  auto conclusion = context.getFormula(ts, true, &subst);
  Formula* hypothesis = new BinaryFormula(Connective::IMP, Formula::quantify(indPremise), Formula::quantify(conclusion));

  auto cls = produceClauses(hypothesis, InferenceRule::STRUCT_INDUCTION_AXIOM_RECURSION, context);
  e->add(std::move(cls), std::move(subst));
}

// Whether an induction formula is applicable (or has already been generated)
// is determined by its conclusion part, which is resolved against the literals
// and bounds we induct on. From this point of view, an integer induction formula
// can have one lower bound and/or one upper bound. This function wraps this
// information by adding the bounds and querying the index with the resulting context.
//
// TODO: default bounds are now stored as special cases with no bounds (this makes
// the resolve part easier) but this means some default bound induction formulas
// are duplicates of normal formulas.
bool InductionClauseIterator::notDoneInt(InductionContext context, Literal* bound1, Literal* bound2, InductionFormulaIndex::Entry*& e)
{
  ASS_EQ(context._indTerms.size(), 1);
  TermList ph(getPlaceholderForTerm(context._indTerms,0));
  Literal* b1 = nullptr;
  Literal* b2 = nullptr;
  if (bound1) {
    b1 = Literal::create2(bound1->functor(), bound1->polarity(),
      bound1->polarity() ? *bound1->nthArgument(0) : ph,
      bound1->polarity() ? ph : *bound1->nthArgument(1));
  }
  if (bound2) {
    b2 = Literal::create2(bound2->functor(), bound2->polarity(),
      bound2->polarity() ? ph : *bound2->nthArgument(0),
      bound2->polarity() ? *bound2->nthArgument(1) : ph);
  }
  return _formulaIndex.findOrInsert(context, e, b1, b2);
}

}<|MERGE_RESOLUTION|>--- conflicted
+++ resolved
@@ -1059,13 +1059,8 @@
       ASS(next < newLength);
       Literal* resLit;
       if (applySubst) {
-<<<<<<< HEAD
         TermReplacement tr(getContextReplacementMap(context, /*inverse=*/true));
-        (*res)[next] = tr.transform(SubstHelper::apply<Substitution>(curr,subst));
-=======
-        TermReplacement tr(getPlaceholderForTerm(context._indTerm),TermList(context._indTerm));
         resLit = tr.transform(SubstHelper::apply<Substitution>(curr,subst));
->>>>>>> 312e7ee9
       } else {
         resLit = curr;
       }
