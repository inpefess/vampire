--- conflicted
+++ resolved
@@ -98,10 +98,6 @@
        arg0.term()->functor() == arg1.term()->functor()){
       use_uwa_handler = false;
     }
-<<<<<<< HEAD
-  
-    if(use_handler){
-=======
 
     static RobSubstitution subst;
     static UnificationConstraintStack constraints;
@@ -110,7 +106,6 @@
     subst.setMap(&funcSubtermMap);
 
     if(use_uwa_handler){
->>>>>>> 825fbfbf
       UWAMismatchHandler hndlr(constraints);
       if(!subst.unify(arg0,0,arg1,0,&hndlr)){ 
         return 0; 
