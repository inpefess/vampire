/*
 * This file is part of the source code of the software program
 * Vampire. It is protected by applicable
 * copyright laws.
 *
 * This source code is distributed under the licence found here
 * https://vprover.github.io/license.html
 * and in the source directory
 */
/**
 * @file BackwardDemodulation.cpp
 * Implements class SLQueryBackwardSubsumption.
 */


#include "Lib/DHMultiset.hpp"
#include "Lib/Environment.hpp"
#include "Lib/Int.hpp"
#include "Lib/List.hpp"
#include "Lib/Metaiterators.hpp"
#include "Debug/TimeProfiling.hpp"
#include "Lib/VirtualIterator.hpp"

#include "Kernel/Clause.hpp"
#include "Kernel/ColorHelper.hpp"
#include "Kernel/EqHelper.hpp"
#include "Kernel/Inference.hpp"
#include "Kernel/Ordering.hpp"
#include "Kernel/Renaming.hpp"
#include "Kernel/SortHelper.hpp"
#include "Kernel/Term.hpp"
#include "Kernel/RobSubstitution.hpp"

#include "Indexing/Index.hpp"
#include "Indexing/TermIndex.hpp"
#include "Indexing/IndexManager.hpp"
#include "Debug/TimeProfiling.hpp"

#include "Saturation/SaturationAlgorithm.hpp"

#include "Shell/Options.hpp"
#include "Shell/Statistics.hpp"

#include "BackwardDemodulation.hpp"

namespace Inferences {

using namespace Lib;
using namespace Kernel;
using namespace Indexing;
using namespace Saturation;

void BackwardDemodulation::attach(SaturationAlgorithm* salg)
{
  CALL("BackwardDemodulation::attach");
  BackwardSimplificationEngine::attach(salg);
  _index=static_cast<DemodulationSubtermIndex*>(
	  _salg->getIndexManager()->request(DEMODULATION_SUBTERM_SUBST_TREE) );
}

void BackwardDemodulation::detach()
{
  CALL("BackwardDemodulation::detach");
  _index=0;
  _salg->getIndexManager()->release(DEMODULATION_SUBTERM_SUBST_TREE);
  BackwardSimplificationEngine::detach();
}

struct BackwardDemodulation::RemovedIsNonzeroFn
{
  bool operator() (BwSimplificationRecord arg)
  {
    return arg.toRemove!=0;
  }
};

struct BackwardDemodulation::RewritableClausesFn
{
  RewritableClausesFn(DemodulationSubtermIndex* index, Literal* lit) : _index(index), _lit(lit) {}
  VirtualIterator<pair<TermList,TermQueryResult> > operator() (TermList lhs)
  {
    TermList sort = SortHelper::getTermSort(lhs, _lit);
    return pvi( pushPairIntoRightIterator(lhs, _index->getInstances(TypedTermList(lhs,sort), true)) );
  }
private:
  DemodulationSubtermIndex* _index;
  Literal* _lit;
};


struct BackwardDemodulation::ResultFn
{
  typedef DHMultiset<Clause*> ClauseSet;

  ResultFn(Clause* cl, BackwardDemodulation& parent)
  : _cl(cl), _parent(parent), _ordering(parent._salg->getOrdering())
  {
    ASS_EQ(_cl->length(),1);
    _eqLit=(*_cl)[0];
    _eqSort = SortHelper::getEqualityArgumentSort(_eqLit);
    _removed=SmartPtr<ClauseSet>(new ClauseSet());
    _encompassing = parent.getOptions().demodulationEncompassment();
  }
  /**
   * Return pair of clauses. First clause is being replaced,
   * and the second is the clause, that replaces it. If no
   * replacement should occur, return pair of zeroes.
   */
  BwSimplificationRecord operator() (pair<TermList,TermQueryResult> arg)
  {
    CALL("BackwardDemodulation::ResultFn::operator()");

    TermQueryResult qr=arg.second;

    if( !ColorHelper::compatible(_cl->color(), qr.data->clause->color()) ) {
      //colors of premises don't match
      return BwSimplificationRecord(0);
    }

    if(_cl==qr.data->clause || _removed->find(qr.data->clause)) {
      //the retreived clause was already replaced during this
      //backward demodulation
      return BwSimplificationRecord(0);
    }

    TermList lhs=arg.first;

<<<<<<< HEAD
    TermList qrSort = SortHelper::getTermSort(qr.data->term, qr.data->literal);

    /* The following check replaces the original:
      "if(qrSort!=_eqSort) {
         return BwSimplificationRecord(0);
      }"
      from the monomorphic setting */
    if(lhs.isVar()){
      if(!qr.unifier->matchSorts(_eqSort, qrSort)) {
        return BwSimplificationRecord(0);        
      }
    }
=======
    // AYB there used to be a check here to ensure that the sorts
    // matched. This is no longer necessary, as sort matching / unification
    // is handled directly within the tree
>>>>>>> 89948960

    TermList rhs=EqHelper::getOtherEqualitySide(_eqLit, lhs);
    TermList lhsS=qr.data->term;
    TermList rhsS;

    if(!qr.unifier->isIdentityOnResultWhenQueryBound()) {
      //When we apply substitution to the rhs, we get a term, that is
      //a variant of the term we'd like to get, as new variables are
      //produced in the substitution application.
      //We'd rather rename variables in the rhs, than in the whole clause
      //that we're simplifying.
      TermList lhsSBadVars=qr.unifier->applyToQuery(lhs);
      TermList rhsSBadVars=qr.unifier->applyToQuery(rhs);
      Renaming rNorm, qNorm, qDenorm;
      rNorm.normalizeVariables(lhsSBadVars);
      qNorm.normalizeVariables(lhsS);
      qDenorm.makeInverse(qNorm);
      ASS_EQ(lhsS,qDenorm.apply(rNorm.apply(lhsSBadVars)));
      rhsS=qDenorm.apply(rNorm.apply(rhsSBadVars));
    } else {
      rhsS=qr.unifier->applyToBoundQuery(rhs);
    }

    if(_ordering.compare(lhsS,rhsS)!=Ordering::GREATER) {
      return BwSimplificationRecord(0);
    }

    if(_parent.getOptions().demodulationRedundancyCheck() && qr.data->literal->isEquality() &&
      (qr.data->term==*qr.data->literal->nthArgument(0) || qr.data->term==*qr.data->literal->nthArgument(1)) && 
      // encompassment has issues only with positive units
      (!_encompassing || (qr.data->literal->isPositive() && qr.data->clause->length() == 1))) {
      TermList other=EqHelper::getOtherEqualitySide(qr.data->literal, qr.data->term);
      Ordering::Result tord=_ordering.compare(rhsS, other);
      if(tord!=Ordering::LESS && tord!=Ordering::LESS_EQ) {
        if (_encompassing) {
          if (qr.unifier->isRenamingOn(lhs,false /* we talk of a non-result, i.e., a query term */)) {
            // under _encompassing, we know there are no other literals in qr.data->clause
            return BwSimplificationRecord(0);
          }
        } else {
          TermList eqSort = SortHelper::getEqualityArgumentSort(qr.data->literal);
          Literal* eqLitS=Literal::createEquality(true, lhsS, rhsS, eqSort);
          bool isMax=true;
          Clause::Iterator cit(*qr.data->clause);
          while(cit.hasNext()) {
            Literal* lit2=cit.next();
            if(qr.data->literal==lit2) {
              continue;
            }
            if(_ordering.compare(eqLitS, lit2)==Ordering::LESS) {
              isMax=false;
              break;
            }
          }
          if(isMax) {
            //	  RSTAT_CTR_INC("bw subsumptions prevented by tlCheck");
            //The demodulation is this case which doesn't preserve completeness:
            //s = t     s = t1 \/ C
            //---------------------
            //     t = t1 \/ C
            //where t > t1 and s = t > C
            return BwSimplificationRecord(0);
          }
        }
      }
    }

    Literal* resLit=EqHelper::replace(qr.data->literal,lhsS,rhsS);
    if(EqHelper::isEqTautology(resLit)) {
      env.statistics->backwardDemodulationsToEqTaut++;
      _removed->insert(qr.data->clause);
      return BwSimplificationRecord(qr.data->clause);
    }

    unsigned cLen=qr.data->clause->length();
    Clause* res = new(cLen) Clause(cLen, SimplifyingInference2(InferenceRule::BACKWARD_DEMODULATION, qr.data->clause, _cl));

    (*res)[0]=resLit;

    unsigned next=1;
    for(unsigned i=0;i<cLen;i++) {
      Literal* curr=(*qr.data->clause)[i];
      if(curr!=qr.data->literal) {
        (*res)[next++] = curr;
      }
    }
    ASS_EQ(next,cLen);

    env.statistics->backwardDemodulations++;
    _removed->insert(qr.data->clause);
    return BwSimplificationRecord(qr.data->clause,res);
  }
private:
  TermList _eqSort;
  Literal* _eqLit;
  Clause* _cl;
  SmartPtr<ClauseSet> _removed;

  bool _encompassing;

  BackwardDemodulation& _parent;
  Ordering& _ordering;
};


void BackwardDemodulation::perform(Clause* cl,
	BwSimplificationRecordIterator& simplifications)
{
  CALL("BackwardDemodulation::perform");
  TIME_TRACE("backward demodulation");

  if(cl->length()!=1 || !(*cl)[0]->isEquality() || !(*cl)[0]->isPositive() ) {
    simplifications=BwSimplificationRecordIterator::getEmpty();
    return;
  }
  Literal* lit=(*cl)[0];

  BwSimplificationRecordIterator replacementIterator=
    pvi( getFilteredIterator(
	    getMappingIterator(
		    getMapAndFlattenIterator(
			    EqHelper::getDemodulationLHSIterator(lit, false, _salg->getOrdering(), _salg->getOptions()),
			    RewritableClausesFn(_index, lit)),
		    ResultFn(cl, *this)),
 	    RemovedIsNonzeroFn()) );

  //here we know that the getPersistentIterator evaluates all items of the
  //replacementIterator right at this point, so we can measure the time just
  //simply (which cannot be generally done when iterators are involved)

  simplifications=getPersistentIterator(replacementIterator);
}

}<|MERGE_RESOLUTION|>--- conflicted
+++ resolved
@@ -125,24 +125,9 @@
 
     TermList lhs=arg.first;
 
-<<<<<<< HEAD
-    TermList qrSort = SortHelper::getTermSort(qr.data->term, qr.data->literal);
-
-    /* The following check replaces the original:
-      "if(qrSort!=_eqSort) {
-         return BwSimplificationRecord(0);
-      }"
-      from the monomorphic setting */
-    if(lhs.isVar()){
-      if(!qr.unifier->matchSorts(_eqSort, qrSort)) {
-        return BwSimplificationRecord(0);        
-      }
-    }
-=======
     // AYB there used to be a check here to ensure that the sorts
     // matched. This is no longer necessary, as sort matching / unification
     // is handled directly within the tree
->>>>>>> 89948960
 
     TermList rhs=EqHelper::getOtherEqualitySide(_eqLit, lhs);
     TermList lhsS=qr.data->term;
